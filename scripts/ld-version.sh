--- conflicted
+++ resolved
@@ -6,14 +6,6 @@
 
 set -e
 
-<<<<<<< HEAD
-# When you raise the minimum linker version, please update
-# Documentation/process/changes.rst as well.
-bfd_min_version=2.23.0
-lld_min_version=10.0.1
-
-=======
->>>>>>> 6be388f4
 # Convert the version string x.y.z to a canonical 5 or 6-digit form.
 get_canonical_version()
 {
@@ -32,44 +24,23 @@
 # Get the first line of the --version output.
 IFS='
 '
-<<<<<<< HEAD
-set -- $("$@" --version)
-=======
 set -- $(LC_ALL=C "$@" --version)
->>>>>>> 6be388f4
 
 # Split the line on spaces.
 IFS=' '
 set -- $1
 
-<<<<<<< HEAD
-if [ "$1" = GNU -a "$2" = ld ]; then
-	shift $(($# - 1))
-	version=$1
-	min_version=$bfd_min_version
-=======
 min_tool_version=$(dirname $0)/min-tool-version.sh
 
 if [ "$1" = GNU -a "$2" = ld ]; then
 	shift $(($# - 1))
 	version=$1
 	min_version=$($min_tool_version binutils)
->>>>>>> 6be388f4
 	name=BFD
 	disp_name="GNU ld"
 elif [ "$1" = GNU -a "$2" = gold ]; then
 	echo "gold linker is not supported as it is not capable of linking the kernel proper." >&2
 	exit 1
-<<<<<<< HEAD
-elif [ "$1" = LLD ]; then
-	version=$2
-	min_version=$lld_min_version
-	name=LLD
-	disp_name=LLD
-else
-	echo "$orig_args: unknown linker" >&2
-	exit 1
-=======
 else
 	while [ $# -gt 1 -a "$1" != "LLD" ]; do
 		shift
@@ -84,7 +55,6 @@
 		echo "$orig_args: unknown linker" >&2
 		exit 1
 	fi
->>>>>>> 6be388f4
 fi
 
 # Some distributions append a package release number, as in 2.34-4.fc32
