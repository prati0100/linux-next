--- conflicted
+++ resolved
@@ -168,10 +168,6 @@
 	};
 	int err;
 
-<<<<<<< HEAD
-	err = blocking_notifier_call_chain(&net->nexthop.notifier_chain,
-					   event_type, nh);
-=======
 	err = nh_notifier_info_init(&info, nh);
 	if (err)
 		return err;
@@ -179,7 +175,6 @@
 	err = nb->notifier_call(nb, event_type, &info);
 	nh_notifier_info_fini(&info);
 
->>>>>>> 356006a6
 	return notifier_to_errno(err);
 }
 
@@ -1048,11 +1043,7 @@
 static void remove_nexthop(struct net *net, struct nexthop *nh,
 			   struct nl_info *nlinfo)
 {
-<<<<<<< HEAD
-	call_nexthop_notifiers(net, NEXTHOP_EVENT_DEL, nh);
-=======
 	call_nexthop_notifiers(net, NEXTHOP_EVENT_DEL, nh, NULL);
->>>>>>> 356006a6
 
 	/* remove from the tree */
 	rb_erase(&nh->rb_node, &net->nexthop.rb_root);
@@ -1168,8 +1159,6 @@
 	rcu_assign_pointer(old->nh_info, newi);
 	rcu_assign_pointer(new->nh_info, oldi);
 
-<<<<<<< HEAD
-=======
 	/* Send a replace notification for all the groups using the nexthop. */
 	list_for_each_entry(nhge, &old->grp_list, nh_list) {
 		struct nexthop *nhp = nhge->nh_parent;
@@ -1180,16 +1169,10 @@
 			goto err_notify;
 	}
 
->>>>>>> 356006a6
 	/* When replacing an IPv4 nexthop with an IPv6 nexthop, potentially
 	 * update IPv4 indication in all the groups using the nexthop.
 	 */
 	if (oldi->family == AF_INET && newi->family == AF_INET6) {
-<<<<<<< HEAD
-		struct nh_grp_entry *nhge;
-
-=======
->>>>>>> 356006a6
 		list_for_each_entry(nhge, &old->grp_list, nh_list) {
 			struct nexthop *nhp = nhge->nh_parent;
 			struct nh_group *nhg;
@@ -2179,10 +2162,6 @@
 int register_nexthop_notifier(struct net *net, struct notifier_block *nb,
 			      struct netlink_ext_ack *extack)
 {
-<<<<<<< HEAD
-	return blocking_notifier_chain_register(&net->nexthop.notifier_chain,
-						nb);
-=======
 	int err;
 
 	rtnl_lock();
@@ -2194,7 +2173,6 @@
 unlock:
 	rtnl_unlock();
 	return err;
->>>>>>> 356006a6
 }
 EXPORT_SYMBOL(register_nexthop_notifier);
 
