// SPDX-License-Identifier: GPL-2.0-or-later
/* Client connection-specific management code.
 *
 * Copyright (C) 2016, 2020 Red Hat, Inc. All Rights Reserved.
 * Written by David Howells (dhowells@redhat.com)
 *
 * Client connections need to be cached for a little while after they've made a
 * call so as to handle retransmitted DATA packets in case the server didn't
 * receive the final ACK or terminating ABORT we sent it.
 *
 * There are flags of relevance to the cache:
 *
 *  (2) DONT_REUSE - The connection should be discarded as soon as possible and
 *      should not be reused.  This is set when an exclusive connection is used
 *      or a call ID counter overflows.
 *
 * The caching state may only be changed if the cache lock is held.
 *
 * There are two idle client connection expiry durations.  If the total number
 * of connections is below the reap threshold, we use the normal duration; if
 * it's above, we use the fast duration.
 */

#define pr_fmt(fmt) KBUILD_MODNAME ": " fmt

#include <linux/slab.h>
#include <linux/idr.h>
#include <linux/timer.h>
#include <linux/sched/signal.h>

#include "ar-internal.h"

__read_mostly unsigned int rxrpc_reap_client_connections = 900;
__read_mostly unsigned long rxrpc_conn_idle_client_expiry = 2 * 60 * HZ;
__read_mostly unsigned long rxrpc_conn_idle_client_fast_expiry = 2 * HZ;

/*
 * We use machine-unique IDs for our client connections.
 */
DEFINE_IDR(rxrpc_client_conn_ids);
static DEFINE_SPINLOCK(rxrpc_conn_id_lock);

/*
 * Get a connection ID and epoch for a client connection from the global pool.
 * The connection struct pointer is then recorded in the idr radix tree.  The
 * epoch doesn't change until the client is rebooted (or, at least, unless the
 * module is unloaded).
 */
static int rxrpc_get_client_connection_id(struct rxrpc_connection *conn,
					  gfp_t gfp)
{
	struct rxrpc_net *rxnet = conn->params.local->rxnet;
	int id;

	_enter("");

	idr_preload(gfp);
	spin_lock(&rxrpc_conn_id_lock);

	id = idr_alloc_cyclic(&rxrpc_client_conn_ids, conn,
			      1, 0x40000000, GFP_NOWAIT);
	if (id < 0)
		goto error;

	spin_unlock(&rxrpc_conn_id_lock);
	idr_preload_end();

	conn->proto.epoch = rxnet->epoch;
	conn->proto.cid = id << RXRPC_CIDSHIFT;
	set_bit(RXRPC_CONN_HAS_IDR, &conn->flags);
	_leave(" [CID %x]", conn->proto.cid);
	return 0;

error:
	spin_unlock(&rxrpc_conn_id_lock);
	idr_preload_end();
	_leave(" = %d", id);
	return id;
}

/*
 * Release a connection ID for a client connection from the global pool.
 */
static void rxrpc_put_client_connection_id(struct rxrpc_connection *conn)
{
	if (test_bit(RXRPC_CONN_HAS_IDR, &conn->flags)) {
		spin_lock(&rxrpc_conn_id_lock);
		idr_remove(&rxrpc_client_conn_ids,
			   conn->proto.cid >> RXRPC_CIDSHIFT);
		spin_unlock(&rxrpc_conn_id_lock);
	}
}

/*
 * Destroy the client connection ID tree.
 */
void rxrpc_destroy_client_conn_ids(void)
{
	struct rxrpc_connection *conn;
	int id;

	if (!idr_is_empty(&rxrpc_client_conn_ids)) {
		idr_for_each_entry(&rxrpc_client_conn_ids, conn, id) {
			pr_err("AF_RXRPC: Leaked client conn %p {%d}\n",
			       conn, atomic_read(&conn->usage));
		}
		BUG();
	}

	idr_destroy(&rxrpc_client_conn_ids);
}

/*
 * Allocate a connection bundle.
 */
static struct rxrpc_bundle *rxrpc_alloc_bundle(struct rxrpc_conn_parameters *cp,
					       gfp_t gfp)
{
	struct rxrpc_bundle *bundle;

	bundle = kzalloc(sizeof(*bundle), gfp);
	if (bundle) {
		bundle->params = *cp;
		rxrpc_get_peer(bundle->params.peer);
		atomic_set(&bundle->usage, 1);
		spin_lock_init(&bundle->channel_lock);
		INIT_LIST_HEAD(&bundle->waiting_calls);
	}
	return bundle;
}

struct rxrpc_bundle *rxrpc_get_bundle(struct rxrpc_bundle *bundle)
{
	atomic_inc(&bundle->usage);
	return bundle;
}

void rxrpc_put_bundle(struct rxrpc_bundle *bundle)
{
	unsigned int d = bundle->debug_id;
	unsigned int u = atomic_dec_return(&bundle->usage);

	_debug("PUT B=%x %u", d, u);
	if (u == 0) {
		rxrpc_put_peer(bundle->params.peer);
		kfree(bundle);
	}
}

/*
 * Allocate a client connection.
 */
static struct rxrpc_connection *
rxrpc_alloc_client_connection(struct rxrpc_bundle *bundle, gfp_t gfp)
{
	struct rxrpc_connection *conn;
	struct rxrpc_net *rxnet = bundle->params.local->rxnet;
	int ret;

	_enter("");

	conn = rxrpc_alloc_connection(gfp);
	if (!conn) {
		_leave(" = -ENOMEM");
		return ERR_PTR(-ENOMEM);
	}

	atomic_set(&conn->usage, 1);
	conn->bundle		= bundle;
	conn->params		= bundle->params;
	conn->out_clientflag	= RXRPC_CLIENT_INITIATED;
	conn->state		= RXRPC_CONN_CLIENT;
	conn->service_id	= conn->params.service_id;

	ret = rxrpc_get_client_connection_id(conn, gfp);
	if (ret < 0)
		goto error_0;

	ret = rxrpc_init_client_conn_security(conn);
	if (ret < 0)
		goto error_1;

	atomic_inc(&rxnet->nr_conns);
	write_lock(&rxnet->conn_lock);
	list_add_tail(&conn->proc_link, &rxnet->conn_proc_list);
	write_unlock(&rxnet->conn_lock);

	rxrpc_get_bundle(bundle);
	rxrpc_get_peer(conn->params.peer);
	rxrpc_get_local(conn->params.local);
	key_get(conn->params.key);

	trace_rxrpc_conn(conn->debug_id, rxrpc_conn_new_client,
			 atomic_read(&conn->usage),
			 __builtin_return_address(0));

	atomic_inc(&rxnet->nr_client_conns);
	trace_rxrpc_client(conn, -1, rxrpc_client_alloc);
	_leave(" = %p", conn);
	return conn;

error_1:
	rxrpc_put_client_connection_id(conn);
error_0:
	kfree(conn);
	_leave(" = %d", ret);
	return ERR_PTR(ret);
}

/*
 * Determine if a connection may be reused.
 */
static bool rxrpc_may_reuse_conn(struct rxrpc_connection *conn)
{
	struct rxrpc_net *rxnet;
	int id_cursor, id, distance, limit;

	if (!conn)
		goto dont_reuse;

	rxnet = conn->params.local->rxnet;
	if (test_bit(RXRPC_CONN_DONT_REUSE, &conn->flags))
		goto dont_reuse;

	if (conn->state != RXRPC_CONN_CLIENT ||
	    conn->proto.epoch != rxnet->epoch)
		goto mark_dont_reuse;

	/* The IDR tree gets very expensive on memory if the connection IDs are
	 * widely scattered throughout the number space, so we shall want to
	 * kill off connections that, say, have an ID more than about four
	 * times the maximum number of client conns away from the current
	 * allocation point to try and keep the IDs concentrated.
	 */
	id_cursor = idr_get_cursor(&rxrpc_client_conn_ids);
	id = conn->proto.cid >> RXRPC_CIDSHIFT;
	distance = id - id_cursor;
	if (distance < 0)
		distance = -distance;
	limit = max_t(unsigned long, atomic_read(&rxnet->nr_conns) * 4, 1024);
	if (distance > limit)
		goto mark_dont_reuse;

	return true;

mark_dont_reuse:
	set_bit(RXRPC_CONN_DONT_REUSE, &conn->flags);
dont_reuse:
	return false;
}

/*
 * Look up the conn bundle that matches the connection parameters, adding it if
 * it doesn't yet exist.
 */
static struct rxrpc_bundle *rxrpc_look_up_bundle(struct rxrpc_conn_parameters *cp,
						 gfp_t gfp)
{
	static atomic_t rxrpc_bundle_id;
	struct rxrpc_bundle *bundle, *candidate;
	struct rxrpc_local *local = cp->local;
	struct rb_node *p, **pp, *parent;
	long diff;

	_enter("{%px,%x,%u,%u}",
	       cp->peer, key_serial(cp->key), cp->security_level, cp->upgrade);

	if (cp->exclusive)
		return rxrpc_alloc_bundle(cp, gfp);

	/* First, see if the bundle is already there. */
	_debug("search 1");
	spin_lock(&local->client_bundles_lock);
	p = local->client_bundles.rb_node;
	while (p) {
		bundle = rb_entry(p, struct rxrpc_bundle, local_node);

#define cmp(X) ((long)bundle->params.X - (long)cp->X)
		diff = (cmp(peer) ?:
			cmp(key) ?:
			cmp(security_level) ?:
			cmp(upgrade));
#undef cmp
		if (diff < 0)
			p = p->rb_left;
		else if (diff > 0)
			p = p->rb_right;
		else
			goto found_bundle;
	}
	spin_unlock(&local->client_bundles_lock);
	_debug("not found");

	/* It wasn't.  We need to add one. */
	candidate = rxrpc_alloc_bundle(cp, gfp);
	if (!candidate)
		return NULL;

	_debug("search 2");
	spin_lock(&local->client_bundles_lock);
	pp = &local->client_bundles.rb_node;
	parent = NULL;
	while (*pp) {
		parent = *pp;
		bundle = rb_entry(parent, struct rxrpc_bundle, local_node);

#define cmp(X) ((long)bundle->params.X - (long)cp->X)
		diff = (cmp(peer) ?:
			cmp(key) ?:
			cmp(security_level) ?:
			cmp(upgrade));
#undef cmp
		if (diff < 0)
			pp = &(*pp)->rb_left;
		else if (diff > 0)
			pp = &(*pp)->rb_right;
		else
			goto found_bundle_free;
	}

	_debug("new bundle");
	candidate->debug_id = atomic_inc_return(&rxrpc_bundle_id);
	rb_link_node(&candidate->local_node, parent, pp);
	rb_insert_color(&candidate->local_node, &local->client_bundles);
	rxrpc_get_bundle(candidate);
	spin_unlock(&local->client_bundles_lock);
	_leave(" = %u [new]", candidate->debug_id);
	return candidate;

found_bundle_free:
	kfree(candidate);
found_bundle:
	rxrpc_get_bundle(bundle);
	spin_unlock(&local->client_bundles_lock);
	_leave(" = %u [found]", bundle->debug_id);
	return bundle;
}

/*
 * Create or find a client bundle to use for a call.
 *
 * If we return with a connection, the call will be on its waiting list.  It's
 * left to the caller to assign a channel and wake up the call.
 */
static struct rxrpc_bundle *rxrpc_prep_call(struct rxrpc_sock *rx,
					    struct rxrpc_call *call,
					    struct rxrpc_conn_parameters *cp,
					    struct sockaddr_rxrpc *srx,
					    gfp_t gfp)
{
	struct rxrpc_bundle *bundle;

	_enter("{%d,%lx},", call->debug_id, call->user_call_ID);

	cp->peer = rxrpc_lookup_peer(rx, cp->local, srx, gfp);
	if (!cp->peer)
		goto error;

	call->cong_cwnd = cp->peer->cong_cwnd;
	if (call->cong_cwnd >= call->cong_ssthresh)
		call->cong_mode = RXRPC_CALL_CONGEST_AVOIDANCE;
	else
		call->cong_mode = RXRPC_CALL_SLOW_START;
	if (cp->upgrade)
		__set_bit(RXRPC_CALL_UPGRADE, &call->flags);

	/* Find the client connection bundle. */
	bundle = rxrpc_look_up_bundle(cp, gfp);
	if (!bundle)
		goto error;

	/* Get this call queued.  Someone else may activate it whilst we're
	 * lining up a new connection, but that's fine.
	 */
	spin_lock(&bundle->channel_lock);
	list_add_tail(&call->chan_wait_link, &bundle->waiting_calls);
	spin_unlock(&bundle->channel_lock);

	_leave(" = [B=%x]", bundle->debug_id);
	return bundle;

error:
	_leave(" = -ENOMEM");
	return ERR_PTR(-ENOMEM);
}

/*
 * Allocate a new connection and add it into a bundle.
 */
static void rxrpc_add_conn_to_bundle(struct rxrpc_bundle *bundle, gfp_t gfp)
	__releases(bundle->channel_lock)
{
	struct rxrpc_connection *candidate = NULL, *old = NULL;
	bool conflict;
	int i;

	_enter("");

	conflict = bundle->alloc_conn;
	if (!conflict)
		bundle->alloc_conn = true;
	spin_unlock(&bundle->channel_lock);
	if (conflict) {
		_leave(" [conf]");
		return;
	}

	candidate = rxrpc_alloc_client_connection(bundle, gfp);

	spin_lock(&bundle->channel_lock);
	bundle->alloc_conn = false;

	if (IS_ERR(candidate)) {
		bundle->alloc_error = PTR_ERR(candidate);
		spin_unlock(&bundle->channel_lock);
		_leave(" [err %ld]", PTR_ERR(candidate));
		return;
	}

	bundle->alloc_error = 0;

	for (i = 0; i < ARRAY_SIZE(bundle->conns); i++) {
		unsigned int shift = i * RXRPC_MAXCALLS;
		int j;

		old = bundle->conns[i];
		if (!rxrpc_may_reuse_conn(old)) {
			if (old)
				trace_rxrpc_client(old, -1, rxrpc_client_replace);
			candidate->bundle_shift = shift;
			bundle->conns[i] = candidate;
			for (j = 0; j < RXRPC_MAXCALLS; j++)
				set_bit(shift + j, &bundle->avail_chans);
			candidate = NULL;
			break;
		}

		old = NULL;
	}

	spin_unlock(&bundle->channel_lock);

	if (candidate) {
		_debug("discard C=%x", candidate->debug_id);
		trace_rxrpc_client(candidate, -1, rxrpc_client_duplicate);
		rxrpc_put_connection(candidate);
	}

	rxrpc_put_connection(old);
	_leave("");
}

/*
 * Add a connection to a bundle if there are no usable connections or we have
 * connections waiting for extra capacity.
 */
static void rxrpc_maybe_add_conn(struct rxrpc_bundle *bundle, gfp_t gfp)
{
	struct rxrpc_call *call;
	int i, usable;

	_enter("");

	spin_lock(&bundle->channel_lock);

	/* See if there are any usable connections. */
	usable = 0;
	for (i = 0; i < ARRAY_SIZE(bundle->conns); i++)
		if (rxrpc_may_reuse_conn(bundle->conns[i]))
			usable++;

	if (!usable && !list_empty(&bundle->waiting_calls)) {
		call = list_first_entry(&bundle->waiting_calls,
					struct rxrpc_call, chan_wait_link);
		if (test_bit(RXRPC_CALL_UPGRADE, &call->flags))
			bundle->try_upgrade = true;
	}

	if (!usable)
		goto alloc_conn;

	if (!bundle->avail_chans &&
	    !bundle->try_upgrade &&
	    !list_empty(&bundle->waiting_calls) &&
	    usable < ARRAY_SIZE(bundle->conns))
		goto alloc_conn;

	spin_unlock(&bundle->channel_lock);
	_leave("");
	return;

alloc_conn:
	return rxrpc_add_conn_to_bundle(bundle, gfp);
}

/*
 * Assign a channel to the call at the front of the queue and wake the call up.
 * We don't increment the callNumber counter until this number has been exposed
 * to the world.
 */
static void rxrpc_activate_one_channel(struct rxrpc_connection *conn,
				       unsigned int channel)
{
	struct rxrpc_channel *chan = &conn->channels[channel];
	struct rxrpc_bundle *bundle = conn->bundle;
	struct rxrpc_call *call = list_entry(bundle->waiting_calls.next,
					     struct rxrpc_call, chan_wait_link);
	u32 call_id = chan->call_counter + 1;

	_enter("C=%x,%u", conn->debug_id, channel);

	trace_rxrpc_client(conn, channel, rxrpc_client_chan_activate);

	/* Cancel the final ACK on the previous call if it hasn't been sent yet
	 * as the DATA packet will implicitly ACK it.
	 */
	clear_bit(RXRPC_CONN_FINAL_ACK_0 + channel, &conn->flags);
	clear_bit(conn->bundle_shift + channel, &bundle->avail_chans);

	rxrpc_see_call(call);
	list_del_init(&call->chan_wait_link);
	call->peer	= rxrpc_get_peer(conn->params.peer);
	call->conn	= rxrpc_get_connection(conn);
	call->cid	= conn->proto.cid | channel;
	call->call_id	= call_id;
	call->security	= conn->security;
	call->security_ix = conn->security_ix;
	call->service_id = conn->service_id;

	trace_rxrpc_connect_call(call);
	_net("CONNECT call %08x:%08x as call %d on conn %d",
	     call->cid, call->call_id, call->debug_id, conn->debug_id);

	write_lock_bh(&call->state_lock);
	call->state = RXRPC_CALL_CLIENT_SEND_REQUEST;
	write_unlock_bh(&call->state_lock);

	/* Paired with the read barrier in rxrpc_connect_call().  This orders
	 * cid and epoch in the connection wrt to call_id without the need to
	 * take the channel_lock.
	 *
	 * We provisionally assign a callNumber at this point, but we don't
	 * confirm it until the call is about to be exposed.
	 *
	 * TODO: Pair with a barrier in the data_ready handler when that looks
	 * at the call ID through a connection channel.
	 */
	smp_wmb();

	chan->call_id		= call_id;
	chan->call_debug_id	= call->debug_id;
	rcu_assign_pointer(chan->call, call);
	wake_up(&call->waitq);
}

/*
 * Remove a connection from the idle list if it's on it.
 */
static void rxrpc_unidle_conn(struct rxrpc_bundle *bundle, struct rxrpc_connection *conn)
{
	struct rxrpc_net *rxnet = bundle->params.local->rxnet;
	bool drop_ref;

	if (!list_empty(&conn->cache_link)) {
		drop_ref = false;
		spin_lock(&rxnet->client_conn_cache_lock);
		if (!list_empty(&conn->cache_link)) {
			list_del_init(&conn->cache_link);
			drop_ref = true;
		}
		spin_unlock(&rxnet->client_conn_cache_lock);
		if (drop_ref)
			rxrpc_put_connection(conn);
	}
}

/*
 * Assign channels and callNumbers to waiting calls with channel_lock
 * held by caller.
 */
static void rxrpc_activate_channels_locked(struct rxrpc_bundle *bundle)
{
	struct rxrpc_connection *conn;
	unsigned long avail, mask;
	unsigned int channel, slot;

	if (bundle->try_upgrade)
		mask = 1;
	else
		mask = ULONG_MAX;

	while (!list_empty(&bundle->waiting_calls)) {
		avail = bundle->avail_chans & mask;
		if (!avail)
			break;
		channel = __ffs(avail);
		clear_bit(channel, &bundle->avail_chans);

		slot = channel / RXRPC_MAXCALLS;
		conn = bundle->conns[slot];
		if (!conn)
			break;

		if (bundle->try_upgrade)
			set_bit(RXRPC_CONN_PROBING_FOR_UPGRADE, &conn->flags);
		rxrpc_unidle_conn(bundle, conn);

		channel &= (RXRPC_MAXCALLS - 1);
		conn->act_chans	|= 1 << channel;
		rxrpc_activate_one_channel(conn, channel);
	}
}

/*
 * Assign channels and callNumbers to waiting calls.
 */
static void rxrpc_activate_channels(struct rxrpc_bundle *bundle)
{
	_enter("B=%x", bundle->debug_id);

	trace_rxrpc_client(NULL, -1, rxrpc_client_activate_chans);

	if (!bundle->avail_chans)
		return;

	spin_lock(&bundle->channel_lock);
	rxrpc_activate_channels_locked(bundle);
	spin_unlock(&bundle->channel_lock);
	_leave("");
}

/*
 * Wait for a callNumber and a channel to be granted to a call.
 */
static int rxrpc_wait_for_channel(struct rxrpc_bundle *bundle,
				  struct rxrpc_call *call, gfp_t gfp)
{
	DECLARE_WAITQUEUE(myself, current);
	int ret = 0;

	_enter("%d", call->debug_id);

	if (!gfpflags_allow_blocking(gfp)) {
		rxrpc_maybe_add_conn(bundle, gfp);
		rxrpc_activate_channels(bundle);
		ret = bundle->alloc_error ?: -EAGAIN;
		goto out;
	}

	add_wait_queue_exclusive(&call->waitq, &myself);
	for (;;) {
		rxrpc_maybe_add_conn(bundle, gfp);
		rxrpc_activate_channels(bundle);
		ret = bundle->alloc_error;
		if (ret < 0)
			break;

		switch (call->interruptibility) {
		case RXRPC_INTERRUPTIBLE:
		case RXRPC_PREINTERRUPTIBLE:
			set_current_state(TASK_INTERRUPTIBLE);
			break;
		case RXRPC_UNINTERRUPTIBLE:
		default:
			set_current_state(TASK_UNINTERRUPTIBLE);
			break;
		}
		if (READ_ONCE(call->state) != RXRPC_CALL_CLIENT_AWAIT_CONN)
			break;
		if ((call->interruptibility == RXRPC_INTERRUPTIBLE ||
		     call->interruptibility == RXRPC_PREINTERRUPTIBLE) &&
		    signal_pending(current)) {
			ret = -ERESTARTSYS;
			break;
		}
		schedule();
	}
	remove_wait_queue(&call->waitq, &myself);
	__set_current_state(TASK_RUNNING);

out:
	_leave(" = %d", ret);
	return ret;
}

/*
 * find a connection for a call
 * - called in process context with IRQs enabled
 */
int rxrpc_connect_call(struct rxrpc_sock *rx,
		       struct rxrpc_call *call,
		       struct rxrpc_conn_parameters *cp,
		       struct sockaddr_rxrpc *srx,
		       gfp_t gfp)
{
	struct rxrpc_bundle *bundle;
	struct rxrpc_net *rxnet = cp->local->rxnet;
	int ret = 0;

	_enter("{%d,%lx},", call->debug_id, call->user_call_ID);

	rxrpc_discard_expired_client_conns(&rxnet->client_conn_reaper);

	bundle = rxrpc_prep_call(rx, call, cp, srx, gfp);
	if (IS_ERR(bundle)) {
		ret = PTR_ERR(bundle);
		goto out;
	}

	if (call->state == RXRPC_CALL_CLIENT_AWAIT_CONN) {
		ret = rxrpc_wait_for_channel(bundle, call, gfp);
		if (ret < 0)
			goto wait_failed;
	}

granted_channel:
	/* Paired with the write barrier in rxrpc_activate_one_channel(). */
	smp_rmb();

out_put_bundle:
	rxrpc_put_bundle(bundle);
out:
	_leave(" = %d", ret);
	return ret;

wait_failed:
	spin_lock(&bundle->channel_lock);
	list_del_init(&call->chan_wait_link);
	spin_unlock(&bundle->channel_lock);

	if (call->state != RXRPC_CALL_CLIENT_AWAIT_CONN) {
		ret = 0;
		goto granted_channel;
	}

	trace_rxrpc_client(call->conn, ret, rxrpc_client_chan_wait_failed);
	rxrpc_set_call_completion(call, RXRPC_CALL_LOCAL_ERROR, 0, ret);
	rxrpc_disconnect_client_call(bundle, call);
	goto out_put_bundle;
}

/*
 * Note that a call, and thus a connection, is about to be exposed to the
 * world.
 */
void rxrpc_expose_client_call(struct rxrpc_call *call)
{
	unsigned int channel = call->cid & RXRPC_CHANNELMASK;
	struct rxrpc_connection *conn = call->conn;
	struct rxrpc_channel *chan = &conn->channels[channel];

	if (!test_and_set_bit(RXRPC_CALL_EXPOSED, &call->flags)) {
		/* Mark the call ID as being used.  If the callNumber counter
		 * exceeds ~2 billion, we kill the connection after its
		 * outstanding calls have finished so that the counter doesn't
		 * wrap.
		 */
		chan->call_counter++;
		if (chan->call_counter >= INT_MAX)
			set_bit(RXRPC_CONN_DONT_REUSE, &conn->flags);
		trace_rxrpc_client(conn, channel, rxrpc_client_exposed);
	}
}

/*
 * Set the reap timer.
 */
static void rxrpc_set_client_reap_timer(struct rxrpc_net *rxnet)
{
	if (!rxnet->kill_all_client_conns) {
		unsigned long now = jiffies;
		unsigned long reap_at = now + rxrpc_conn_idle_client_expiry;

		if (rxnet->live)
			timer_reduce(&rxnet->client_conn_reap_timer, reap_at);
	}
}

/*
 * Disconnect a client call.
 */
void rxrpc_disconnect_client_call(struct rxrpc_bundle *bundle, struct rxrpc_call *call)
{
	struct rxrpc_connection *conn;
	struct rxrpc_channel *chan = NULL;
	struct rxrpc_net *rxnet = bundle->params.local->rxnet;
	unsigned int channel;
	bool may_reuse;
	u32 cid;

	_enter("c=%x", call->debug_id);

	spin_lock(&bundle->channel_lock);
	set_bit(RXRPC_CALL_DISCONNECTED, &call->flags);

	/* Calls that have never actually been assigned a channel can simply be
	 * discarded.
	 */
	conn = call->conn;
	if (!conn) {
		_debug("call is waiting");
		ASSERTCMP(call->call_id, ==, 0);
		ASSERT(!test_bit(RXRPC_CALL_EXPOSED, &call->flags));
		list_del_init(&call->chan_wait_link);
		goto out;
	}

	cid = call->cid;
	channel = cid & RXRPC_CHANNELMASK;
	chan = &conn->channels[channel];
	trace_rxrpc_client(conn, channel, rxrpc_client_chan_disconnect);

	if (rcu_access_pointer(chan->call) != call) {
		spin_unlock(&bundle->channel_lock);
		BUG();
	}

	may_reuse = rxrpc_may_reuse_conn(conn);

	/* If a client call was exposed to the world, we save the result for
	 * retransmission.
	 *
	 * We use a barrier here so that the call number and abort code can be
	 * read without needing to take a lock.
	 *
	 * TODO: Make the incoming packet handler check this and handle
	 * terminal retransmission without requiring access to the call.
	 */
	if (test_bit(RXRPC_CALL_EXPOSED, &call->flags)) {
		_debug("exposed %u,%u", call->call_id, call->abort_code);
		__rxrpc_disconnect_call(conn, call);

		if (test_and_clear_bit(RXRPC_CONN_PROBING_FOR_UPGRADE, &conn->flags)) {
			trace_rxrpc_client(conn, channel, rxrpc_client_to_active);
			bundle->try_upgrade = false;
			if (may_reuse)
				rxrpc_activate_channels_locked(bundle);
		}

	}

	/* See if we can pass the channel directly to another call. */
	if (may_reuse && !list_empty(&bundle->waiting_calls)) {
		trace_rxrpc_client(conn, channel, rxrpc_client_chan_pass);
		rxrpc_activate_one_channel(conn, channel);
		goto out;
	}

	/* Schedule the final ACK to be transmitted in a short while so that it
	 * can be skipped if we find a follow-on call.  The first DATA packet
	 * of the follow on call will implicitly ACK this call.
	 */
	if (call->completion == RXRPC_CALL_SUCCEEDED &&
	    test_bit(RXRPC_CALL_EXPOSED, &call->flags)) {
		unsigned long final_ack_at = jiffies + 2;

		WRITE_ONCE(chan->final_ack_at, final_ack_at);
		smp_wmb(); /* vs rxrpc_process_delayed_final_acks() */
		set_bit(RXRPC_CONN_FINAL_ACK_0 + channel, &conn->flags);
		rxrpc_reduce_conn_timer(conn, final_ack_at);
	}

	/* Deactivate the channel. */
	rcu_assign_pointer(chan->call, NULL);
	set_bit(conn->bundle_shift + channel, &conn->bundle->avail_chans);
	conn->act_chans	&= ~(1 << channel);

	/* If no channels remain active, then put the connection on the idle
	 * list for a short while.  Give it a ref to stop it going away if it
	 * becomes unbundled.
	 */
	if (!conn->act_chans) {
		trace_rxrpc_client(conn, channel, rxrpc_client_to_idle);
		conn->idle_timestamp = jiffies;

		rxrpc_get_connection(conn);
		spin_lock(&rxnet->client_conn_cache_lock);
		list_move_tail(&conn->cache_link, &rxnet->idle_client_conns);
		spin_unlock(&rxnet->client_conn_cache_lock);

		rxrpc_set_client_reap_timer(rxnet);
	}

out:
	spin_unlock(&bundle->channel_lock);
	_leave("");
	return;
}

/*
 * Remove a connection from a bundle.
 */
static void rxrpc_unbundle_conn(struct rxrpc_connection *conn)
{
	struct rxrpc_bundle *bundle = conn->bundle;
	struct rxrpc_local *local = bundle->params.local;
	unsigned int bindex;
	bool need_drop = false, need_put = false;
	int i;

	_enter("C=%x", conn->debug_id);

	if (conn->flags & RXRPC_CONN_FINAL_ACK_MASK)
		rxrpc_process_delayed_final_acks(conn, true);

	spin_lock(&bundle->channel_lock);
	bindex = conn->bundle_shift / RXRPC_MAXCALLS;
	if (bundle->conns[bindex] == conn) {
		_debug("clear slot %u", bindex);
		bundle->conns[bindex] = NULL;
		for (i = 0; i < RXRPC_MAXCALLS; i++)
			clear_bit(conn->bundle_shift + i, &bundle->avail_chans);
		need_drop = true;
<<<<<<< HEAD
	}
	spin_unlock(&bundle->channel_lock);

	/* If there are no more connections, remove the bundle */
	if (!bundle->avail_chans) {
		_debug("maybe unbundle");
		spin_lock(&local->client_bundles_lock);

		for (i = 0; i < ARRAY_SIZE(bundle->conns); i++)
			if (bundle->conns[i])
				break;
		if (i == ARRAY_SIZE(bundle->conns) && !bundle->params.exclusive) {
			_debug("erase bundle");
			rb_erase(&bundle->local_node, &local->client_bundles);
			need_put = true;
		}

		spin_unlock(&local->client_bundles_lock);
		if (need_put)
			rxrpc_put_bundle(bundle);
	}
=======
	}
	spin_unlock(&bundle->channel_lock);

	/* If there are no more connections, remove the bundle */
	if (!bundle->avail_chans) {
		_debug("maybe unbundle");
		spin_lock(&local->client_bundles_lock);

		for (i = 0; i < ARRAY_SIZE(bundle->conns); i++)
			if (bundle->conns[i])
				break;
		if (i == ARRAY_SIZE(bundle->conns) && !bundle->params.exclusive) {
			_debug("erase bundle");
			rb_erase(&bundle->local_node, &local->client_bundles);
			need_put = true;
		}

		spin_unlock(&local->client_bundles_lock);
		if (need_put)
			rxrpc_put_bundle(bundle);
	}
>>>>>>> 356006a6

	if (need_drop)
		rxrpc_put_connection(conn);
	_leave("");
}

/*
 * Clean up a dead client connection.
 */
static void rxrpc_kill_client_conn(struct rxrpc_connection *conn)
{
	struct rxrpc_local *local = conn->params.local;
	struct rxrpc_net *rxnet = local->rxnet;

	_enter("C=%x", conn->debug_id);

	trace_rxrpc_client(conn, -1, rxrpc_client_cleanup);
	atomic_dec(&rxnet->nr_client_conns);

	rxrpc_put_client_connection_id(conn);
	rxrpc_kill_connection(conn);
}

/*
 * Clean up a dead client connections.
 */
void rxrpc_put_client_conn(struct rxrpc_connection *conn)
{
	const void *here = __builtin_return_address(0);
	unsigned int debug_id = conn->debug_id;
	int n;

	n = atomic_dec_return(&conn->usage);
	trace_rxrpc_conn(debug_id, rxrpc_conn_put_client, n, here);
	if (n <= 0) {
		ASSERTCMP(n, >=, 0);
		rxrpc_kill_client_conn(conn);
	}
}

/*
 * Discard expired client connections from the idle list.  Each conn in the
 * idle list has been exposed and holds an extra ref because of that.
 *
 * This may be called from conn setup or from a work item so cannot be
 * considered non-reentrant.
 */
void rxrpc_discard_expired_client_conns(struct work_struct *work)
{
	struct rxrpc_connection *conn;
	struct rxrpc_net *rxnet =
		container_of(work, struct rxrpc_net, client_conn_reaper);
	unsigned long expiry, conn_expires_at, now;
	unsigned int nr_conns;

	_enter("");

	if (list_empty(&rxnet->idle_client_conns)) {
		_leave(" [empty]");
		return;
	}

	/* Don't double up on the discarding */
	if (!spin_trylock(&rxnet->client_conn_discard_lock)) {
		_leave(" [already]");
		return;
	}

	/* We keep an estimate of what the number of conns ought to be after
	 * we've discarded some so that we don't overdo the discarding.
	 */
	nr_conns = atomic_read(&rxnet->nr_client_conns);

next:
	spin_lock(&rxnet->client_conn_cache_lock);

	if (list_empty(&rxnet->idle_client_conns))
		goto out;

	conn = list_entry(rxnet->idle_client_conns.next,
			  struct rxrpc_connection, cache_link);

	if (!rxnet->kill_all_client_conns) {
		/* If the number of connections is over the reap limit, we
		 * expedite discard by reducing the expiry timeout.  We must,
		 * however, have at least a short grace period to be able to do
		 * final-ACK or ABORT retransmission.
		 */
		expiry = rxrpc_conn_idle_client_expiry;
		if (nr_conns > rxrpc_reap_client_connections)
			expiry = rxrpc_conn_idle_client_fast_expiry;
		if (conn->params.local->service_closed)
			expiry = rxrpc_closed_conn_expiry * HZ;

		conn_expires_at = conn->idle_timestamp + expiry;

		now = READ_ONCE(jiffies);
		if (time_after(conn_expires_at, now))
			goto not_yet_expired;
	}

	trace_rxrpc_client(conn, -1, rxrpc_client_discard);
	list_del_init(&conn->cache_link);

	spin_unlock(&rxnet->client_conn_cache_lock);

	rxrpc_unbundle_conn(conn);
	rxrpc_put_connection(conn); /* Drop the ->cache_link ref */

	nr_conns--;
	goto next;

not_yet_expired:
	/* The connection at the front of the queue hasn't yet expired, so
	 * schedule the work item for that point if we discarded something.
	 *
	 * We don't worry if the work item is already scheduled - it can look
	 * after rescheduling itself at a later time.  We could cancel it, but
	 * then things get messier.
	 */
	_debug("not yet");
	if (!rxnet->kill_all_client_conns)
		timer_reduce(&rxnet->client_conn_reap_timer, conn_expires_at);

out:
	spin_unlock(&rxnet->client_conn_cache_lock);
	spin_unlock(&rxnet->client_conn_discard_lock);
	_leave("");
}

/*
 * Preemptively destroy all the client connection records rather than waiting
 * for them to time out
 */
void rxrpc_destroy_all_client_connections(struct rxrpc_net *rxnet)
{
	_enter("");

	spin_lock(&rxnet->client_conn_cache_lock);
	rxnet->kill_all_client_conns = true;
	spin_unlock(&rxnet->client_conn_cache_lock);

	del_timer_sync(&rxnet->client_conn_reap_timer);

	if (!rxrpc_queue_work(&rxnet->client_conn_reaper))
		_debug("destroy: queue failed");

	_leave("");
}

/*
 * Clean up the client connections on a local endpoint.
 */
void rxrpc_clean_up_local_conns(struct rxrpc_local *local)
{
	struct rxrpc_connection *conn, *tmp;
	struct rxrpc_net *rxnet = local->rxnet;
	LIST_HEAD(graveyard);

	_enter("");

	spin_lock(&rxnet->client_conn_cache_lock);

	list_for_each_entry_safe(conn, tmp, &rxnet->idle_client_conns,
				 cache_link) {
		if (conn->params.local == local) {
			trace_rxrpc_client(conn, -1, rxrpc_client_discard);
			list_move(&conn->cache_link, &graveyard);
		}
	}

	spin_unlock(&rxnet->client_conn_cache_lock);

	while (!list_empty(&graveyard)) {
		conn = list_entry(graveyard.next,
				  struct rxrpc_connection, cache_link);
		list_del_init(&conn->cache_link);
		rxrpc_unbundle_conn(conn);
		rxrpc_put_connection(conn);
	}

	_leave(" [culled]");
}<|MERGE_RESOLUTION|>--- conflicted
+++ resolved
@@ -911,7 +911,6 @@
 		for (i = 0; i < RXRPC_MAXCALLS; i++)
 			clear_bit(conn->bundle_shift + i, &bundle->avail_chans);
 		need_drop = true;
-<<<<<<< HEAD
 	}
 	spin_unlock(&bundle->channel_lock);
 
@@ -933,29 +932,6 @@
 		if (need_put)
 			rxrpc_put_bundle(bundle);
 	}
-=======
-	}
-	spin_unlock(&bundle->channel_lock);
-
-	/* If there are no more connections, remove the bundle */
-	if (!bundle->avail_chans) {
-		_debug("maybe unbundle");
-		spin_lock(&local->client_bundles_lock);
-
-		for (i = 0; i < ARRAY_SIZE(bundle->conns); i++)
-			if (bundle->conns[i])
-				break;
-		if (i == ARRAY_SIZE(bundle->conns) && !bundle->params.exclusive) {
-			_debug("erase bundle");
-			rb_erase(&bundle->local_node, &local->client_bundles);
-			need_put = true;
-		}
-
-		spin_unlock(&local->client_bundles_lock);
-		if (need_put)
-			rxrpc_put_bundle(bundle);
-	}
->>>>>>> 356006a6
 
 	if (need_drop)
 		rxrpc_put_connection(conn);
