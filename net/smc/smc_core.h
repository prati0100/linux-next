--- conflicted
+++ resolved
@@ -307,10 +307,7 @@
 	u8			first_contact_peer;
 	u8			first_contact_local;
 	unsigned short		vlan_id;
-<<<<<<< HEAD
-=======
 	u32			rc;
->>>>>>> 356006a6
 	/* SMC-R */
 	struct smc_clc_msg_local *ib_lcl;
 	struct smc_ib_device	*ib_dev;
