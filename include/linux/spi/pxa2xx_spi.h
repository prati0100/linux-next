/* SPDX-License-Identifier: GPL-2.0-or-later */
/*
 * Copyright (C) 2005 Stephen Street / StreetFire Sound Labs
 */
#ifndef __LINUX_SPI_PXA2XX_SPI_H
#define __LINUX_SPI_PXA2XX_SPI_H

#include <linux/types.h>

#include <linux/pxa2xx_ssp.h>

struct dma_chan;

/*
 * The platform data for SSP controller devices
 * (resides in device.platform_data).
 */
struct pxa2xx_spi_controller {
	u16 num_chipselect;
	u8 enable_dma;
	u8 dma_burst_size;
	bool is_slave;

	/* DMA engine specific config */
	bool (*dma_filter)(struct dma_chan *chan, void *param);
	void *tx_param;
	void *rx_param;

	/* For non-PXA arches */
	struct ssp_device ssp;
};

/*
 * The controller specific data for SPI slave devices
 * (resides in spi_board_info.controller_data),
 * copied to spi_device.platform_data ... mostly for
 * DMA tuning.
 */
struct pxa2xx_spi_chip {
	u8 tx_threshold;
	u8 tx_hi_threshold;
	u8 rx_threshold;
	u8 dma_burst_size;
	u32 timeout;
<<<<<<< HEAD
	int gpio_cs;
=======
>>>>>>> 95cd2cdc
};

#if defined(CONFIG_ARCH_PXA) || defined(CONFIG_ARCH_MMP)

#include <linux/clk.h>

extern void pxa2xx_set_spi_info(unsigned id, struct pxa2xx_spi_controller *info);

#endif

#endif	/* __LINUX_SPI_PXA2XX_SPI_H */<|MERGE_RESOLUTION|>--- conflicted
+++ resolved
@@ -42,10 +42,6 @@
 	u8 rx_threshold;
 	u8 dma_burst_size;
 	u32 timeout;
-<<<<<<< HEAD
-	int gpio_cs;
-=======
->>>>>>> 95cd2cdc
 };
 
 #if defined(CONFIG_ARCH_PXA) || defined(CONFIG_ARCH_MMP)
