/* SPDX-License-Identifier: GPL-2.0 */
/*
 * linux/can/dev.h
 *
 * Definitions for the CAN network device driver interface
 *
 * Copyright (C) 2006 Andrey Volkov <avolkov@varma-el.com>
 *               Varma Electronics Oy
 *
 * Copyright (C) 2008 Wolfgang Grandegger <wg@grandegger.com>
 *
 */

#ifndef _CAN_DEV_H
#define _CAN_DEV_H

#include <linux/can.h>
#include <linux/can/error.h>
#include <linux/can/led.h>
#include <linux/can/netlink.h>
#include <linux/can/skb.h>
#include <linux/netdevice.h>

/*
 * CAN mode
 */
enum can_mode {
	CAN_MODE_STOP = 0,
	CAN_MODE_START,
	CAN_MODE_SLEEP
};

/*
 * CAN common private data
 */
struct can_priv {
	struct net_device *dev;
	struct can_device_stats can_stats;

	struct can_bittiming bittiming, data_bittiming;
	const struct can_bittiming_const *bittiming_const,
		*data_bittiming_const;
	const u16 *termination_const;
	unsigned int termination_const_cnt;
	u16 termination;
	const u32 *bitrate_const;
	unsigned int bitrate_const_cnt;
	const u32 *data_bitrate_const;
	unsigned int data_bitrate_const_cnt;
	u32 bitrate_max;
	struct can_clock clock;

	enum can_state state;

	/* CAN controller features - see include/uapi/linux/can/netlink.h */
	u32 ctrlmode;		/* current options setting */
	u32 ctrlmode_supported;	/* options that can be modified by netlink */
	u32 ctrlmode_static;	/* static enabled options for driver/hardware */

	int restart_ms;
	struct delayed_work restart_work;

	int (*do_set_bittiming)(struct net_device *dev);
	int (*do_set_data_bittiming)(struct net_device *dev);
	int (*do_set_mode)(struct net_device *dev, enum can_mode mode);
	int (*do_set_termination)(struct net_device *dev, u16 term);
	int (*do_get_state)(const struct net_device *dev,
			    enum can_state *state);
	int (*do_get_berr_counter)(const struct net_device *dev,
				   struct can_berr_counter *bec);

	unsigned int echo_skb_max;
	struct sk_buff **echo_skb;

#ifdef CONFIG_CAN_LEDS
	struct led_trigger *tx_led_trig;
	char tx_led_trig_name[CAN_LED_NAME_SZ];
	struct led_trigger *rx_led_trig;
	char rx_led_trig_name[CAN_LED_NAME_SZ];
	struct led_trigger *rxtx_led_trig;
	char rxtx_led_trig_name[CAN_LED_NAME_SZ];
#endif
};

#define CAN_SYNC_SEG 1

/*
 * can_bit_time() - Duration of one bit
 *
 * Please refer to ISO 11898-1:2015, section 11.3.1.1 "Bit time" for
 * additional information.
 *
 * Return: the number of time quanta in one bit.
 */
static inline unsigned int can_bit_time(const struct can_bittiming *bt)
{
	return CAN_SYNC_SEG + bt->prop_seg + bt->phase_seg1 + bt->phase_seg2;
}

/*
<<<<<<< HEAD
 * get_can_dlc(value) - helper macro to cast a given data length code (dlc)
 * to u8 and ensure the dlc value to be max. 8 bytes.
=======
 * can_cc_dlc2len(value) - convert a given data length code (dlc) of a
 * Classical CAN frame into a valid data length of max. 8 bytes.
>>>>>>> 356006a6
 *
 * To be used in the CAN netdriver receive path to ensure conformance with
 * ISO 11898-1 Chapter 8.4.2.3 (DLC field)
 */
<<<<<<< HEAD
#define get_can_dlc(i)		(min_t(u8, (i), CAN_MAX_DLC))
#define get_canfd_dlc(i)	(min_t(u8, (i), CANFD_MAX_DLC))
=======
#define can_cc_dlc2len(dlc)	(min_t(u8, (dlc), CAN_MAX_DLEN))
>>>>>>> 356006a6

/* Check for outgoing skbs that have not been created by the CAN subsystem */
static inline bool can_skb_headroom_valid(struct net_device *dev,
					  struct sk_buff *skb)
{
	/* af_packet creates a headroom of HH_DATA_MOD bytes which is fine */
	if (WARN_ON_ONCE(skb_headroom(skb) < sizeof(struct can_skb_priv)))
		return false;

	/* af_packet does not apply CAN skb specific settings */
	if (skb->ip_summed == CHECKSUM_NONE) {
		/* init headroom */
		can_skb_prv(skb)->ifindex = dev->ifindex;
		can_skb_prv(skb)->skbcnt = 0;

		skb->ip_summed = CHECKSUM_UNNECESSARY;

		/* perform proper loopback on capable devices */
		if (dev->flags & IFF_ECHO)
			skb->pkt_type = PACKET_LOOPBACK;
		else
			skb->pkt_type = PACKET_HOST;

		skb_reset_mac_header(skb);
		skb_reset_network_header(skb);
		skb_reset_transport_header(skb);
	}

	return true;
}

/* Drop a given socketbuffer if it does not contain a valid CAN frame. */
static inline bool can_dropped_invalid_skb(struct net_device *dev,
					  struct sk_buff *skb)
{
	const struct canfd_frame *cfd = (struct canfd_frame *)skb->data;

	if (skb->protocol == htons(ETH_P_CAN)) {
		if (unlikely(skb->len != CAN_MTU ||
			     cfd->len > CAN_MAX_DLEN))
			goto inval_skb;
	} else if (skb->protocol == htons(ETH_P_CANFD)) {
		if (unlikely(skb->len != CANFD_MTU ||
			     cfd->len > CANFD_MAX_DLEN))
			goto inval_skb;
	} else
		goto inval_skb;

	if (!can_skb_headroom_valid(dev, skb))
		goto inval_skb;

	return false;

inval_skb:
	kfree_skb(skb);
	dev->stats.tx_dropped++;
	return true;
}

static inline bool can_is_canfd_skb(const struct sk_buff *skb)
{
	/* the CAN specific type of skb is identified by its data length */
	return skb->len == CANFD_MTU;
}

/* helper to get the data length code (DLC) for Classical CAN raw DLC access */
static inline u8 can_get_cc_dlc(const struct can_frame *cf, const u32 ctrlmode)
{
	/* return len8_dlc as dlc value only if all conditions apply */
	if ((ctrlmode & CAN_CTRLMODE_CC_LEN8_DLC) &&
	    (cf->len == CAN_MAX_DLEN) &&
	    (cf->len8_dlc > CAN_MAX_DLEN && cf->len8_dlc <= CAN_MAX_RAW_DLC))
		return cf->len8_dlc;

	/* return the payload length as dlc value */
	return cf->len;
}

/* helper to set len and len8_dlc value for Classical CAN raw DLC access */
static inline void can_frame_set_cc_len(struct can_frame *cf, const u8 dlc,
					const u32 ctrlmode)
{
	/* the caller already ensured that dlc is a value from 0 .. 15 */
	if (ctrlmode & CAN_CTRLMODE_CC_LEN8_DLC && dlc > CAN_MAX_DLEN)
		cf->len8_dlc = dlc;

	/* limit the payload length 'len' to CAN_MAX_DLEN */
	cf->len = can_cc_dlc2len(dlc);
}

/* helper to define static CAN controller features at device creation time */
static inline void can_set_static_ctrlmode(struct net_device *dev,
					   u32 static_mode)
{
	struct can_priv *priv = netdev_priv(dev);

	/* alloc_candev() succeeded => netdev_priv() is valid at this point */
	priv->ctrlmode = static_mode;
	priv->ctrlmode_static = static_mode;

	/* override MTU which was set by default in can_setup()? */
	if (static_mode & CAN_CTRLMODE_FD)
		dev->mtu = CANFD_MTU;
}

/* get data length from raw data length code (DLC) */
u8 can_fd_dlc2len(u8 dlc);

/* map the sanitized data length to an appropriate data length code */
u8 can_fd_len2dlc(u8 len);

struct net_device *alloc_candev_mqs(int sizeof_priv, unsigned int echo_skb_max,
				    unsigned int txqs, unsigned int rxqs);
#define alloc_candev(sizeof_priv, echo_skb_max) \
	alloc_candev_mqs(sizeof_priv, echo_skb_max, 1, 1)
#define alloc_candev_mq(sizeof_priv, echo_skb_max, count) \
	alloc_candev_mqs(sizeof_priv, echo_skb_max, count, count)
void free_candev(struct net_device *dev);

/* a candev safe wrapper around netdev_priv */
struct can_priv *safe_candev_priv(struct net_device *dev);

int open_candev(struct net_device *dev);
void close_candev(struct net_device *dev);
int can_change_mtu(struct net_device *dev, int new_mtu);

int register_candev(struct net_device *dev);
void unregister_candev(struct net_device *dev);

int can_restart_now(struct net_device *dev);
void can_bus_off(struct net_device *dev);

void can_change_state(struct net_device *dev, struct can_frame *cf,
		      enum can_state tx_state, enum can_state rx_state);

int can_put_echo_skb(struct sk_buff *skb, struct net_device *dev,
		     unsigned int idx);
struct sk_buff *__can_get_echo_skb(struct net_device *dev, unsigned int idx,
				   u8 *len_ptr);
unsigned int can_get_echo_skb(struct net_device *dev, unsigned int idx);
void can_free_echo_skb(struct net_device *dev, unsigned int idx);

#ifdef CONFIG_OF
void of_can_transceiver(struct net_device *dev);
#else
static inline void of_can_transceiver(struct net_device *dev) { }
#endif

struct sk_buff *alloc_can_skb(struct net_device *dev, struct can_frame **cf);
struct sk_buff *alloc_canfd_skb(struct net_device *dev,
				struct canfd_frame **cfd);
struct sk_buff *alloc_can_err_skb(struct net_device *dev,
				  struct can_frame **cf);

#endif /* !_CAN_DEV_H */<|MERGE_RESOLUTION|>--- conflicted
+++ resolved
@@ -98,23 +98,13 @@
 }
 
 /*
-<<<<<<< HEAD
- * get_can_dlc(value) - helper macro to cast a given data length code (dlc)
- * to u8 and ensure the dlc value to be max. 8 bytes.
-=======
  * can_cc_dlc2len(value) - convert a given data length code (dlc) of a
  * Classical CAN frame into a valid data length of max. 8 bytes.
->>>>>>> 356006a6
  *
  * To be used in the CAN netdriver receive path to ensure conformance with
  * ISO 11898-1 Chapter 8.4.2.3 (DLC field)
  */
-<<<<<<< HEAD
-#define get_can_dlc(i)		(min_t(u8, (i), CAN_MAX_DLC))
-#define get_canfd_dlc(i)	(min_t(u8, (i), CANFD_MAX_DLC))
-=======
 #define can_cc_dlc2len(dlc)	(min_t(u8, (dlc), CAN_MAX_DLEN))
->>>>>>> 356006a6
 
 /* Check for outgoing skbs that have not been created by the CAN subsystem */
 static inline bool can_skb_headroom_valid(struct net_device *dev,
