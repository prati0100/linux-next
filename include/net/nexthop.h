/* SPDX-License-Identifier: GPL-2.0 */
/*
 * Generic nexthop implementation
 *
 * Copyright (c) 2017-19 Cumulus Networks
 * Copyright (c) 2017-19 David Ahern <dsa@cumulusnetworks.com>
 */

#ifndef __LINUX_NEXTHOP_H
#define __LINUX_NEXTHOP_H

#include <linux/netdevice.h>
#include <linux/notifier.h>
#include <linux/route.h>
#include <linux/types.h>
#include <net/ip_fib.h>
#include <net/ip6_fib.h>
#include <net/netlink.h>

#define NEXTHOP_VALID_USER_FLAGS RTNH_F_ONLINK

struct nexthop;

struct nh_config {
	u32		nh_id;

	u8		nh_family;
	u8		nh_protocol;
	u8		nh_blackhole;
	u8		nh_fdb;
	u32		nh_flags;

	int		nh_ifindex;
	struct net_device *dev;

	union {
		__be32		ipv4;
		struct in6_addr	ipv6;
	} gw;

	struct nlattr	*nh_grp;
	u16		nh_grp_type;

	struct nlattr	*nh_encap;
	u16		nh_encap_type;

	u32		nlflags;
	struct nl_info	nlinfo;
};

struct nh_info {
	struct hlist_node	dev_hash;    /* entry on netns devhash */
	struct nexthop		*nh_parent;

	u8			family;
	bool			reject_nh;
	bool			fdb_nh;

	union {
		struct fib_nh_common	fib_nhc;
		struct fib_nh		fib_nh;
		struct fib6_nh		fib6_nh;
	};
};

struct nh_grp_entry {
	struct nexthop	*nh;
	u8		weight;
	atomic_t	upper_bound;

	struct list_head nh_list;
	struct nexthop	*nh_parent;  /* nexthop of group with this entry */
};

struct nh_group {
	struct nh_group		*spare; /* spare group for removals */
	u16			num_nh;
	bool			mpath;
	bool			fdb_nh;
	bool			has_v4;
	struct nh_grp_entry	nh_entries[];
};

struct nexthop {
	struct rb_node		rb_node;    /* entry on netns rbtree */
	struct list_head	fi_list;    /* v4 entries using nh */
	struct list_head	f6i_list;   /* v6 entries using nh */
	struct list_head        fdb_list;   /* fdb entries using this nh */
	struct list_head	grp_list;   /* nh group entries using this nh */
	struct net		*net;

	u32			id;

	u8			protocol;   /* app managing this nh */
	u8			nh_flags;
	bool			is_group;

	refcount_t		refcnt;
	struct rcu_head		rcu;

	union {
		struct nh_info	__rcu *nh_info;
		struct nh_group __rcu *nh_grp;
	};
};

enum nexthop_event_type {
<<<<<<< HEAD
	NEXTHOP_EVENT_DEL
};

int register_nexthop_notifier(struct net *net, struct notifier_block *nb);
=======
	NEXTHOP_EVENT_DEL,
	NEXTHOP_EVENT_REPLACE,
};

struct nh_notifier_single_info {
	struct net_device *dev;
	u8 gw_family;
	union {
		__be32 ipv4;
		struct in6_addr ipv6;
	};
	u8 is_reject:1,
	   is_fdb:1,
	   has_encap:1;
};

struct nh_notifier_grp_entry_info {
	u8 weight;
	u32 id;
	struct nh_notifier_single_info nh;
};

struct nh_notifier_grp_info {
	u16 num_nh;
	bool is_fdb;
	struct nh_notifier_grp_entry_info nh_entries[];
};

struct nh_notifier_info {
	struct net *net;
	struct netlink_ext_ack *extack;
	u32 id;
	bool is_grp;
	union {
		struct nh_notifier_single_info *nh;
		struct nh_notifier_grp_info *nh_grp;
	};
};

int register_nexthop_notifier(struct net *net, struct notifier_block *nb,
			      struct netlink_ext_ack *extack);
>>>>>>> 356006a6
int unregister_nexthop_notifier(struct net *net, struct notifier_block *nb);
void nexthop_set_hw_flags(struct net *net, u32 id, bool offload, bool trap);

/* caller is holding rcu or rtnl; no reference taken to nexthop */
struct nexthop *nexthop_find_by_id(struct net *net, u32 id);
void nexthop_free_rcu(struct rcu_head *head);

static inline bool nexthop_get(struct nexthop *nh)
{
	return refcount_inc_not_zero(&nh->refcnt);
}

static inline void nexthop_put(struct nexthop *nh)
{
	if (refcount_dec_and_test(&nh->refcnt))
		call_rcu(&nh->rcu, nexthop_free_rcu);
}

static inline bool nexthop_cmp(const struct nexthop *nh1,
			       const struct nexthop *nh2)
{
	return nh1 == nh2;
}

static inline bool nexthop_is_fdb(const struct nexthop *nh)
{
	if (nh->is_group) {
		const struct nh_group *nh_grp;

		nh_grp = rcu_dereference_rtnl(nh->nh_grp);
		return nh_grp->fdb_nh;
	} else {
		const struct nh_info *nhi;

		nhi = rcu_dereference_rtnl(nh->nh_info);
		return nhi->fdb_nh;
	}
}

static inline bool nexthop_has_v4(const struct nexthop *nh)
{
	if (nh->is_group) {
		struct nh_group *nh_grp;

		nh_grp = rcu_dereference_rtnl(nh->nh_grp);
		return nh_grp->has_v4;
	}
	return false;
}

static inline bool nexthop_is_multipath(const struct nexthop *nh)
{
	if (nh->is_group) {
		struct nh_group *nh_grp;

		nh_grp = rcu_dereference_rtnl(nh->nh_grp);
		return nh_grp->mpath;
	}
	return false;
}

struct nexthop *nexthop_select_path(struct nexthop *nh, int hash);

static inline unsigned int nexthop_num_path(const struct nexthop *nh)
{
	unsigned int rc = 1;

	if (nh->is_group) {
		struct nh_group *nh_grp;

		nh_grp = rcu_dereference_rtnl(nh->nh_grp);
		if (nh_grp->mpath)
			rc = nh_grp->num_nh;
	}

	return rc;
}

static inline
struct nexthop *nexthop_mpath_select(const struct nh_group *nhg, int nhsel)
{
	/* for_nexthops macros in fib_semantics.c grabs a pointer to
	 * the nexthop before checking nhsel
	 */
	if (nhsel >= nhg->num_nh)
		return NULL;

	return nhg->nh_entries[nhsel].nh;
}

static inline
int nexthop_mpath_fill_node(struct sk_buff *skb, struct nexthop *nh,
			    u8 rt_family)
{
	struct nh_group *nhg = rtnl_dereference(nh->nh_grp);
	int i;

	for (i = 0; i < nhg->num_nh; i++) {
		struct nexthop *nhe = nhg->nh_entries[i].nh;
		struct nh_info *nhi = rcu_dereference_rtnl(nhe->nh_info);
		struct fib_nh_common *nhc = &nhi->fib_nhc;
		int weight = nhg->nh_entries[i].weight;

		if (fib_add_nexthop(skb, nhc, weight, rt_family) < 0)
			return -EMSGSIZE;
	}

	return 0;
}

/* called with rcu lock */
static inline bool nexthop_is_blackhole(const struct nexthop *nh)
{
	const struct nh_info *nhi;

	if (nh->is_group) {
		struct nh_group *nh_grp;

		nh_grp = rcu_dereference_rtnl(nh->nh_grp);
		if (nh_grp->num_nh > 1)
			return false;

		nh = nh_grp->nh_entries[0].nh;
	}

	nhi = rcu_dereference_rtnl(nh->nh_info);
	return nhi->reject_nh;
}

static inline void nexthop_path_fib_result(struct fib_result *res, int hash)
{
	struct nh_info *nhi;
	struct nexthop *nh;

	nh = nexthop_select_path(res->fi->nh, hash);
	nhi = rcu_dereference(nh->nh_info);
	res->nhc = &nhi->fib_nhc;
}

/* called with rcu read lock or rtnl held */
static inline
struct fib_nh_common *nexthop_fib_nhc(struct nexthop *nh, int nhsel)
{
	struct nh_info *nhi;

	BUILD_BUG_ON(offsetof(struct fib_nh, nh_common) != 0);
	BUILD_BUG_ON(offsetof(struct fib6_nh, nh_common) != 0);

	if (nh->is_group) {
		struct nh_group *nh_grp;

		nh_grp = rcu_dereference_rtnl(nh->nh_grp);
		if (nh_grp->mpath) {
			nh = nexthop_mpath_select(nh_grp, nhsel);
			if (!nh)
				return NULL;
		}
	}

	nhi = rcu_dereference_rtnl(nh->nh_info);
	return &nhi->fib_nhc;
}

/* called from fib_table_lookup with rcu_lock */
static inline
struct fib_nh_common *nexthop_get_nhc_lookup(const struct nexthop *nh,
					     int fib_flags,
					     const struct flowi4 *flp,
					     int *nhsel)
{
	struct nh_info *nhi;

	if (nh->is_group) {
		struct nh_group *nhg = rcu_dereference(nh->nh_grp);
		int i;

		for (i = 0; i < nhg->num_nh; i++) {
			struct nexthop *nhe = nhg->nh_entries[i].nh;

			nhi = rcu_dereference(nhe->nh_info);
			if (fib_lookup_good_nhc(&nhi->fib_nhc, fib_flags, flp)) {
				*nhsel = i;
				return &nhi->fib_nhc;
			}
		}
	} else {
		nhi = rcu_dereference(nh->nh_info);
		if (fib_lookup_good_nhc(&nhi->fib_nhc, fib_flags, flp)) {
			*nhsel = 0;
			return &nhi->fib_nhc;
		}
	}

	return NULL;
}

static inline bool nexthop_uses_dev(const struct nexthop *nh,
				    const struct net_device *dev)
{
	struct nh_info *nhi;

	if (nh->is_group) {
		struct nh_group *nhg = rcu_dereference(nh->nh_grp);
		int i;

		for (i = 0; i < nhg->num_nh; i++) {
			struct nexthop *nhe = nhg->nh_entries[i].nh;

			nhi = rcu_dereference(nhe->nh_info);
			if (nhc_l3mdev_matches_dev(&nhi->fib_nhc, dev))
				return true;
		}
	} else {
		nhi = rcu_dereference(nh->nh_info);
		if (nhc_l3mdev_matches_dev(&nhi->fib_nhc, dev))
			return true;
	}

	return false;
}

static inline unsigned int fib_info_num_path(const struct fib_info *fi)
{
	if (unlikely(fi->nh))
		return nexthop_num_path(fi->nh);

	return fi->fib_nhs;
}

int fib_check_nexthop(struct nexthop *nh, u8 scope,
		      struct netlink_ext_ack *extack);

static inline struct fib_nh_common *fib_info_nhc(struct fib_info *fi, int nhsel)
{
	if (unlikely(fi->nh))
		return nexthop_fib_nhc(fi->nh, nhsel);

	return &fi->fib_nh[nhsel].nh_common;
}

/* only used when fib_nh is built into fib_info */
static inline struct fib_nh *fib_info_nh(struct fib_info *fi, int nhsel)
{
	WARN_ON(fi->nh);

	return &fi->fib_nh[nhsel];
}

/*
 * IPv6 variants
 */
int fib6_check_nexthop(struct nexthop *nh, struct fib6_config *cfg,
		       struct netlink_ext_ack *extack);

static inline struct fib6_nh *nexthop_fib6_nh(struct nexthop *nh)
{
	struct nh_info *nhi;

	if (nh->is_group) {
		struct nh_group *nh_grp;

		nh_grp = rcu_dereference_rtnl(nh->nh_grp);
		nh = nexthop_mpath_select(nh_grp, 0);
		if (!nh)
			return NULL;
	}

	nhi = rcu_dereference_rtnl(nh->nh_info);
	if (nhi->family == AF_INET6)
		return &nhi->fib6_nh;

	return NULL;
}

static inline struct net_device *fib6_info_nh_dev(struct fib6_info *f6i)
{
	struct fib6_nh *fib6_nh;

	fib6_nh = f6i->nh ? nexthop_fib6_nh(f6i->nh) : f6i->fib6_nh;
	return fib6_nh->fib_nh_dev;
}

static inline void nexthop_path_fib6_result(struct fib6_result *res, int hash)
{
	struct nexthop *nh = res->f6i->nh;
	struct nh_info *nhi;

	nh = nexthop_select_path(nh, hash);

	nhi = rcu_dereference_rtnl(nh->nh_info);
	if (nhi->reject_nh) {
		res->fib6_type = RTN_BLACKHOLE;
		res->fib6_flags |= RTF_REJECT;
		res->nh = nexthop_fib6_nh(nh);
	} else {
		res->nh = &nhi->fib6_nh;
	}
}

int nexthop_for_each_fib6_nh(struct nexthop *nh,
			     int (*cb)(struct fib6_nh *nh, void *arg),
			     void *arg);

static inline int nexthop_get_family(struct nexthop *nh)
{
	struct nh_info *nhi = rcu_dereference_rtnl(nh->nh_info);

	return nhi->family;
}

static inline
struct fib_nh_common *nexthop_fdb_nhc(struct nexthop *nh)
{
	struct nh_info *nhi = rcu_dereference_rtnl(nh->nh_info);

	return &nhi->fib_nhc;
}

static inline struct fib_nh_common *nexthop_path_fdb_result(struct nexthop *nh,
							    int hash)
{
	struct nh_info *nhi;
	struct nexthop *nhp;

	nhp = nexthop_select_path(nh, hash);
	if (unlikely(!nhp))
		return NULL;
	nhi = rcu_dereference(nhp->nh_info);
	return &nhi->fib_nhc;
}
#endif<|MERGE_RESOLUTION|>--- conflicted
+++ resolved
@@ -105,12 +105,6 @@
 };
 
 enum nexthop_event_type {
-<<<<<<< HEAD
-	NEXTHOP_EVENT_DEL
-};
-
-int register_nexthop_notifier(struct net *net, struct notifier_block *nb);
-=======
 	NEXTHOP_EVENT_DEL,
 	NEXTHOP_EVENT_REPLACE,
 };
@@ -152,7 +146,6 @@
 
 int register_nexthop_notifier(struct net *net, struct notifier_block *nb,
 			      struct netlink_ext_ack *extack);
->>>>>>> 356006a6
 int unregister_nexthop_notifier(struct net *net, struct notifier_block *nb);
 void nexthop_set_hw_flags(struct net *net, u32 id, bool offload, bool trap);
 
