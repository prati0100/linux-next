.. include:: ../disclaimer-ita.rst

:Original: :ref:`Documentation/process/submit-checklist.rst <submitchecklist>`
:Translator: Federico Vaga <federico.vaga@vaga.pv.it>

.. _it_submitchecklist:

Lista delle verifiche da fare prima di inviare una patch per il kernel Linux
~~~~~~~~~~~~~~~~~~~~~~~~~~~~~~~~~~~~~~~~~~~~~~~~~~~~~~~~~~~~~~~~~~~~~~~~~~~~

Qui troverete una lista di cose che uno sviluppatore dovrebbe fare per
vedere le proprie patch accettate più rapidamente.

Tutti questi punti integrano la documentazione fornita riguardo alla
sottomissione delle patch, in particolare
:ref:`Documentation/translations/it_IT/process/submitting-patches.rst <it_submittingpatches>`.

1) Se state usando delle funzionalità del kernel allora includete (#include)
   i file che le dichiarano/definiscono.  Non dipendente dal fatto che un file
   d'intestazione include anche quelli usati da voi.

2) Compilazione pulita:

  a) con le opzioni ``CONFIG`` negli stati ``=y``, ``=m`` e ``=n``. Nessun
     avviso/errore di ``gcc`` e nessun avviso/errore dal linker.

  b) con ``allnoconfig``, ``allmodconfig``

  c) quando si usa ``O=builddir``

  d) Qualsiasi modifica in Documentation/ deve compilare con successo senza
     avvisi o errori. Usare ``make htmldocs`` o ``make pdfdocs`` per verificare
     e correggere i problemi

3) Compilare per diverse architetture di processore usando strumenti per
   la cross-compilazione o altri.

4) Una buona architettura per la verifica della cross-compilazione è la ppc64
   perché tende ad usare ``unsigned long`` per le quantità a 64-bit.

5) Controllate lo stile del codice della vostra patch secondo le direttive
   scritte in :ref:`Documentation/translations/it_IT/process/coding-style.rst <it_codingstyle>`.
   Prima dell'invio della patch, usate il verificatore di stile
   (``script/checkpatch.pl``) per scovare le violazioni più semplici.
   Dovreste essere in grado di giustificare tutte le violazioni rimanenti nella
   vostra patch.

6) Le opzioni ``CONFIG``, nuove o modificate, non scombussolano il menu
   di configurazione e sono preimpostate come disabilitate a meno che non
   soddisfino i criteri descritti in ``Documentation/kbuild/kconfig-language.rst``
   alla punto "Voci di menu: valori predefiniti".

7) Tutte le nuove opzioni ``Kconfig`` hanno un messaggio di aiuto.

8) La patch è stata accuratamente revisionata rispetto alle più importanti
   configurazioni ``Kconfig``.  Questo è molto difficile da fare
   correttamente - un buono lavoro di testa sarà utile.

9) Verificare con sparse.

10) Usare ``make checkstack`` e correggere tutti i problemi rilevati.

    .. note::

       ``checkstack`` non evidenzia esplicitamente i problemi, ma una funzione
       che usa più di 512 byte sullo stack è una buona candidata per una
       correzione.

11) Includete commenti :ref:`kernel-doc <kernel_doc>` per documentare API
    globali del kernel.  Usate ``make htmldocs`` o ``make pdfdocs`` per
    verificare i commenti :ref:`kernel-doc <kernel_doc>` ed eventualmente
    correggerli.

12) La patch è stata verificata con le seguenti opzioni abilitate
    contemporaneamente: ``CONFIG_PREEMPT``, ``CONFIG_DEBUG_PREEMPT``,
    ``CONFIG_DEBUG_SLAB``, ``CONFIG_DEBUG_PAGEALLOC``, ``CONFIG_DEBUG_MUTEXES``,
    ``CONFIG_DEBUG_SPINLOCK``, ``CONFIG_DEBUG_ATOMIC_SLEEP``,
    ``CONFIG_PROVE_RCU`` e ``CONFIG_DEBUG_OBJECTS_RCU_HEAD``.

13) La patch è stata compilata e verificata in esecuzione con, e senza,
    le opzioni ``CONFIG_SMP`` e ``CONFIG_PREEMPT``.

14) Se la patch ha effetti sull'IO dei dischi, eccetera: allora dev'essere
    verificata con, e senza, l'opzione ``CONFIG_LBDAF``.

15) Tutti i percorsi del codice sono stati verificati con tutte le funzionalità
    di lockdep abilitate.

16) Tutti i nuovi elementi in ``/proc`` sono documentati in ``Documentation/``.

17) Tutti i nuovi parametri d'avvio del kernel sono documentati in
    ``Documentation/admin-guide/kernel-parameters.rst``.

18) Tutti i nuovi parametri dei moduli sono documentati con ``MODULE_PARM_DESC()``.

19) Tutte le nuove interfacce verso lo spazio utente sono documentate in
    ``Documentation/ABI/``.  Leggete ``Documentation/ABI/README`` per maggiori
    informazioni.  Le patch che modificano le interfacce utente dovrebbero
    essere inviate in copia anche a linux-api@vger.kernel.org.

20) La patch è stata verificata con l'iniezione di fallimenti in slab e
    nell'allocazione di pagine.  Vedere ``Documentation/fault-injection/``.

    Se il nuovo codice è corposo, potrebbe essere opportuno aggiungere
    l'iniezione di fallimenti specifici per il sottosistema.

<<<<<<< HEAD
22) Il nuovo codice è stato compilato con ``gcc -W`` (usate
=======
21) Il nuovo codice è stato compilato con ``gcc -W`` (usate
>>>>>>> 6be388f4
    ``make KCFLAGS=-W``).  Questo genererà molti avvisi, ma è ottimo
    per scovare bachi come  "warning: comparison between signed and unsigned".

22) La patch è stata verificata dopo essere stata inclusa nella serie di patch
    -mm; questo al fine di assicurarsi che continui a funzionare assieme a
    tutte le altre patch in coda e i vari cambiamenti nei sottosistemi VM, VFS
    e altri.

23) Tutte le barriere di sincronizzazione {per esempio, ``barrier()``,
    ``rmb()``, ``wmb()``} devono essere accompagnate da un commento nei
    sorgenti che ne spieghi la logica: cosa fanno e perché.

24) Se la patch aggiunge nuove chiamate ioctl, allora aggiornate
    ``Documentation/userspace-api/ioctl/ioctl-number.rst``.

25) Se il codice che avete modificato dipende o usa una qualsiasi interfaccia o
    funzionalità del kernel che è associata a uno dei seguenti simboli
    ``Kconfig``, allora verificate che il kernel compili con diverse
    configurazioni dove i simboli sono disabilitati e/o ``=m`` (se c'è la
    possibilità) [non tutti contemporaneamente, solo diverse combinazioni
    casuali]:

    ``CONFIG_SMP``, ``CONFIG_SYSFS``, ``CONFIG_PROC_FS``, ``CONFIG_INPUT``,
    ``CONFIG_PCI``, ``CONFIG_BLOCK``, ``CONFIG_PM``, ``CONFIG_MAGIC_SYSRQ``,
    ``CONFIG_NET``, ``CONFIG_INET=n`` (ma l'ultimo con ``CONFIG_NET=y``).<|MERGE_RESOLUTION|>--- conflicted
+++ resolved
@@ -104,11 +104,7 @@
     Se il nuovo codice è corposo, potrebbe essere opportuno aggiungere
     l'iniezione di fallimenti specifici per il sottosistema.
 
-<<<<<<< HEAD
-22) Il nuovo codice è stato compilato con ``gcc -W`` (usate
-=======
 21) Il nuovo codice è stato compilato con ``gcc -W`` (usate
->>>>>>> 6be388f4
     ``make KCFLAGS=-W``).  Questo genererà molti avvisi, ma è ottimo
     per scovare bachi come  "warning: comparison between signed and unsigned".
 
