// SPDX-License-Identifier: GPL-2.0-only
/* Copyright (c) 2011-2014 PLUMgrid, http://plumgrid.com
 * Copyright (c) 2016 Facebook
 * Copyright (c) 2018 Covalent IO, Inc. http://covalent.io
 */
#include <uapi/linux/btf.h>
#include <linux/bpf-cgroup.h>
#include <linux/kernel.h>
#include <linux/types.h>
#include <linux/slab.h>
#include <linux/bpf.h>
#include <linux/btf.h>
#include <linux/bpf_verifier.h>
#include <linux/filter.h>
#include <net/netlink.h>
#include <linux/file.h>
#include <linux/vmalloc.h>
#include <linux/stringify.h>
#include <linux/bsearch.h>
#include <linux/sort.h>
#include <linux/perf_event.h>
#include <linux/ctype.h>
#include <linux/error-injection.h>
#include <linux/bpf_lsm.h>
#include <linux/btf_ids.h>

#include "disasm.h"

static const struct bpf_verifier_ops * const bpf_verifier_ops[] = {
#define BPF_PROG_TYPE(_id, _name, prog_ctx_type, kern_ctx_type) \
	[_id] = & _name ## _verifier_ops,
#define BPF_MAP_TYPE(_id, _ops)
#define BPF_LINK_TYPE(_id, _name)
#include <linux/bpf_types.h>
#undef BPF_PROG_TYPE
#undef BPF_MAP_TYPE
#undef BPF_LINK_TYPE
};

/* bpf_check() is a static code analyzer that walks eBPF program
 * instruction by instruction and updates register/stack state.
 * All paths of conditional branches are analyzed until 'bpf_exit' insn.
 *
 * The first pass is depth-first-search to check that the program is a DAG.
 * It rejects the following programs:
 * - larger than BPF_MAXINSNS insns
 * - if loop is present (detected via back-edge)
 * - unreachable insns exist (shouldn't be a forest. program = one function)
 * - out of bounds or malformed jumps
 * The second pass is all possible path descent from the 1st insn.
 * Since it's analyzing all paths through the program, the length of the
 * analysis is limited to 64k insn, which may be hit even if total number of
 * insn is less then 4K, but there are too many branches that change stack/regs.
 * Number of 'branches to be analyzed' is limited to 1k
 *
 * On entry to each instruction, each register has a type, and the instruction
 * changes the types of the registers depending on instruction semantics.
 * If instruction is BPF_MOV64_REG(BPF_REG_1, BPF_REG_5), then type of R5 is
 * copied to R1.
 *
 * All registers are 64-bit.
 * R0 - return register
 * R1-R5 argument passing registers
 * R6-R9 callee saved registers
 * R10 - frame pointer read-only
 *
 * At the start of BPF program the register R1 contains a pointer to bpf_context
 * and has type PTR_TO_CTX.
 *
 * Verifier tracks arithmetic operations on pointers in case:
 *    BPF_MOV64_REG(BPF_REG_1, BPF_REG_10),
 *    BPF_ALU64_IMM(BPF_ADD, BPF_REG_1, -20),
 * 1st insn copies R10 (which has FRAME_PTR) type into R1
 * and 2nd arithmetic instruction is pattern matched to recognize
 * that it wants to construct a pointer to some element within stack.
 * So after 2nd insn, the register R1 has type PTR_TO_STACK
 * (and -20 constant is saved for further stack bounds checking).
 * Meaning that this reg is a pointer to stack plus known immediate constant.
 *
 * Most of the time the registers have SCALAR_VALUE type, which
 * means the register has some value, but it's not a valid pointer.
 * (like pointer plus pointer becomes SCALAR_VALUE type)
 *
 * When verifier sees load or store instructions the type of base register
 * can be: PTR_TO_MAP_VALUE, PTR_TO_CTX, PTR_TO_STACK, PTR_TO_SOCKET. These are
 * four pointer types recognized by check_mem_access() function.
 *
 * PTR_TO_MAP_VALUE means that this register is pointing to 'map element value'
 * and the range of [ptr, ptr + map's value_size) is accessible.
 *
 * registers used to pass values to function calls are checked against
 * function argument constraints.
 *
 * ARG_PTR_TO_MAP_KEY is one of such argument constraints.
 * It means that the register type passed to this function must be
 * PTR_TO_STACK and it will be used inside the function as
 * 'pointer to map element key'
 *
 * For example the argument constraints for bpf_map_lookup_elem():
 *   .ret_type = RET_PTR_TO_MAP_VALUE_OR_NULL,
 *   .arg1_type = ARG_CONST_MAP_PTR,
 *   .arg2_type = ARG_PTR_TO_MAP_KEY,
 *
 * ret_type says that this function returns 'pointer to map elem value or null'
 * function expects 1st argument to be a const pointer to 'struct bpf_map' and
 * 2nd argument should be a pointer to stack, which will be used inside
 * the helper function as a pointer to map element key.
 *
 * On the kernel side the helper function looks like:
 * u64 bpf_map_lookup_elem(u64 r1, u64 r2, u64 r3, u64 r4, u64 r5)
 * {
 *    struct bpf_map *map = (struct bpf_map *) (unsigned long) r1;
 *    void *key = (void *) (unsigned long) r2;
 *    void *value;
 *
 *    here kernel can access 'key' and 'map' pointers safely, knowing that
 *    [key, key + map->key_size) bytes are valid and were initialized on
 *    the stack of eBPF program.
 * }
 *
 * Corresponding eBPF program may look like:
 *    BPF_MOV64_REG(BPF_REG_2, BPF_REG_10),  // after this insn R2 type is FRAME_PTR
 *    BPF_ALU64_IMM(BPF_ADD, BPF_REG_2, -4), // after this insn R2 type is PTR_TO_STACK
 *    BPF_LD_MAP_FD(BPF_REG_1, map_fd),      // after this insn R1 type is CONST_PTR_TO_MAP
 *    BPF_RAW_INSN(BPF_JMP | BPF_CALL, 0, 0, 0, BPF_FUNC_map_lookup_elem),
 * here verifier looks at prototype of map_lookup_elem() and sees:
 * .arg1_type == ARG_CONST_MAP_PTR and R1->type == CONST_PTR_TO_MAP, which is ok,
 * Now verifier knows that this map has key of R1->map_ptr->key_size bytes
 *
 * Then .arg2_type == ARG_PTR_TO_MAP_KEY and R2->type == PTR_TO_STACK, ok so far,
 * Now verifier checks that [R2, R2 + map's key_size) are within stack limits
 * and were initialized prior to this call.
 * If it's ok, then verifier allows this BPF_CALL insn and looks at
 * .ret_type which is RET_PTR_TO_MAP_VALUE_OR_NULL, so it sets
 * R0->type = PTR_TO_MAP_VALUE_OR_NULL which means bpf_map_lookup_elem() function
 * returns either pointer to map value or NULL.
 *
 * When type PTR_TO_MAP_VALUE_OR_NULL passes through 'if (reg != 0) goto +off'
 * insn, the register holding that pointer in the true branch changes state to
 * PTR_TO_MAP_VALUE and the same register changes state to CONST_IMM in the false
 * branch. See check_cond_jmp_op().
 *
 * After the call R0 is set to return type of the function and registers R1-R5
 * are set to NOT_INIT to indicate that they are no longer readable.
 *
 * The following reference types represent a potential reference to a kernel
 * resource which, after first being allocated, must be checked and freed by
 * the BPF program:
 * - PTR_TO_SOCKET_OR_NULL, PTR_TO_SOCKET
 *
 * When the verifier sees a helper call return a reference type, it allocates a
 * pointer id for the reference and stores it in the current function state.
 * Similar to the way that PTR_TO_MAP_VALUE_OR_NULL is converted into
 * PTR_TO_MAP_VALUE, PTR_TO_SOCKET_OR_NULL becomes PTR_TO_SOCKET when the type
 * passes through a NULL-check conditional. For the branch wherein the state is
 * changed to CONST_IMM, the verifier releases the reference.
 *
 * For each helper function that allocates a reference, such as
 * bpf_sk_lookup_tcp(), there is a corresponding release function, such as
 * bpf_sk_release(). When a reference type passes into the release function,
 * the verifier also releases the reference. If any unchecked or unreleased
 * reference remains at the end of the program, the verifier rejects it.
 */

/* verifier_state + insn_idx are pushed to stack when branch is encountered */
struct bpf_verifier_stack_elem {
	/* verifer state is 'st'
	 * before processing instruction 'insn_idx'
	 * and after processing instruction 'prev_insn_idx'
	 */
	struct bpf_verifier_state st;
	int insn_idx;
	int prev_insn_idx;
	struct bpf_verifier_stack_elem *next;
	/* length of verifier log at the time this state was pushed on stack */
	u32 log_pos;
};

#define BPF_COMPLEXITY_LIMIT_JMP_SEQ	8192
#define BPF_COMPLEXITY_LIMIT_STATES	64

#define BPF_MAP_KEY_POISON	(1ULL << 63)
#define BPF_MAP_KEY_SEEN	(1ULL << 62)

#define BPF_MAP_PTR_UNPRIV	1UL
#define BPF_MAP_PTR_POISON	((void *)((0xeB9FUL << 1) +	\
					  POISON_POINTER_DELTA))
#define BPF_MAP_PTR(X)		((struct bpf_map *)((X) & ~BPF_MAP_PTR_UNPRIV))

static bool bpf_map_ptr_poisoned(const struct bpf_insn_aux_data *aux)
{
	return BPF_MAP_PTR(aux->map_ptr_state) == BPF_MAP_PTR_POISON;
}

static bool bpf_map_ptr_unpriv(const struct bpf_insn_aux_data *aux)
{
	return aux->map_ptr_state & BPF_MAP_PTR_UNPRIV;
}

static void bpf_map_ptr_store(struct bpf_insn_aux_data *aux,
			      const struct bpf_map *map, bool unpriv)
{
	BUILD_BUG_ON((unsigned long)BPF_MAP_PTR_POISON & BPF_MAP_PTR_UNPRIV);
	unpriv |= bpf_map_ptr_unpriv(aux);
	aux->map_ptr_state = (unsigned long)map |
			     (unpriv ? BPF_MAP_PTR_UNPRIV : 0UL);
}

static bool bpf_map_key_poisoned(const struct bpf_insn_aux_data *aux)
{
	return aux->map_key_state & BPF_MAP_KEY_POISON;
}

static bool bpf_map_key_unseen(const struct bpf_insn_aux_data *aux)
{
	return !(aux->map_key_state & BPF_MAP_KEY_SEEN);
}

static u64 bpf_map_key_immediate(const struct bpf_insn_aux_data *aux)
{
	return aux->map_key_state & ~(BPF_MAP_KEY_SEEN | BPF_MAP_KEY_POISON);
}

static void bpf_map_key_store(struct bpf_insn_aux_data *aux, u64 state)
{
	bool poisoned = bpf_map_key_poisoned(aux);

	aux->map_key_state = state | BPF_MAP_KEY_SEEN |
			     (poisoned ? BPF_MAP_KEY_POISON : 0ULL);
}

static bool bpf_pseudo_call(const struct bpf_insn *insn)
{
	return insn->code == (BPF_JMP | BPF_CALL) &&
	       insn->src_reg == BPF_PSEUDO_CALL;
}

static bool bpf_pseudo_kfunc_call(const struct bpf_insn *insn)
{
	return insn->code == (BPF_JMP | BPF_CALL) &&
	       insn->src_reg == BPF_PSEUDO_KFUNC_CALL;
}

struct bpf_call_arg_meta {
	struct bpf_map *map_ptr;
	bool raw_mode;
	bool pkt_access;
	int regno;
	int access_size;
	int mem_size;
	u64 msize_max_value;
	int ref_obj_id;
	int map_uid;
	int func_id;
	struct btf *btf;
	u32 btf_id;
	struct btf *ret_btf;
	u32 ret_btf_id;
	u32 subprogno;
};

struct btf *btf_vmlinux;

static DEFINE_MUTEX(bpf_verifier_lock);

static const struct bpf_line_info *
find_linfo(const struct bpf_verifier_env *env, u32 insn_off)
{
	const struct bpf_line_info *linfo;
	const struct bpf_prog *prog;
	u32 i, nr_linfo;

	prog = env->prog;
	nr_linfo = prog->aux->nr_linfo;

	if (!nr_linfo || insn_off >= prog->len)
		return NULL;

	linfo = prog->aux->linfo;
	for (i = 1; i < nr_linfo; i++)
		if (insn_off < linfo[i].insn_off)
			break;

	return &linfo[i - 1];
}

void bpf_verifier_vlog(struct bpf_verifier_log *log, const char *fmt,
		       va_list args)
{
	unsigned int n;

	n = vscnprintf(log->kbuf, BPF_VERIFIER_TMP_LOG_SIZE, fmt, args);

	WARN_ONCE(n >= BPF_VERIFIER_TMP_LOG_SIZE - 1,
		  "verifier log line truncated - local buffer too short\n");

	if (log->level == BPF_LOG_KERNEL) {
		bool newline = n > 0 && log->kbuf[n - 1] == '\n';

		pr_err("BPF: %s%s", log->kbuf, newline ? "" : "\n");
		return;
	}

	n = min(log->len_total - log->len_used - 1, n);
	log->kbuf[n] = '\0';
	if (!copy_to_user(log->ubuf + log->len_used, log->kbuf, n + 1))
		log->len_used += n;
	else
		log->ubuf = NULL;
}

static void bpf_vlog_reset(struct bpf_verifier_log *log, u32 new_pos)
{
	char zero = 0;

	if (!bpf_verifier_log_needed(log))
		return;

	log->len_used = new_pos;
	if (put_user(zero, log->ubuf + new_pos))
		log->ubuf = NULL;
}

/* log_level controls verbosity level of eBPF verifier.
 * bpf_verifier_log_write() is used to dump the verification trace to the log,
 * so the user can figure out what's wrong with the program
 */
__printf(2, 3) void bpf_verifier_log_write(struct bpf_verifier_env *env,
					   const char *fmt, ...)
{
	va_list args;

	if (!bpf_verifier_log_needed(&env->log))
		return;

	va_start(args, fmt);
	bpf_verifier_vlog(&env->log, fmt, args);
	va_end(args);
}
EXPORT_SYMBOL_GPL(bpf_verifier_log_write);

__printf(2, 3) static void verbose(void *private_data, const char *fmt, ...)
{
	struct bpf_verifier_env *env = private_data;
	va_list args;

	if (!bpf_verifier_log_needed(&env->log))
		return;

	va_start(args, fmt);
	bpf_verifier_vlog(&env->log, fmt, args);
	va_end(args);
}

__printf(2, 3) void bpf_log(struct bpf_verifier_log *log,
			    const char *fmt, ...)
{
	va_list args;

	if (!bpf_verifier_log_needed(log))
		return;

	va_start(args, fmt);
	bpf_verifier_vlog(log, fmt, args);
	va_end(args);
}

static const char *ltrim(const char *s)
{
	while (isspace(*s))
		s++;

	return s;
}

__printf(3, 4) static void verbose_linfo(struct bpf_verifier_env *env,
					 u32 insn_off,
					 const char *prefix_fmt, ...)
{
	const struct bpf_line_info *linfo;

	if (!bpf_verifier_log_needed(&env->log))
		return;

	linfo = find_linfo(env, insn_off);
	if (!linfo || linfo == env->prev_linfo)
		return;

	if (prefix_fmt) {
		va_list args;

		va_start(args, prefix_fmt);
		bpf_verifier_vlog(&env->log, prefix_fmt, args);
		va_end(args);
	}

	verbose(env, "%s\n",
		ltrim(btf_name_by_offset(env->prog->aux->btf,
					 linfo->line_off)));

	env->prev_linfo = linfo;
}

static void verbose_invalid_scalar(struct bpf_verifier_env *env,
				   struct bpf_reg_state *reg,
				   struct tnum *range, const char *ctx,
				   const char *reg_name)
{
	char tn_buf[48];

	verbose(env, "At %s the register %s ", ctx, reg_name);
	if (!tnum_is_unknown(reg->var_off)) {
		tnum_strn(tn_buf, sizeof(tn_buf), reg->var_off);
		verbose(env, "has value %s", tn_buf);
	} else {
		verbose(env, "has unknown scalar value");
	}
	tnum_strn(tn_buf, sizeof(tn_buf), *range);
	verbose(env, " should have been in %s\n", tn_buf);
}

static bool type_is_pkt_pointer(enum bpf_reg_type type)
{
	return type == PTR_TO_PACKET ||
	       type == PTR_TO_PACKET_META;
}

static bool type_is_sk_pointer(enum bpf_reg_type type)
{
	return type == PTR_TO_SOCKET ||
		type == PTR_TO_SOCK_COMMON ||
		type == PTR_TO_TCP_SOCK ||
		type == PTR_TO_XDP_SOCK;
}

static bool reg_type_not_null(enum bpf_reg_type type)
{
	return type == PTR_TO_SOCKET ||
		type == PTR_TO_TCP_SOCK ||
		type == PTR_TO_MAP_VALUE ||
		type == PTR_TO_MAP_KEY ||
		type == PTR_TO_SOCK_COMMON;
}

static bool reg_may_point_to_spin_lock(const struct bpf_reg_state *reg)
{
	return reg->type == PTR_TO_MAP_VALUE &&
		map_value_has_spin_lock(reg->map_ptr);
}

static bool reg_type_may_be_refcounted_or_null(enum bpf_reg_type type)
{
	return base_type(type) == PTR_TO_SOCKET ||
		base_type(type) == PTR_TO_TCP_SOCK ||
		base_type(type) == PTR_TO_MEM ||
		base_type(type) == PTR_TO_BTF_ID;
}

static bool type_is_rdonly_mem(u32 type)
{
	return type & MEM_RDONLY;
}

static bool arg_type_may_be_refcounted(enum bpf_arg_type type)
{
	return type == ARG_PTR_TO_SOCK_COMMON;
}

static bool type_may_be_null(u32 type)
{
	return type & PTR_MAYBE_NULL;
}

/* Determine whether the function releases some resources allocated by another
 * function call. The first reference type argument will be assumed to be
 * released by release_reference().
 */
static bool is_release_function(enum bpf_func_id func_id)
{
	return func_id == BPF_FUNC_sk_release ||
	       func_id == BPF_FUNC_ringbuf_submit ||
	       func_id == BPF_FUNC_ringbuf_discard;
}

static bool may_be_acquire_function(enum bpf_func_id func_id)
{
	return func_id == BPF_FUNC_sk_lookup_tcp ||
		func_id == BPF_FUNC_sk_lookup_udp ||
		func_id == BPF_FUNC_skc_lookup_tcp ||
		func_id == BPF_FUNC_map_lookup_elem ||
	        func_id == BPF_FUNC_ringbuf_reserve;
}

static bool is_acquire_function(enum bpf_func_id func_id,
				const struct bpf_map *map)
{
	enum bpf_map_type map_type = map ? map->map_type : BPF_MAP_TYPE_UNSPEC;

	if (func_id == BPF_FUNC_sk_lookup_tcp ||
	    func_id == BPF_FUNC_sk_lookup_udp ||
	    func_id == BPF_FUNC_skc_lookup_tcp ||
	    func_id == BPF_FUNC_ringbuf_reserve)
		return true;

	if (func_id == BPF_FUNC_map_lookup_elem &&
	    (map_type == BPF_MAP_TYPE_SOCKMAP ||
	     map_type == BPF_MAP_TYPE_SOCKHASH))
		return true;

	return false;
}

static bool is_ptr_cast_function(enum bpf_func_id func_id)
{
	return func_id == BPF_FUNC_tcp_sock ||
		func_id == BPF_FUNC_sk_fullsock ||
		func_id == BPF_FUNC_skc_to_tcp_sock ||
		func_id == BPF_FUNC_skc_to_tcp6_sock ||
		func_id == BPF_FUNC_skc_to_udp6_sock ||
		func_id == BPF_FUNC_skc_to_tcp_timewait_sock ||
		func_id == BPF_FUNC_skc_to_tcp_request_sock;
}

static bool is_cmpxchg_insn(const struct bpf_insn *insn)
{
	return BPF_CLASS(insn->code) == BPF_STX &&
	       BPF_MODE(insn->code) == BPF_ATOMIC &&
	       insn->imm == BPF_CMPXCHG;
}

/* string representation of 'enum bpf_reg_type'
 *
 * Note that reg_type_str() can not appear more than once in a single verbose()
 * statement.
 */
static const char *reg_type_str(struct bpf_verifier_env *env,
				enum bpf_reg_type type)
{
	char postfix[16] = {0}, prefix[32] = {0};
	static const char * const str[] = {
		[NOT_INIT]		= "?",
		[SCALAR_VALUE]		= "scalar",
		[PTR_TO_CTX]		= "ctx",
		[CONST_PTR_TO_MAP]	= "map_ptr",
		[PTR_TO_MAP_VALUE]	= "map_value",
		[PTR_TO_STACK]		= "fp",
		[PTR_TO_PACKET]		= "pkt",
		[PTR_TO_PACKET_META]	= "pkt_meta",
		[PTR_TO_PACKET_END]	= "pkt_end",
		[PTR_TO_FLOW_KEYS]	= "flow_keys",
		[PTR_TO_SOCKET]		= "sock",
		[PTR_TO_SOCK_COMMON]	= "sock_common",
		[PTR_TO_TCP_SOCK]	= "tcp_sock",
		[PTR_TO_TP_BUFFER]	= "tp_buffer",
		[PTR_TO_XDP_SOCK]	= "xdp_sock",
		[PTR_TO_BTF_ID]		= "ptr_",
		[PTR_TO_MEM]		= "mem",
		[PTR_TO_BUF]		= "buf",
		[PTR_TO_FUNC]		= "func",
		[PTR_TO_MAP_KEY]	= "map_key",
	};

	if (type & PTR_MAYBE_NULL) {
		if (base_type(type) == PTR_TO_BTF_ID)
			strncpy(postfix, "or_null_", 16);
		else
			strncpy(postfix, "_or_null", 16);
	}

	if (type & MEM_RDONLY)
<<<<<<< HEAD
		strncpy(prefix, "rdonly_", 16);
	if (type & MEM_ALLOC)
		strncpy(prefix, "alloc_", 16);
=======
		strncpy(prefix, "rdonly_", 32);
	if (type & MEM_ALLOC)
		strncpy(prefix, "alloc_", 32);
	if (type & MEM_USER)
		strncpy(prefix, "user_", 32);
	if (type & MEM_PERCPU)
		strncpy(prefix, "percpu_", 32);
>>>>>>> 95cd2cdc

	snprintf(env->type_str_buf, TYPE_STR_BUF_LEN, "%s%s%s",
		 prefix, str[base_type(type)], postfix);
	return env->type_str_buf;
}

static char slot_type_char[] = {
	[STACK_INVALID]	= '?',
	[STACK_SPILL]	= 'r',
	[STACK_MISC]	= 'm',
	[STACK_ZERO]	= '0',
};

static void print_liveness(struct bpf_verifier_env *env,
			   enum bpf_reg_liveness live)
{
	if (live & (REG_LIVE_READ | REG_LIVE_WRITTEN | REG_LIVE_DONE))
	    verbose(env, "_");
	if (live & REG_LIVE_READ)
		verbose(env, "r");
	if (live & REG_LIVE_WRITTEN)
		verbose(env, "w");
	if (live & REG_LIVE_DONE)
		verbose(env, "D");
}

static struct bpf_func_state *func(struct bpf_verifier_env *env,
				   const struct bpf_reg_state *reg)
{
	struct bpf_verifier_state *cur = env->cur_state;

	return cur->frame[reg->frameno];
}

static const char *kernel_type_name(const struct btf* btf, u32 id)
{
	return btf_name_by_offset(btf, btf_type_by_id(btf, id)->name_off);
}

static void mark_reg_scratched(struct bpf_verifier_env *env, u32 regno)
{
	env->scratched_regs |= 1U << regno;
}

static void mark_stack_slot_scratched(struct bpf_verifier_env *env, u32 spi)
{
	env->scratched_stack_slots |= 1ULL << spi;
}

static bool reg_scratched(const struct bpf_verifier_env *env, u32 regno)
{
	return (env->scratched_regs >> regno) & 1;
}

static bool stack_slot_scratched(const struct bpf_verifier_env *env, u64 regno)
{
	return (env->scratched_stack_slots >> regno) & 1;
}

static bool verifier_state_scratched(const struct bpf_verifier_env *env)
{
	return env->scratched_regs || env->scratched_stack_slots;
}

static void mark_verifier_state_clean(struct bpf_verifier_env *env)
{
	env->scratched_regs = 0U;
	env->scratched_stack_slots = 0ULL;
}

/* Used for printing the entire verifier state. */
static void mark_verifier_state_scratched(struct bpf_verifier_env *env)
{
	env->scratched_regs = ~0U;
	env->scratched_stack_slots = ~0ULL;
}

/* The reg state of a pointer or a bounded scalar was saved when
 * it was spilled to the stack.
 */
static bool is_spilled_reg(const struct bpf_stack_state *stack)
{
	return stack->slot_type[BPF_REG_SIZE - 1] == STACK_SPILL;
}

static void scrub_spilled_slot(u8 *stype)
{
	if (*stype != STACK_INVALID)
		*stype = STACK_MISC;
}

static void print_verifier_state(struct bpf_verifier_env *env,
				 const struct bpf_func_state *state,
				 bool print_all)
{
	const struct bpf_reg_state *reg;
	enum bpf_reg_type t;
	int i;

	if (state->frameno)
		verbose(env, " frame%d:", state->frameno);
	for (i = 0; i < MAX_BPF_REG; i++) {
		reg = &state->regs[i];
		t = reg->type;
		if (t == NOT_INIT)
			continue;
		if (!print_all && !reg_scratched(env, i))
			continue;
		verbose(env, " R%d", i);
		print_liveness(env, reg->live);
		verbose(env, "=");
		if (t == SCALAR_VALUE && reg->precise)
			verbose(env, "P");
		if ((t == SCALAR_VALUE || t == PTR_TO_STACK) &&
		    tnum_is_const(reg->var_off)) {
			/* reg->off should be 0 for SCALAR_VALUE */
			verbose(env, "%s", t == SCALAR_VALUE ? "" : reg_type_str(env, t));
			verbose(env, "%lld", reg->var_off.value + reg->off);
		} else {
			const char *sep = "";

			verbose(env, "%s", reg_type_str(env, t));
			if (base_type(t) == PTR_TO_BTF_ID)
				verbose(env, "%s", kernel_type_name(reg->btf, reg->btf_id));
			verbose(env, "(");
/*
 * _a stands for append, was shortened to avoid multiline statements below.
 * This macro is used to output a comma separated list of attributes.
 */
#define verbose_a(fmt, ...) ({ verbose(env, "%s" fmt, sep, __VA_ARGS__); sep = ","; })

			if (reg->id)
				verbose_a("id=%d", reg->id);
			if (reg_type_may_be_refcounted_or_null(t) && reg->ref_obj_id)
				verbose_a("ref_obj_id=%d", reg->ref_obj_id);
			if (t != SCALAR_VALUE)
				verbose_a("off=%d", reg->off);
			if (type_is_pkt_pointer(t))
				verbose_a("r=%d", reg->range);
			else if (base_type(t) == CONST_PTR_TO_MAP ||
				 base_type(t) == PTR_TO_MAP_KEY ||
				 base_type(t) == PTR_TO_MAP_VALUE)
				verbose_a("ks=%d,vs=%d",
					  reg->map_ptr->key_size,
					  reg->map_ptr->value_size);
			if (tnum_is_const(reg->var_off)) {
				/* Typically an immediate SCALAR_VALUE, but
				 * could be a pointer whose offset is too big
				 * for reg->off
				 */
				verbose_a("imm=%llx", reg->var_off.value);
			} else {
				if (reg->smin_value != reg->umin_value &&
				    reg->smin_value != S64_MIN)
					verbose_a("smin=%lld", (long long)reg->smin_value);
				if (reg->smax_value != reg->umax_value &&
				    reg->smax_value != S64_MAX)
					verbose_a("smax=%lld", (long long)reg->smax_value);
				if (reg->umin_value != 0)
					verbose_a("umin=%llu", (unsigned long long)reg->umin_value);
				if (reg->umax_value != U64_MAX)
					verbose_a("umax=%llu", (unsigned long long)reg->umax_value);
				if (!tnum_is_unknown(reg->var_off)) {
					char tn_buf[48];

					tnum_strn(tn_buf, sizeof(tn_buf), reg->var_off);
					verbose_a("var_off=%s", tn_buf);
				}
				if (reg->s32_min_value != reg->smin_value &&
				    reg->s32_min_value != S32_MIN)
					verbose_a("s32_min=%d", (int)(reg->s32_min_value));
				if (reg->s32_max_value != reg->smax_value &&
				    reg->s32_max_value != S32_MAX)
					verbose_a("s32_max=%d", (int)(reg->s32_max_value));
				if (reg->u32_min_value != reg->umin_value &&
				    reg->u32_min_value != U32_MIN)
					verbose_a("u32_min=%d", (int)(reg->u32_min_value));
				if (reg->u32_max_value != reg->umax_value &&
				    reg->u32_max_value != U32_MAX)
					verbose_a("u32_max=%d", (int)(reg->u32_max_value));
			}
#undef verbose_a

			verbose(env, ")");
		}
	}
	for (i = 0; i < state->allocated_stack / BPF_REG_SIZE; i++) {
		char types_buf[BPF_REG_SIZE + 1];
		bool valid = false;
		int j;

		for (j = 0; j < BPF_REG_SIZE; j++) {
			if (state->stack[i].slot_type[j] != STACK_INVALID)
				valid = true;
			types_buf[j] = slot_type_char[
					state->stack[i].slot_type[j]];
		}
		types_buf[BPF_REG_SIZE] = 0;
		if (!valid)
			continue;
		if (!print_all && !stack_slot_scratched(env, i))
			continue;
		verbose(env, " fp%d", (-i - 1) * BPF_REG_SIZE);
		print_liveness(env, state->stack[i].spilled_ptr.live);
		if (is_spilled_reg(&state->stack[i])) {
			reg = &state->stack[i].spilled_ptr;
			t = reg->type;
			verbose(env, "=%s", t == SCALAR_VALUE ? "" : reg_type_str(env, t));
			if (t == SCALAR_VALUE && reg->precise)
				verbose(env, "P");
			if (t == SCALAR_VALUE && tnum_is_const(reg->var_off))
				verbose(env, "%lld", reg->var_off.value + reg->off);
		} else {
			verbose(env, "=%s", types_buf);
		}
	}
	if (state->acquired_refs && state->refs[0].id) {
		verbose(env, " refs=%d", state->refs[0].id);
		for (i = 1; i < state->acquired_refs; i++)
			if (state->refs[i].id)
				verbose(env, ",%d", state->refs[i].id);
	}
	if (state->in_callback_fn)
		verbose(env, " cb");
	if (state->in_async_callback_fn)
		verbose(env, " async_cb");
	verbose(env, "\n");
	mark_verifier_state_clean(env);
}

static inline u32 vlog_alignment(u32 pos)
{
	return round_up(max(pos + BPF_LOG_MIN_ALIGNMENT / 2, BPF_LOG_ALIGNMENT),
			BPF_LOG_MIN_ALIGNMENT) - pos - 1;
}

static void print_insn_state(struct bpf_verifier_env *env,
			     const struct bpf_func_state *state)
{
	if (env->prev_log_len && env->prev_log_len == env->log.len_used) {
		/* remove new line character */
		bpf_vlog_reset(&env->log, env->prev_log_len - 1);
		verbose(env, "%*c;", vlog_alignment(env->prev_insn_print_len), ' ');
	} else {
		verbose(env, "%d:", env->insn_idx);
	}
	print_verifier_state(env, state, false);
}

/* copy array src of length n * size bytes to dst. dst is reallocated if it's too
 * small to hold src. This is different from krealloc since we don't want to preserve
 * the contents of dst.
 *
 * Leaves dst untouched if src is NULL or length is zero. Returns NULL if memory could
 * not be allocated.
 */
static void *copy_array(void *dst, const void *src, size_t n, size_t size, gfp_t flags)
{
	size_t bytes;

	if (ZERO_OR_NULL_PTR(src))
		goto out;

	if (unlikely(check_mul_overflow(n, size, &bytes)))
		return NULL;

	if (ksize(dst) < bytes) {
		kfree(dst);
		dst = kmalloc_track_caller(bytes, flags);
		if (!dst)
			return NULL;
	}

	memcpy(dst, src, bytes);
out:
	return dst ? dst : ZERO_SIZE_PTR;
}

/* resize an array from old_n items to new_n items. the array is reallocated if it's too
 * small to hold new_n items. new items are zeroed out if the array grows.
 *
 * Contrary to krealloc_array, does not free arr if new_n is zero.
 */
static void *realloc_array(void *arr, size_t old_n, size_t new_n, size_t size)
{
	if (!new_n || old_n == new_n)
		goto out;

	arr = krealloc_array(arr, new_n, size, GFP_KERNEL);
	if (!arr)
		return NULL;

	if (new_n > old_n)
		memset(arr + old_n * size, 0, (new_n - old_n) * size);

out:
	return arr ? arr : ZERO_SIZE_PTR;
}

static int copy_reference_state(struct bpf_func_state *dst, const struct bpf_func_state *src)
{
	dst->refs = copy_array(dst->refs, src->refs, src->acquired_refs,
			       sizeof(struct bpf_reference_state), GFP_KERNEL);
	if (!dst->refs)
		return -ENOMEM;

	dst->acquired_refs = src->acquired_refs;
	return 0;
}

static int copy_stack_state(struct bpf_func_state *dst, const struct bpf_func_state *src)
{
	size_t n = src->allocated_stack / BPF_REG_SIZE;

	dst->stack = copy_array(dst->stack, src->stack, n, sizeof(struct bpf_stack_state),
				GFP_KERNEL);
	if (!dst->stack)
		return -ENOMEM;

	dst->allocated_stack = src->allocated_stack;
	return 0;
}

static int resize_reference_state(struct bpf_func_state *state, size_t n)
{
	state->refs = realloc_array(state->refs, state->acquired_refs, n,
				    sizeof(struct bpf_reference_state));
	if (!state->refs)
		return -ENOMEM;

	state->acquired_refs = n;
	return 0;
}

static int grow_stack_state(struct bpf_func_state *state, int size)
{
	size_t old_n = state->allocated_stack / BPF_REG_SIZE, n = size / BPF_REG_SIZE;

	if (old_n >= n)
		return 0;

	state->stack = realloc_array(state->stack, old_n, n, sizeof(struct bpf_stack_state));
	if (!state->stack)
		return -ENOMEM;

	state->allocated_stack = size;
	return 0;
}

/* Acquire a pointer id from the env and update the state->refs to include
 * this new pointer reference.
 * On success, returns a valid pointer id to associate with the register
 * On failure, returns a negative errno.
 */
static int acquire_reference_state(struct bpf_verifier_env *env, int insn_idx)
{
	struct bpf_func_state *state = cur_func(env);
	int new_ofs = state->acquired_refs;
	int id, err;

	err = resize_reference_state(state, state->acquired_refs + 1);
	if (err)
		return err;
	id = ++env->id_gen;
	state->refs[new_ofs].id = id;
	state->refs[new_ofs].insn_idx = insn_idx;

	return id;
}

/* release function corresponding to acquire_reference_state(). Idempotent. */
static int release_reference_state(struct bpf_func_state *state, int ptr_id)
{
	int i, last_idx;

	last_idx = state->acquired_refs - 1;
	for (i = 0; i < state->acquired_refs; i++) {
		if (state->refs[i].id == ptr_id) {
			if (last_idx && i != last_idx)
				memcpy(&state->refs[i], &state->refs[last_idx],
				       sizeof(*state->refs));
			memset(&state->refs[last_idx], 0, sizeof(*state->refs));
			state->acquired_refs--;
			return 0;
		}
	}
	return -EINVAL;
}

static void free_func_state(struct bpf_func_state *state)
{
	if (!state)
		return;
	kfree(state->refs);
	kfree(state->stack);
	kfree(state);
}

static void clear_jmp_history(struct bpf_verifier_state *state)
{
	kfree(state->jmp_history);
	state->jmp_history = NULL;
	state->jmp_history_cnt = 0;
}

static void free_verifier_state(struct bpf_verifier_state *state,
				bool free_self)
{
	int i;

	for (i = 0; i <= state->curframe; i++) {
		free_func_state(state->frame[i]);
		state->frame[i] = NULL;
	}
	clear_jmp_history(state);
	if (free_self)
		kfree(state);
}

/* copy verifier state from src to dst growing dst stack space
 * when necessary to accommodate larger src stack
 */
static int copy_func_state(struct bpf_func_state *dst,
			   const struct bpf_func_state *src)
{
	int err;

	memcpy(dst, src, offsetof(struct bpf_func_state, acquired_refs));
	err = copy_reference_state(dst, src);
	if (err)
		return err;
	return copy_stack_state(dst, src);
}

static int copy_verifier_state(struct bpf_verifier_state *dst_state,
			       const struct bpf_verifier_state *src)
{
	struct bpf_func_state *dst;
	int i, err;

	dst_state->jmp_history = copy_array(dst_state->jmp_history, src->jmp_history,
					    src->jmp_history_cnt, sizeof(struct bpf_idx_pair),
					    GFP_USER);
	if (!dst_state->jmp_history)
		return -ENOMEM;
	dst_state->jmp_history_cnt = src->jmp_history_cnt;

	/* if dst has more stack frames then src frame, free them */
	for (i = src->curframe + 1; i <= dst_state->curframe; i++) {
		free_func_state(dst_state->frame[i]);
		dst_state->frame[i] = NULL;
	}
	dst_state->speculative = src->speculative;
	dst_state->curframe = src->curframe;
	dst_state->active_spin_lock = src->active_spin_lock;
	dst_state->branches = src->branches;
	dst_state->parent = src->parent;
	dst_state->first_insn_idx = src->first_insn_idx;
	dst_state->last_insn_idx = src->last_insn_idx;
	for (i = 0; i <= src->curframe; i++) {
		dst = dst_state->frame[i];
		if (!dst) {
			dst = kzalloc(sizeof(*dst), GFP_KERNEL);
			if (!dst)
				return -ENOMEM;
			dst_state->frame[i] = dst;
		}
		err = copy_func_state(dst, src->frame[i]);
		if (err)
			return err;
	}
	return 0;
}

static void update_branch_counts(struct bpf_verifier_env *env, struct bpf_verifier_state *st)
{
	while (st) {
		u32 br = --st->branches;

		/* WARN_ON(br > 1) technically makes sense here,
		 * but see comment in push_stack(), hence:
		 */
		WARN_ONCE((int)br < 0,
			  "BUG update_branch_counts:branches_to_explore=%d\n",
			  br);
		if (br)
			break;
		st = st->parent;
	}
}

static int pop_stack(struct bpf_verifier_env *env, int *prev_insn_idx,
		     int *insn_idx, bool pop_log)
{
	struct bpf_verifier_state *cur = env->cur_state;
	struct bpf_verifier_stack_elem *elem, *head = env->head;
	int err;

	if (env->head == NULL)
		return -ENOENT;

	if (cur) {
		err = copy_verifier_state(cur, &head->st);
		if (err)
			return err;
	}
	if (pop_log)
		bpf_vlog_reset(&env->log, head->log_pos);
	if (insn_idx)
		*insn_idx = head->insn_idx;
	if (prev_insn_idx)
		*prev_insn_idx = head->prev_insn_idx;
	elem = head->next;
	free_verifier_state(&head->st, false);
	kfree(head);
	env->head = elem;
	env->stack_size--;
	return 0;
}

static struct bpf_verifier_state *push_stack(struct bpf_verifier_env *env,
					     int insn_idx, int prev_insn_idx,
					     bool speculative)
{
	struct bpf_verifier_state *cur = env->cur_state;
	struct bpf_verifier_stack_elem *elem;
	int err;

	elem = kzalloc(sizeof(struct bpf_verifier_stack_elem), GFP_KERNEL);
	if (!elem)
		goto err;

	elem->insn_idx = insn_idx;
	elem->prev_insn_idx = prev_insn_idx;
	elem->next = env->head;
	elem->log_pos = env->log.len_used;
	env->head = elem;
	env->stack_size++;
	err = copy_verifier_state(&elem->st, cur);
	if (err)
		goto err;
	elem->st.speculative |= speculative;
	if (env->stack_size > BPF_COMPLEXITY_LIMIT_JMP_SEQ) {
		verbose(env, "The sequence of %d jumps is too complex.\n",
			env->stack_size);
		goto err;
	}
	if (elem->st.parent) {
		++elem->st.parent->branches;
		/* WARN_ON(branches > 2) technically makes sense here,
		 * but
		 * 1. speculative states will bump 'branches' for non-branch
		 * instructions
		 * 2. is_state_visited() heuristics may decide not to create
		 * a new state for a sequence of branches and all such current
		 * and cloned states will be pointing to a single parent state
		 * which might have large 'branches' count.
		 */
	}
	return &elem->st;
err:
	free_verifier_state(env->cur_state, true);
	env->cur_state = NULL;
	/* pop all elements and return */
	while (!pop_stack(env, NULL, NULL, false));
	return NULL;
}

#define CALLER_SAVED_REGS 6
static const int caller_saved[CALLER_SAVED_REGS] = {
	BPF_REG_0, BPF_REG_1, BPF_REG_2, BPF_REG_3, BPF_REG_4, BPF_REG_5
};

static void __mark_reg_not_init(const struct bpf_verifier_env *env,
				struct bpf_reg_state *reg);

/* This helper doesn't clear reg->id */
static void ___mark_reg_known(struct bpf_reg_state *reg, u64 imm)
{
	reg->var_off = tnum_const(imm);
	reg->smin_value = (s64)imm;
	reg->smax_value = (s64)imm;
	reg->umin_value = imm;
	reg->umax_value = imm;

	reg->s32_min_value = (s32)imm;
	reg->s32_max_value = (s32)imm;
	reg->u32_min_value = (u32)imm;
	reg->u32_max_value = (u32)imm;
}

/* Mark the unknown part of a register (variable offset or scalar value) as
 * known to have the value @imm.
 */
static void __mark_reg_known(struct bpf_reg_state *reg, u64 imm)
{
	/* Clear id, off, and union(map_ptr, range) */
	memset(((u8 *)reg) + sizeof(reg->type), 0,
	       offsetof(struct bpf_reg_state, var_off) - sizeof(reg->type));
	___mark_reg_known(reg, imm);
}

static void __mark_reg32_known(struct bpf_reg_state *reg, u64 imm)
{
	reg->var_off = tnum_const_subreg(reg->var_off, imm);
	reg->s32_min_value = (s32)imm;
	reg->s32_max_value = (s32)imm;
	reg->u32_min_value = (u32)imm;
	reg->u32_max_value = (u32)imm;
}

/* Mark the 'variable offset' part of a register as zero.  This should be
 * used only on registers holding a pointer type.
 */
static void __mark_reg_known_zero(struct bpf_reg_state *reg)
{
	__mark_reg_known(reg, 0);
}

static void __mark_reg_const_zero(struct bpf_reg_state *reg)
{
	__mark_reg_known(reg, 0);
	reg->type = SCALAR_VALUE;
}

static void mark_reg_known_zero(struct bpf_verifier_env *env,
				struct bpf_reg_state *regs, u32 regno)
{
	if (WARN_ON(regno >= MAX_BPF_REG)) {
		verbose(env, "mark_reg_known_zero(regs, %u)\n", regno);
		/* Something bad happened, let's kill all regs */
		for (regno = 0; regno < MAX_BPF_REG; regno++)
			__mark_reg_not_init(env, regs + regno);
		return;
	}
	__mark_reg_known_zero(regs + regno);
}

static void mark_ptr_not_null_reg(struct bpf_reg_state *reg)
{
	if (base_type(reg->type) == PTR_TO_MAP_VALUE) {
		const struct bpf_map *map = reg->map_ptr;

		if (map->inner_map_meta) {
			reg->type = CONST_PTR_TO_MAP;
			reg->map_ptr = map->inner_map_meta;
			/* transfer reg's id which is unique for every map_lookup_elem
			 * as UID of the inner map.
			 */
			if (map_value_has_timer(map->inner_map_meta))
				reg->map_uid = reg->id;
		} else if (map->map_type == BPF_MAP_TYPE_XSKMAP) {
			reg->type = PTR_TO_XDP_SOCK;
		} else if (map->map_type == BPF_MAP_TYPE_SOCKMAP ||
			   map->map_type == BPF_MAP_TYPE_SOCKHASH) {
			reg->type = PTR_TO_SOCKET;
		} else {
			reg->type = PTR_TO_MAP_VALUE;
		}
		return;
	}

	reg->type &= ~PTR_MAYBE_NULL;
}

static bool reg_is_pkt_pointer(const struct bpf_reg_state *reg)
{
	return type_is_pkt_pointer(reg->type);
}

static bool reg_is_pkt_pointer_any(const struct bpf_reg_state *reg)
{
	return reg_is_pkt_pointer(reg) ||
	       reg->type == PTR_TO_PACKET_END;
}

/* Unmodified PTR_TO_PACKET[_META,_END] register from ctx access. */
static bool reg_is_init_pkt_pointer(const struct bpf_reg_state *reg,
				    enum bpf_reg_type which)
{
	/* The register can already have a range from prior markings.
	 * This is fine as long as it hasn't been advanced from its
	 * origin.
	 */
	return reg->type == which &&
	       reg->id == 0 &&
	       reg->off == 0 &&
	       tnum_equals_const(reg->var_off, 0);
}

/* Reset the min/max bounds of a register */
static void __mark_reg_unbounded(struct bpf_reg_state *reg)
{
	reg->smin_value = S64_MIN;
	reg->smax_value = S64_MAX;
	reg->umin_value = 0;
	reg->umax_value = U64_MAX;

	reg->s32_min_value = S32_MIN;
	reg->s32_max_value = S32_MAX;
	reg->u32_min_value = 0;
	reg->u32_max_value = U32_MAX;
}

static void __mark_reg64_unbounded(struct bpf_reg_state *reg)
{
	reg->smin_value = S64_MIN;
	reg->smax_value = S64_MAX;
	reg->umin_value = 0;
	reg->umax_value = U64_MAX;
}

static void __mark_reg32_unbounded(struct bpf_reg_state *reg)
{
	reg->s32_min_value = S32_MIN;
	reg->s32_max_value = S32_MAX;
	reg->u32_min_value = 0;
	reg->u32_max_value = U32_MAX;
}

static void __update_reg32_bounds(struct bpf_reg_state *reg)
{
	struct tnum var32_off = tnum_subreg(reg->var_off);

	/* min signed is max(sign bit) | min(other bits) */
	reg->s32_min_value = max_t(s32, reg->s32_min_value,
			var32_off.value | (var32_off.mask & S32_MIN));
	/* max signed is min(sign bit) | max(other bits) */
	reg->s32_max_value = min_t(s32, reg->s32_max_value,
			var32_off.value | (var32_off.mask & S32_MAX));
	reg->u32_min_value = max_t(u32, reg->u32_min_value, (u32)var32_off.value);
	reg->u32_max_value = min(reg->u32_max_value,
				 (u32)(var32_off.value | var32_off.mask));
}

static void __update_reg64_bounds(struct bpf_reg_state *reg)
{
	/* min signed is max(sign bit) | min(other bits) */
	reg->smin_value = max_t(s64, reg->smin_value,
				reg->var_off.value | (reg->var_off.mask & S64_MIN));
	/* max signed is min(sign bit) | max(other bits) */
	reg->smax_value = min_t(s64, reg->smax_value,
				reg->var_off.value | (reg->var_off.mask & S64_MAX));
	reg->umin_value = max(reg->umin_value, reg->var_off.value);
	reg->umax_value = min(reg->umax_value,
			      reg->var_off.value | reg->var_off.mask);
}

static void __update_reg_bounds(struct bpf_reg_state *reg)
{
	__update_reg32_bounds(reg);
	__update_reg64_bounds(reg);
}

/* Uses signed min/max values to inform unsigned, and vice-versa */
static void __reg32_deduce_bounds(struct bpf_reg_state *reg)
{
	/* Learn sign from signed bounds.
	 * If we cannot cross the sign boundary, then signed and unsigned bounds
	 * are the same, so combine.  This works even in the negative case, e.g.
	 * -3 s<= x s<= -1 implies 0xf...fd u<= x u<= 0xf...ff.
	 */
	if (reg->s32_min_value >= 0 || reg->s32_max_value < 0) {
		reg->s32_min_value = reg->u32_min_value =
			max_t(u32, reg->s32_min_value, reg->u32_min_value);
		reg->s32_max_value = reg->u32_max_value =
			min_t(u32, reg->s32_max_value, reg->u32_max_value);
		return;
	}
	/* Learn sign from unsigned bounds.  Signed bounds cross the sign
	 * boundary, so we must be careful.
	 */
	if ((s32)reg->u32_max_value >= 0) {
		/* Positive.  We can't learn anything from the smin, but smax
		 * is positive, hence safe.
		 */
		reg->s32_min_value = reg->u32_min_value;
		reg->s32_max_value = reg->u32_max_value =
			min_t(u32, reg->s32_max_value, reg->u32_max_value);
	} else if ((s32)reg->u32_min_value < 0) {
		/* Negative.  We can't learn anything from the smax, but smin
		 * is negative, hence safe.
		 */
		reg->s32_min_value = reg->u32_min_value =
			max_t(u32, reg->s32_min_value, reg->u32_min_value);
		reg->s32_max_value = reg->u32_max_value;
	}
}

static void __reg64_deduce_bounds(struct bpf_reg_state *reg)
{
	/* Learn sign from signed bounds.
	 * If we cannot cross the sign boundary, then signed and unsigned bounds
	 * are the same, so combine.  This works even in the negative case, e.g.
	 * -3 s<= x s<= -1 implies 0xf...fd u<= x u<= 0xf...ff.
	 */
	if (reg->smin_value >= 0 || reg->smax_value < 0) {
		reg->smin_value = reg->umin_value = max_t(u64, reg->smin_value,
							  reg->umin_value);
		reg->smax_value = reg->umax_value = min_t(u64, reg->smax_value,
							  reg->umax_value);
		return;
	}
	/* Learn sign from unsigned bounds.  Signed bounds cross the sign
	 * boundary, so we must be careful.
	 */
	if ((s64)reg->umax_value >= 0) {
		/* Positive.  We can't learn anything from the smin, but smax
		 * is positive, hence safe.
		 */
		reg->smin_value = reg->umin_value;
		reg->smax_value = reg->umax_value = min_t(u64, reg->smax_value,
							  reg->umax_value);
	} else if ((s64)reg->umin_value < 0) {
		/* Negative.  We can't learn anything from the smax, but smin
		 * is negative, hence safe.
		 */
		reg->smin_value = reg->umin_value = max_t(u64, reg->smin_value,
							  reg->umin_value);
		reg->smax_value = reg->umax_value;
	}
}

static void __reg_deduce_bounds(struct bpf_reg_state *reg)
{
	__reg32_deduce_bounds(reg);
	__reg64_deduce_bounds(reg);
}

/* Attempts to improve var_off based on unsigned min/max information */
static void __reg_bound_offset(struct bpf_reg_state *reg)
{
	struct tnum var64_off = tnum_intersect(reg->var_off,
					       tnum_range(reg->umin_value,
							  reg->umax_value));
	struct tnum var32_off = tnum_intersect(tnum_subreg(reg->var_off),
						tnum_range(reg->u32_min_value,
							   reg->u32_max_value));

	reg->var_off = tnum_or(tnum_clear_subreg(var64_off), var32_off);
}

static bool __reg32_bound_s64(s32 a)
{
	return a >= 0 && a <= S32_MAX;
}

static void __reg_assign_32_into_64(struct bpf_reg_state *reg)
{
	reg->umin_value = reg->u32_min_value;
	reg->umax_value = reg->u32_max_value;

	/* Attempt to pull 32-bit signed bounds into 64-bit bounds but must
	 * be positive otherwise set to worse case bounds and refine later
	 * from tnum.
	 */
	if (__reg32_bound_s64(reg->s32_min_value) &&
	    __reg32_bound_s64(reg->s32_max_value)) {
		reg->smin_value = reg->s32_min_value;
		reg->smax_value = reg->s32_max_value;
	} else {
		reg->smin_value = 0;
		reg->smax_value = U32_MAX;
	}
}

static void __reg_combine_32_into_64(struct bpf_reg_state *reg)
{
	/* special case when 64-bit register has upper 32-bit register
	 * zeroed. Typically happens after zext or <<32, >>32 sequence
	 * allowing us to use 32-bit bounds directly,
	 */
	if (tnum_equals_const(tnum_clear_subreg(reg->var_off), 0)) {
		__reg_assign_32_into_64(reg);
	} else {
		/* Otherwise the best we can do is push lower 32bit known and
		 * unknown bits into register (var_off set from jmp logic)
		 * then learn as much as possible from the 64-bit tnum
		 * known and unknown bits. The previous smin/smax bounds are
		 * invalid here because of jmp32 compare so mark them unknown
		 * so they do not impact tnum bounds calculation.
		 */
		__mark_reg64_unbounded(reg);
		__update_reg_bounds(reg);
	}

	/* Intersecting with the old var_off might have improved our bounds
	 * slightly.  e.g. if umax was 0x7f...f and var_off was (0; 0xf...fc),
	 * then new var_off is (0; 0x7f...fc) which improves our umax.
	 */
	__reg_deduce_bounds(reg);
	__reg_bound_offset(reg);
	__update_reg_bounds(reg);
}

static bool __reg64_bound_s32(s64 a)
{
	return a >= S32_MIN && a <= S32_MAX;
}

static bool __reg64_bound_u32(u64 a)
{
	return a >= U32_MIN && a <= U32_MAX;
}

static void __reg_combine_64_into_32(struct bpf_reg_state *reg)
{
	__mark_reg32_unbounded(reg);

	if (__reg64_bound_s32(reg->smin_value) && __reg64_bound_s32(reg->smax_value)) {
		reg->s32_min_value = (s32)reg->smin_value;
		reg->s32_max_value = (s32)reg->smax_value;
	}
	if (__reg64_bound_u32(reg->umin_value) && __reg64_bound_u32(reg->umax_value)) {
		reg->u32_min_value = (u32)reg->umin_value;
		reg->u32_max_value = (u32)reg->umax_value;
	}

	/* Intersecting with the old var_off might have improved our bounds
	 * slightly.  e.g. if umax was 0x7f...f and var_off was (0; 0xf...fc),
	 * then new var_off is (0; 0x7f...fc) which improves our umax.
	 */
	__reg_deduce_bounds(reg);
	__reg_bound_offset(reg);
	__update_reg_bounds(reg);
}

/* Mark a register as having a completely unknown (scalar) value. */
static void __mark_reg_unknown(const struct bpf_verifier_env *env,
			       struct bpf_reg_state *reg)
{
	/*
	 * Clear type, id, off, and union(map_ptr, range) and
	 * padding between 'type' and union
	 */
	memset(reg, 0, offsetof(struct bpf_reg_state, var_off));
	reg->type = SCALAR_VALUE;
	reg->var_off = tnum_unknown;
	reg->frameno = 0;
	reg->precise = env->subprog_cnt > 1 || !env->bpf_capable;
	__mark_reg_unbounded(reg);
}

static void mark_reg_unknown(struct bpf_verifier_env *env,
			     struct bpf_reg_state *regs, u32 regno)
{
	if (WARN_ON(regno >= MAX_BPF_REG)) {
		verbose(env, "mark_reg_unknown(regs, %u)\n", regno);
		/* Something bad happened, let's kill all regs except FP */
		for (regno = 0; regno < BPF_REG_FP; regno++)
			__mark_reg_not_init(env, regs + regno);
		return;
	}
	__mark_reg_unknown(env, regs + regno);
}

static void __mark_reg_not_init(const struct bpf_verifier_env *env,
				struct bpf_reg_state *reg)
{
	__mark_reg_unknown(env, reg);
	reg->type = NOT_INIT;
}

static void mark_reg_not_init(struct bpf_verifier_env *env,
			      struct bpf_reg_state *regs, u32 regno)
{
	if (WARN_ON(regno >= MAX_BPF_REG)) {
		verbose(env, "mark_reg_not_init(regs, %u)\n", regno);
		/* Something bad happened, let's kill all regs except FP */
		for (regno = 0; regno < BPF_REG_FP; regno++)
			__mark_reg_not_init(env, regs + regno);
		return;
	}
	__mark_reg_not_init(env, regs + regno);
}

static void mark_btf_ld_reg(struct bpf_verifier_env *env,
			    struct bpf_reg_state *regs, u32 regno,
			    enum bpf_reg_type reg_type,
			    struct btf *btf, u32 btf_id,
			    enum bpf_type_flag flag)
{
	if (reg_type == SCALAR_VALUE) {
		mark_reg_unknown(env, regs, regno);
		return;
	}
	mark_reg_known_zero(env, regs, regno);
	regs[regno].type = PTR_TO_BTF_ID | flag;
	regs[regno].btf = btf;
	regs[regno].btf_id = btf_id;
}

#define DEF_NOT_SUBREG	(0)
static void init_reg_state(struct bpf_verifier_env *env,
			   struct bpf_func_state *state)
{
	struct bpf_reg_state *regs = state->regs;
	int i;

	for (i = 0; i < MAX_BPF_REG; i++) {
		mark_reg_not_init(env, regs, i);
		regs[i].live = REG_LIVE_NONE;
		regs[i].parent = NULL;
		regs[i].subreg_def = DEF_NOT_SUBREG;
	}

	/* frame pointer */
	regs[BPF_REG_FP].type = PTR_TO_STACK;
	mark_reg_known_zero(env, regs, BPF_REG_FP);
	regs[BPF_REG_FP].frameno = state->frameno;
}

#define BPF_MAIN_FUNC (-1)
static void init_func_state(struct bpf_verifier_env *env,
			    struct bpf_func_state *state,
			    int callsite, int frameno, int subprogno)
{
	state->callsite = callsite;
	state->frameno = frameno;
	state->subprogno = subprogno;
	init_reg_state(env, state);
	mark_verifier_state_scratched(env);
}

/* Similar to push_stack(), but for async callbacks */
static struct bpf_verifier_state *push_async_cb(struct bpf_verifier_env *env,
						int insn_idx, int prev_insn_idx,
						int subprog)
{
	struct bpf_verifier_stack_elem *elem;
	struct bpf_func_state *frame;

	elem = kzalloc(sizeof(struct bpf_verifier_stack_elem), GFP_KERNEL);
	if (!elem)
		goto err;

	elem->insn_idx = insn_idx;
	elem->prev_insn_idx = prev_insn_idx;
	elem->next = env->head;
	elem->log_pos = env->log.len_used;
	env->head = elem;
	env->stack_size++;
	if (env->stack_size > BPF_COMPLEXITY_LIMIT_JMP_SEQ) {
		verbose(env,
			"The sequence of %d jumps is too complex for async cb.\n",
			env->stack_size);
		goto err;
	}
	/* Unlike push_stack() do not copy_verifier_state().
	 * The caller state doesn't matter.
	 * This is async callback. It starts in a fresh stack.
	 * Initialize it similar to do_check_common().
	 */
	elem->st.branches = 1;
	frame = kzalloc(sizeof(*frame), GFP_KERNEL);
	if (!frame)
		goto err;
	init_func_state(env, frame,
			BPF_MAIN_FUNC /* callsite */,
			0 /* frameno within this callchain */,
			subprog /* subprog number within this prog */);
	elem->st.frame[0] = frame;
	return &elem->st;
err:
	free_verifier_state(env->cur_state, true);
	env->cur_state = NULL;
	/* pop all elements and return */
	while (!pop_stack(env, NULL, NULL, false));
	return NULL;
}


enum reg_arg_type {
	SRC_OP,		/* register is used as source operand */
	DST_OP,		/* register is used as destination operand */
	DST_OP_NO_MARK	/* same as above, check only, don't mark */
};

static int cmp_subprogs(const void *a, const void *b)
{
	return ((struct bpf_subprog_info *)a)->start -
	       ((struct bpf_subprog_info *)b)->start;
}

static int find_subprog(struct bpf_verifier_env *env, int off)
{
	struct bpf_subprog_info *p;

	p = bsearch(&off, env->subprog_info, env->subprog_cnt,
		    sizeof(env->subprog_info[0]), cmp_subprogs);
	if (!p)
		return -ENOENT;
	return p - env->subprog_info;

}

static int add_subprog(struct bpf_verifier_env *env, int off)
{
	int insn_cnt = env->prog->len;
	int ret;

	if (off >= insn_cnt || off < 0) {
		verbose(env, "call to invalid destination\n");
		return -EINVAL;
	}
	ret = find_subprog(env, off);
	if (ret >= 0)
		return ret;
	if (env->subprog_cnt >= BPF_MAX_SUBPROGS) {
		verbose(env, "too many subprograms\n");
		return -E2BIG;
	}
	/* determine subprog starts. The end is one before the next starts */
	env->subprog_info[env->subprog_cnt++].start = off;
	sort(env->subprog_info, env->subprog_cnt,
	     sizeof(env->subprog_info[0]), cmp_subprogs, NULL);
	return env->subprog_cnt - 1;
}

#define MAX_KFUNC_DESCS 256
#define MAX_KFUNC_BTFS	256

struct bpf_kfunc_desc {
	struct btf_func_model func_model;
	u32 func_id;
	s32 imm;
	u16 offset;
};

struct bpf_kfunc_btf {
	struct btf *btf;
	struct module *module;
	u16 offset;
};

struct bpf_kfunc_desc_tab {
	struct bpf_kfunc_desc descs[MAX_KFUNC_DESCS];
	u32 nr_descs;
};

struct bpf_kfunc_btf_tab {
	struct bpf_kfunc_btf descs[MAX_KFUNC_BTFS];
	u32 nr_descs;
};

static int kfunc_desc_cmp_by_id_off(const void *a, const void *b)
{
	const struct bpf_kfunc_desc *d0 = a;
	const struct bpf_kfunc_desc *d1 = b;

	/* func_id is not greater than BTF_MAX_TYPE */
	return d0->func_id - d1->func_id ?: d0->offset - d1->offset;
}

static int kfunc_btf_cmp_by_off(const void *a, const void *b)
{
	const struct bpf_kfunc_btf *d0 = a;
	const struct bpf_kfunc_btf *d1 = b;

	return d0->offset - d1->offset;
}

static const struct bpf_kfunc_desc *
find_kfunc_desc(const struct bpf_prog *prog, u32 func_id, u16 offset)
{
	struct bpf_kfunc_desc desc = {
		.func_id = func_id,
		.offset = offset,
	};
	struct bpf_kfunc_desc_tab *tab;

	tab = prog->aux->kfunc_tab;
	return bsearch(&desc, tab->descs, tab->nr_descs,
		       sizeof(tab->descs[0]), kfunc_desc_cmp_by_id_off);
}

static struct btf *__find_kfunc_desc_btf(struct bpf_verifier_env *env,
					 s16 offset)
{
	struct bpf_kfunc_btf kf_btf = { .offset = offset };
	struct bpf_kfunc_btf_tab *tab;
	struct bpf_kfunc_btf *b;
	struct module *mod;
	struct btf *btf;
	int btf_fd;

	tab = env->prog->aux->kfunc_btf_tab;
	b = bsearch(&kf_btf, tab->descs, tab->nr_descs,
		    sizeof(tab->descs[0]), kfunc_btf_cmp_by_off);
	if (!b) {
		if (tab->nr_descs == MAX_KFUNC_BTFS) {
			verbose(env, "too many different module BTFs\n");
			return ERR_PTR(-E2BIG);
		}

		if (bpfptr_is_null(env->fd_array)) {
			verbose(env, "kfunc offset > 0 without fd_array is invalid\n");
			return ERR_PTR(-EPROTO);
		}

		if (copy_from_bpfptr_offset(&btf_fd, env->fd_array,
					    offset * sizeof(btf_fd),
					    sizeof(btf_fd)))
			return ERR_PTR(-EFAULT);

		btf = btf_get_by_fd(btf_fd);
		if (IS_ERR(btf)) {
			verbose(env, "invalid module BTF fd specified\n");
			return btf;
		}

		if (!btf_is_module(btf)) {
			verbose(env, "BTF fd for kfunc is not a module BTF\n");
			btf_put(btf);
			return ERR_PTR(-EINVAL);
		}

		mod = btf_try_get_module(btf);
		if (!mod) {
			btf_put(btf);
			return ERR_PTR(-ENXIO);
		}

		b = &tab->descs[tab->nr_descs++];
		b->btf = btf;
		b->module = mod;
		b->offset = offset;

		sort(tab->descs, tab->nr_descs, sizeof(tab->descs[0]),
		     kfunc_btf_cmp_by_off, NULL);
	}
	return b->btf;
}

void bpf_free_kfunc_btf_tab(struct bpf_kfunc_btf_tab *tab)
{
	if (!tab)
		return;

	while (tab->nr_descs--) {
		module_put(tab->descs[tab->nr_descs].module);
		btf_put(tab->descs[tab->nr_descs].btf);
	}
	kfree(tab);
}

static struct btf *find_kfunc_desc_btf(struct bpf_verifier_env *env,
				       u32 func_id, s16 offset)
{
	if (offset) {
		if (offset < 0) {
			/* In the future, this can be allowed to increase limit
			 * of fd index into fd_array, interpreted as u16.
			 */
			verbose(env, "negative offset disallowed for kernel module function call\n");
			return ERR_PTR(-EINVAL);
		}

		return __find_kfunc_desc_btf(env, offset);
	}
	return btf_vmlinux ?: ERR_PTR(-ENOENT);
}

static int add_kfunc_call(struct bpf_verifier_env *env, u32 func_id, s16 offset)
{
	const struct btf_type *func, *func_proto;
	struct bpf_kfunc_btf_tab *btf_tab;
	struct bpf_kfunc_desc_tab *tab;
	struct bpf_prog_aux *prog_aux;
	struct bpf_kfunc_desc *desc;
	const char *func_name;
	struct btf *desc_btf;
	unsigned long call_imm;
	unsigned long addr;
	int err;

	prog_aux = env->prog->aux;
	tab = prog_aux->kfunc_tab;
	btf_tab = prog_aux->kfunc_btf_tab;
	if (!tab) {
		if (!btf_vmlinux) {
			verbose(env, "calling kernel function is not supported without CONFIG_DEBUG_INFO_BTF\n");
			return -ENOTSUPP;
		}

		if (!env->prog->jit_requested) {
			verbose(env, "JIT is required for calling kernel function\n");
			return -ENOTSUPP;
		}

		if (!bpf_jit_supports_kfunc_call()) {
			verbose(env, "JIT does not support calling kernel function\n");
			return -ENOTSUPP;
		}

		if (!env->prog->gpl_compatible) {
			verbose(env, "cannot call kernel function from non-GPL compatible program\n");
			return -EINVAL;
		}

		tab = kzalloc(sizeof(*tab), GFP_KERNEL);
		if (!tab)
			return -ENOMEM;
		prog_aux->kfunc_tab = tab;
	}

	/* func_id == 0 is always invalid, but instead of returning an error, be
	 * conservative and wait until the code elimination pass before returning
	 * error, so that invalid calls that get pruned out can be in BPF programs
	 * loaded from userspace.  It is also required that offset be untouched
	 * for such calls.
	 */
	if (!func_id && !offset)
		return 0;

	if (!btf_tab && offset) {
		btf_tab = kzalloc(sizeof(*btf_tab), GFP_KERNEL);
		if (!btf_tab)
			return -ENOMEM;
		prog_aux->kfunc_btf_tab = btf_tab;
	}

	desc_btf = find_kfunc_desc_btf(env, func_id, offset);
	if (IS_ERR(desc_btf)) {
		verbose(env, "failed to find BTF for kernel function\n");
		return PTR_ERR(desc_btf);
	}

	if (find_kfunc_desc(env->prog, func_id, offset))
		return 0;

	if (tab->nr_descs == MAX_KFUNC_DESCS) {
		verbose(env, "too many different kernel function calls\n");
		return -E2BIG;
	}

	func = btf_type_by_id(desc_btf, func_id);
	if (!func || !btf_type_is_func(func)) {
		verbose(env, "kernel btf_id %u is not a function\n",
			func_id);
		return -EINVAL;
	}
	func_proto = btf_type_by_id(desc_btf, func->type);
	if (!func_proto || !btf_type_is_func_proto(func_proto)) {
		verbose(env, "kernel function btf_id %u does not have a valid func_proto\n",
			func_id);
		return -EINVAL;
	}

	func_name = btf_name_by_offset(desc_btf, func->name_off);
	addr = kallsyms_lookup_name(func_name);
	if (!addr) {
		verbose(env, "cannot find address for kernel function %s\n",
			func_name);
		return -EINVAL;
	}

	call_imm = BPF_CALL_IMM(addr);
	/* Check whether or not the relative offset overflows desc->imm */
	if ((unsigned long)(s32)call_imm != call_imm) {
		verbose(env, "address of kernel function %s is out of range\n",
			func_name);
		return -EINVAL;
	}

	desc = &tab->descs[tab->nr_descs++];
	desc->func_id = func_id;
	desc->imm = call_imm;
	desc->offset = offset;
	err = btf_distill_func_proto(&env->log, desc_btf,
				     func_proto, func_name,
				     &desc->func_model);
	if (!err)
		sort(tab->descs, tab->nr_descs, sizeof(tab->descs[0]),
		     kfunc_desc_cmp_by_id_off, NULL);
	return err;
}

static int kfunc_desc_cmp_by_imm(const void *a, const void *b)
{
	const struct bpf_kfunc_desc *d0 = a;
	const struct bpf_kfunc_desc *d1 = b;

	if (d0->imm > d1->imm)
		return 1;
	else if (d0->imm < d1->imm)
		return -1;
	return 0;
}

static void sort_kfunc_descs_by_imm(struct bpf_prog *prog)
{
	struct bpf_kfunc_desc_tab *tab;

	tab = prog->aux->kfunc_tab;
	if (!tab)
		return;

	sort(tab->descs, tab->nr_descs, sizeof(tab->descs[0]),
	     kfunc_desc_cmp_by_imm, NULL);
}

bool bpf_prog_has_kfunc_call(const struct bpf_prog *prog)
{
	return !!prog->aux->kfunc_tab;
}

const struct btf_func_model *
bpf_jit_find_kfunc_model(const struct bpf_prog *prog,
			 const struct bpf_insn *insn)
{
	const struct bpf_kfunc_desc desc = {
		.imm = insn->imm,
	};
	const struct bpf_kfunc_desc *res;
	struct bpf_kfunc_desc_tab *tab;

	tab = prog->aux->kfunc_tab;
	res = bsearch(&desc, tab->descs, tab->nr_descs,
		      sizeof(tab->descs[0]), kfunc_desc_cmp_by_imm);

	return res ? &res->func_model : NULL;
}

static int add_subprog_and_kfunc(struct bpf_verifier_env *env)
{
	struct bpf_subprog_info *subprog = env->subprog_info;
	struct bpf_insn *insn = env->prog->insnsi;
	int i, ret, insn_cnt = env->prog->len;

	/* Add entry function. */
	ret = add_subprog(env, 0);
	if (ret)
		return ret;

	for (i = 0; i < insn_cnt; i++, insn++) {
		if (!bpf_pseudo_func(insn) && !bpf_pseudo_call(insn) &&
		    !bpf_pseudo_kfunc_call(insn))
			continue;

		if (!env->bpf_capable) {
			verbose(env, "loading/calling other bpf or kernel functions are allowed for CAP_BPF and CAP_SYS_ADMIN\n");
			return -EPERM;
		}

		if (bpf_pseudo_func(insn) || bpf_pseudo_call(insn))
			ret = add_subprog(env, i + insn->imm + 1);
		else
			ret = add_kfunc_call(env, insn->imm, insn->off);

		if (ret < 0)
			return ret;
	}

	/* Add a fake 'exit' subprog which could simplify subprog iteration
	 * logic. 'subprog_cnt' should not be increased.
	 */
	subprog[env->subprog_cnt].start = insn_cnt;

	if (env->log.level & BPF_LOG_LEVEL2)
		for (i = 0; i < env->subprog_cnt; i++)
			verbose(env, "func#%d @%d\n", i, subprog[i].start);

	return 0;
}

static int check_subprogs(struct bpf_verifier_env *env)
{
	int i, subprog_start, subprog_end, off, cur_subprog = 0;
	struct bpf_subprog_info *subprog = env->subprog_info;
	struct bpf_insn *insn = env->prog->insnsi;
	int insn_cnt = env->prog->len;

	/* now check that all jumps are within the same subprog */
	subprog_start = subprog[cur_subprog].start;
	subprog_end = subprog[cur_subprog + 1].start;
	for (i = 0; i < insn_cnt; i++) {
		u8 code = insn[i].code;

		if (code == (BPF_JMP | BPF_CALL) &&
		    insn[i].imm == BPF_FUNC_tail_call &&
		    insn[i].src_reg != BPF_PSEUDO_CALL)
			subprog[cur_subprog].has_tail_call = true;
		if (BPF_CLASS(code) == BPF_LD &&
		    (BPF_MODE(code) == BPF_ABS || BPF_MODE(code) == BPF_IND))
			subprog[cur_subprog].has_ld_abs = true;
		if (BPF_CLASS(code) != BPF_JMP && BPF_CLASS(code) != BPF_JMP32)
			goto next;
		if (BPF_OP(code) == BPF_EXIT || BPF_OP(code) == BPF_CALL)
			goto next;
		off = i + insn[i].off + 1;
		if (off < subprog_start || off >= subprog_end) {
			verbose(env, "jump out of range from insn %d to %d\n", i, off);
			return -EINVAL;
		}
next:
		if (i == subprog_end - 1) {
			/* to avoid fall-through from one subprog into another
			 * the last insn of the subprog should be either exit
			 * or unconditional jump back
			 */
			if (code != (BPF_JMP | BPF_EXIT) &&
			    code != (BPF_JMP | BPF_JA)) {
				verbose(env, "last insn is not an exit or jmp\n");
				return -EINVAL;
			}
			subprog_start = subprog_end;
			cur_subprog++;
			if (cur_subprog < env->subprog_cnt)
				subprog_end = subprog[cur_subprog + 1].start;
		}
	}
	return 0;
}

/* Parentage chain of this register (or stack slot) should take care of all
 * issues like callee-saved registers, stack slot allocation time, etc.
 */
static int mark_reg_read(struct bpf_verifier_env *env,
			 const struct bpf_reg_state *state,
			 struct bpf_reg_state *parent, u8 flag)
{
	bool writes = parent == state->parent; /* Observe write marks */
	int cnt = 0;

	while (parent) {
		/* if read wasn't screened by an earlier write ... */
		if (writes && state->live & REG_LIVE_WRITTEN)
			break;
		if (parent->live & REG_LIVE_DONE) {
			verbose(env, "verifier BUG type %s var_off %lld off %d\n",
				reg_type_str(env, parent->type),
				parent->var_off.value, parent->off);
			return -EFAULT;
		}
		/* The first condition is more likely to be true than the
		 * second, checked it first.
		 */
		if ((parent->live & REG_LIVE_READ) == flag ||
		    parent->live & REG_LIVE_READ64)
			/* The parentage chain never changes and
			 * this parent was already marked as LIVE_READ.
			 * There is no need to keep walking the chain again and
			 * keep re-marking all parents as LIVE_READ.
			 * This case happens when the same register is read
			 * multiple times without writes into it in-between.
			 * Also, if parent has the stronger REG_LIVE_READ64 set,
			 * then no need to set the weak REG_LIVE_READ32.
			 */
			break;
		/* ... then we depend on parent's value */
		parent->live |= flag;
		/* REG_LIVE_READ64 overrides REG_LIVE_READ32. */
		if (flag == REG_LIVE_READ64)
			parent->live &= ~REG_LIVE_READ32;
		state = parent;
		parent = state->parent;
		writes = true;
		cnt++;
	}

	if (env->longest_mark_read_walk < cnt)
		env->longest_mark_read_walk = cnt;
	return 0;
}

/* This function is supposed to be used by the following 32-bit optimization
 * code only. It returns TRUE if the source or destination register operates
 * on 64-bit, otherwise return FALSE.
 */
static bool is_reg64(struct bpf_verifier_env *env, struct bpf_insn *insn,
		     u32 regno, struct bpf_reg_state *reg, enum reg_arg_type t)
{
	u8 code, class, op;

	code = insn->code;
	class = BPF_CLASS(code);
	op = BPF_OP(code);
	if (class == BPF_JMP) {
		/* BPF_EXIT for "main" will reach here. Return TRUE
		 * conservatively.
		 */
		if (op == BPF_EXIT)
			return true;
		if (op == BPF_CALL) {
			/* BPF to BPF call will reach here because of marking
			 * caller saved clobber with DST_OP_NO_MARK for which we
			 * don't care the register def because they are anyway
			 * marked as NOT_INIT already.
			 */
			if (insn->src_reg == BPF_PSEUDO_CALL)
				return false;
			/* Helper call will reach here because of arg type
			 * check, conservatively return TRUE.
			 */
			if (t == SRC_OP)
				return true;

			return false;
		}
	}

	if (class == BPF_ALU64 || class == BPF_JMP ||
	    /* BPF_END always use BPF_ALU class. */
	    (class == BPF_ALU && op == BPF_END && insn->imm == 64))
		return true;

	if (class == BPF_ALU || class == BPF_JMP32)
		return false;

	if (class == BPF_LDX) {
		if (t != SRC_OP)
			return BPF_SIZE(code) == BPF_DW;
		/* LDX source must be ptr. */
		return true;
	}

	if (class == BPF_STX) {
		/* BPF_STX (including atomic variants) has multiple source
		 * operands, one of which is a ptr. Check whether the caller is
		 * asking about it.
		 */
		if (t == SRC_OP && reg->type != SCALAR_VALUE)
			return true;
		return BPF_SIZE(code) == BPF_DW;
	}

	if (class == BPF_LD) {
		u8 mode = BPF_MODE(code);

		/* LD_IMM64 */
		if (mode == BPF_IMM)
			return true;

		/* Both LD_IND and LD_ABS return 32-bit data. */
		if (t != SRC_OP)
			return  false;

		/* Implicit ctx ptr. */
		if (regno == BPF_REG_6)
			return true;

		/* Explicit source could be any width. */
		return true;
	}

	if (class == BPF_ST)
		/* The only source register for BPF_ST is a ptr. */
		return true;

	/* Conservatively return true at default. */
	return true;
}

/* Return the regno defined by the insn, or -1. */
static int insn_def_regno(const struct bpf_insn *insn)
{
	switch (BPF_CLASS(insn->code)) {
	case BPF_JMP:
	case BPF_JMP32:
	case BPF_ST:
		return -1;
	case BPF_STX:
		if (BPF_MODE(insn->code) == BPF_ATOMIC &&
		    (insn->imm & BPF_FETCH)) {
			if (insn->imm == BPF_CMPXCHG)
				return BPF_REG_0;
			else
				return insn->src_reg;
		} else {
			return -1;
		}
	default:
		return insn->dst_reg;
	}
}

/* Return TRUE if INSN has defined any 32-bit value explicitly. */
static bool insn_has_def32(struct bpf_verifier_env *env, struct bpf_insn *insn)
{
	int dst_reg = insn_def_regno(insn);

	if (dst_reg == -1)
		return false;

	return !is_reg64(env, insn, dst_reg, NULL, DST_OP);
}

static void mark_insn_zext(struct bpf_verifier_env *env,
			   struct bpf_reg_state *reg)
{
	s32 def_idx = reg->subreg_def;

	if (def_idx == DEF_NOT_SUBREG)
		return;

	env->insn_aux_data[def_idx - 1].zext_dst = true;
	/* The dst will be zero extended, so won't be sub-register anymore. */
	reg->subreg_def = DEF_NOT_SUBREG;
}

static int check_reg_arg(struct bpf_verifier_env *env, u32 regno,
			 enum reg_arg_type t)
{
	struct bpf_verifier_state *vstate = env->cur_state;
	struct bpf_func_state *state = vstate->frame[vstate->curframe];
	struct bpf_insn *insn = env->prog->insnsi + env->insn_idx;
	struct bpf_reg_state *reg, *regs = state->regs;
	bool rw64;

	if (regno >= MAX_BPF_REG) {
		verbose(env, "R%d is invalid\n", regno);
		return -EINVAL;
	}

	mark_reg_scratched(env, regno);

	reg = &regs[regno];
	rw64 = is_reg64(env, insn, regno, reg, t);
	if (t == SRC_OP) {
		/* check whether register used as source operand can be read */
		if (reg->type == NOT_INIT) {
			verbose(env, "R%d !read_ok\n", regno);
			return -EACCES;
		}
		/* We don't need to worry about FP liveness because it's read-only */
		if (regno == BPF_REG_FP)
			return 0;

		if (rw64)
			mark_insn_zext(env, reg);

		return mark_reg_read(env, reg, reg->parent,
				     rw64 ? REG_LIVE_READ64 : REG_LIVE_READ32);
	} else {
		/* check whether register used as dest operand can be written to */
		if (regno == BPF_REG_FP) {
			verbose(env, "frame pointer is read only\n");
			return -EACCES;
		}
		reg->live |= REG_LIVE_WRITTEN;
		reg->subreg_def = rw64 ? DEF_NOT_SUBREG : env->insn_idx + 1;
		if (t == DST_OP)
			mark_reg_unknown(env, regs, regno);
	}
	return 0;
}

/* for any branch, call, exit record the history of jmps in the given state */
static int push_jmp_history(struct bpf_verifier_env *env,
			    struct bpf_verifier_state *cur)
{
	u32 cnt = cur->jmp_history_cnt;
	struct bpf_idx_pair *p;

	cnt++;
	p = krealloc(cur->jmp_history, cnt * sizeof(*p), GFP_USER);
	if (!p)
		return -ENOMEM;
	p[cnt - 1].idx = env->insn_idx;
	p[cnt - 1].prev_idx = env->prev_insn_idx;
	cur->jmp_history = p;
	cur->jmp_history_cnt = cnt;
	return 0;
}

/* Backtrack one insn at a time. If idx is not at the top of recorded
 * history then previous instruction came from straight line execution.
 */
static int get_prev_insn_idx(struct bpf_verifier_state *st, int i,
			     u32 *history)
{
	u32 cnt = *history;

	if (cnt && st->jmp_history[cnt - 1].idx == i) {
		i = st->jmp_history[cnt - 1].prev_idx;
		(*history)--;
	} else {
		i--;
	}
	return i;
}

static const char *disasm_kfunc_name(void *data, const struct bpf_insn *insn)
{
	const struct btf_type *func;
	struct btf *desc_btf;

	if (insn->src_reg != BPF_PSEUDO_KFUNC_CALL)
		return NULL;

	desc_btf = find_kfunc_desc_btf(data, insn->imm, insn->off);
	if (IS_ERR(desc_btf))
		return "<error>";

	func = btf_type_by_id(desc_btf, insn->imm);
	return btf_name_by_offset(desc_btf, func->name_off);
}

/* For given verifier state backtrack_insn() is called from the last insn to
 * the first insn. Its purpose is to compute a bitmask of registers and
 * stack slots that needs precision in the parent verifier state.
 */
static int backtrack_insn(struct bpf_verifier_env *env, int idx,
			  u32 *reg_mask, u64 *stack_mask)
{
	const struct bpf_insn_cbs cbs = {
		.cb_call	= disasm_kfunc_name,
		.cb_print	= verbose,
		.private_data	= env,
	};
	struct bpf_insn *insn = env->prog->insnsi + idx;
	u8 class = BPF_CLASS(insn->code);
	u8 opcode = BPF_OP(insn->code);
	u8 mode = BPF_MODE(insn->code);
	u32 dreg = 1u << insn->dst_reg;
	u32 sreg = 1u << insn->src_reg;
	u32 spi;

	if (insn->code == 0)
		return 0;
	if (env->log.level & BPF_LOG_LEVEL2) {
		verbose(env, "regs=%x stack=%llx before ", *reg_mask, *stack_mask);
		verbose(env, "%d: ", idx);
		print_bpf_insn(&cbs, insn, env->allow_ptr_leaks);
	}

	if (class == BPF_ALU || class == BPF_ALU64) {
		if (!(*reg_mask & dreg))
			return 0;
		if (opcode == BPF_MOV) {
			if (BPF_SRC(insn->code) == BPF_X) {
				/* dreg = sreg
				 * dreg needs precision after this insn
				 * sreg needs precision before this insn
				 */
				*reg_mask &= ~dreg;
				*reg_mask |= sreg;
			} else {
				/* dreg = K
				 * dreg needs precision after this insn.
				 * Corresponding register is already marked
				 * as precise=true in this verifier state.
				 * No further markings in parent are necessary
				 */
				*reg_mask &= ~dreg;
			}
		} else {
			if (BPF_SRC(insn->code) == BPF_X) {
				/* dreg += sreg
				 * both dreg and sreg need precision
				 * before this insn
				 */
				*reg_mask |= sreg;
			} /* else dreg += K
			   * dreg still needs precision before this insn
			   */
		}
	} else if (class == BPF_LDX) {
		if (!(*reg_mask & dreg))
			return 0;
		*reg_mask &= ~dreg;

		/* scalars can only be spilled into stack w/o losing precision.
		 * Load from any other memory can be zero extended.
		 * The desire to keep that precision is already indicated
		 * by 'precise' mark in corresponding register of this state.
		 * No further tracking necessary.
		 */
		if (insn->src_reg != BPF_REG_FP)
			return 0;

		/* dreg = *(u64 *)[fp - off] was a fill from the stack.
		 * that [fp - off] slot contains scalar that needs to be
		 * tracked with precision
		 */
		spi = (-insn->off - 1) / BPF_REG_SIZE;
		if (spi >= 64) {
			verbose(env, "BUG spi %d\n", spi);
			WARN_ONCE(1, "verifier backtracking bug");
			return -EFAULT;
		}
		*stack_mask |= 1ull << spi;
	} else if (class == BPF_STX || class == BPF_ST) {
		if (*reg_mask & dreg)
			/* stx & st shouldn't be using _scalar_ dst_reg
			 * to access memory. It means backtracking
			 * encountered a case of pointer subtraction.
			 */
			return -ENOTSUPP;
		/* scalars can only be spilled into stack */
		if (insn->dst_reg != BPF_REG_FP)
			return 0;
		spi = (-insn->off - 1) / BPF_REG_SIZE;
		if (spi >= 64) {
			verbose(env, "BUG spi %d\n", spi);
			WARN_ONCE(1, "verifier backtracking bug");
			return -EFAULT;
		}
		if (!(*stack_mask & (1ull << spi)))
			return 0;
		*stack_mask &= ~(1ull << spi);
		if (class == BPF_STX)
			*reg_mask |= sreg;
	} else if (class == BPF_JMP || class == BPF_JMP32) {
		if (opcode == BPF_CALL) {
			if (insn->src_reg == BPF_PSEUDO_CALL)
				return -ENOTSUPP;
			/* regular helper call sets R0 */
			*reg_mask &= ~1;
			if (*reg_mask & 0x3f) {
				/* if backtracing was looking for registers R1-R5
				 * they should have been found already.
				 */
				verbose(env, "BUG regs %x\n", *reg_mask);
				WARN_ONCE(1, "verifier backtracking bug");
				return -EFAULT;
			}
		} else if (opcode == BPF_EXIT) {
			return -ENOTSUPP;
		}
	} else if (class == BPF_LD) {
		if (!(*reg_mask & dreg))
			return 0;
		*reg_mask &= ~dreg;
		/* It's ld_imm64 or ld_abs or ld_ind.
		 * For ld_imm64 no further tracking of precision
		 * into parent is necessary
		 */
		if (mode == BPF_IND || mode == BPF_ABS)
			/* to be analyzed */
			return -ENOTSUPP;
	}
	return 0;
}

/* the scalar precision tracking algorithm:
 * . at the start all registers have precise=false.
 * . scalar ranges are tracked as normal through alu and jmp insns.
 * . once precise value of the scalar register is used in:
 *   .  ptr + scalar alu
 *   . if (scalar cond K|scalar)
 *   .  helper_call(.., scalar, ...) where ARG_CONST is expected
 *   backtrack through the verifier states and mark all registers and
 *   stack slots with spilled constants that these scalar regisers
 *   should be precise.
 * . during state pruning two registers (or spilled stack slots)
 *   are equivalent if both are not precise.
 *
 * Note the verifier cannot simply walk register parentage chain,
 * since many different registers and stack slots could have been
 * used to compute single precise scalar.
 *
 * The approach of starting with precise=true for all registers and then
 * backtrack to mark a register as not precise when the verifier detects
 * that program doesn't care about specific value (e.g., when helper
 * takes register as ARG_ANYTHING parameter) is not safe.
 *
 * It's ok to walk single parentage chain of the verifier states.
 * It's possible that this backtracking will go all the way till 1st insn.
 * All other branches will be explored for needing precision later.
 *
 * The backtracking needs to deal with cases like:
 *   R8=map_value(id=0,off=0,ks=4,vs=1952,imm=0) R9_w=map_value(id=0,off=40,ks=4,vs=1952,imm=0)
 * r9 -= r8
 * r5 = r9
 * if r5 > 0x79f goto pc+7
 *    R5_w=inv(id=0,umax_value=1951,var_off=(0x0; 0x7ff))
 * r5 += 1
 * ...
 * call bpf_perf_event_output#25
 *   where .arg5_type = ARG_CONST_SIZE_OR_ZERO
 *
 * and this case:
 * r6 = 1
 * call foo // uses callee's r6 inside to compute r0
 * r0 += r6
 * if r0 == 0 goto
 *
 * to track above reg_mask/stack_mask needs to be independent for each frame.
 *
 * Also if parent's curframe > frame where backtracking started,
 * the verifier need to mark registers in both frames, otherwise callees
 * may incorrectly prune callers. This is similar to
 * commit 7640ead93924 ("bpf: verifier: make sure callees don't prune with caller differences")
 *
 * For now backtracking falls back into conservative marking.
 */
static void mark_all_scalars_precise(struct bpf_verifier_env *env,
				     struct bpf_verifier_state *st)
{
	struct bpf_func_state *func;
	struct bpf_reg_state *reg;
	int i, j;

	/* big hammer: mark all scalars precise in this path.
	 * pop_stack may still get !precise scalars.
	 */
	for (; st; st = st->parent)
		for (i = 0; i <= st->curframe; i++) {
			func = st->frame[i];
			for (j = 0; j < BPF_REG_FP; j++) {
				reg = &func->regs[j];
				if (reg->type != SCALAR_VALUE)
					continue;
				reg->precise = true;
			}
			for (j = 0; j < func->allocated_stack / BPF_REG_SIZE; j++) {
				if (!is_spilled_reg(&func->stack[j]))
					continue;
				reg = &func->stack[j].spilled_ptr;
				if (reg->type != SCALAR_VALUE)
					continue;
				reg->precise = true;
			}
		}
}

static int __mark_chain_precision(struct bpf_verifier_env *env, int regno,
				  int spi)
{
	struct bpf_verifier_state *st = env->cur_state;
	int first_idx = st->first_insn_idx;
	int last_idx = env->insn_idx;
	struct bpf_func_state *func;
	struct bpf_reg_state *reg;
	u32 reg_mask = regno >= 0 ? 1u << regno : 0;
	u64 stack_mask = spi >= 0 ? 1ull << spi : 0;
	bool skip_first = true;
	bool new_marks = false;
	int i, err;

	if (!env->bpf_capable)
		return 0;

	func = st->frame[st->curframe];
	if (regno >= 0) {
		reg = &func->regs[regno];
		if (reg->type != SCALAR_VALUE) {
			WARN_ONCE(1, "backtracing misuse");
			return -EFAULT;
		}
		if (!reg->precise)
			new_marks = true;
		else
			reg_mask = 0;
		reg->precise = true;
	}

	while (spi >= 0) {
		if (!is_spilled_reg(&func->stack[spi])) {
			stack_mask = 0;
			break;
		}
		reg = &func->stack[spi].spilled_ptr;
		if (reg->type != SCALAR_VALUE) {
			stack_mask = 0;
			break;
		}
		if (!reg->precise)
			new_marks = true;
		else
			stack_mask = 0;
		reg->precise = true;
		break;
	}

	if (!new_marks)
		return 0;
	if (!reg_mask && !stack_mask)
		return 0;
	for (;;) {
		DECLARE_BITMAP(mask, 64);
		u32 history = st->jmp_history_cnt;

		if (env->log.level & BPF_LOG_LEVEL2)
			verbose(env, "last_idx %d first_idx %d\n", last_idx, first_idx);
		for (i = last_idx;;) {
			if (skip_first) {
				err = 0;
				skip_first = false;
			} else {
				err = backtrack_insn(env, i, &reg_mask, &stack_mask);
			}
			if (err == -ENOTSUPP) {
				mark_all_scalars_precise(env, st);
				return 0;
			} else if (err) {
				return err;
			}
			if (!reg_mask && !stack_mask)
				/* Found assignment(s) into tracked register in this state.
				 * Since this state is already marked, just return.
				 * Nothing to be tracked further in the parent state.
				 */
				return 0;
			if (i == first_idx)
				break;
			i = get_prev_insn_idx(st, i, &history);
			if (i >= env->prog->len) {
				/* This can happen if backtracking reached insn 0
				 * and there are still reg_mask or stack_mask
				 * to backtrack.
				 * It means the backtracking missed the spot where
				 * particular register was initialized with a constant.
				 */
				verbose(env, "BUG backtracking idx %d\n", i);
				WARN_ONCE(1, "verifier backtracking bug");
				return -EFAULT;
			}
		}
		st = st->parent;
		if (!st)
			break;

		new_marks = false;
		func = st->frame[st->curframe];
		bitmap_from_u64(mask, reg_mask);
		for_each_set_bit(i, mask, 32) {
			reg = &func->regs[i];
			if (reg->type != SCALAR_VALUE) {
				reg_mask &= ~(1u << i);
				continue;
			}
			if (!reg->precise)
				new_marks = true;
			reg->precise = true;
		}

		bitmap_from_u64(mask, stack_mask);
		for_each_set_bit(i, mask, 64) {
			if (i >= func->allocated_stack / BPF_REG_SIZE) {
				/* the sequence of instructions:
				 * 2: (bf) r3 = r10
				 * 3: (7b) *(u64 *)(r3 -8) = r0
				 * 4: (79) r4 = *(u64 *)(r10 -8)
				 * doesn't contain jmps. It's backtracked
				 * as a single block.
				 * During backtracking insn 3 is not recognized as
				 * stack access, so at the end of backtracking
				 * stack slot fp-8 is still marked in stack_mask.
				 * However the parent state may not have accessed
				 * fp-8 and it's "unallocated" stack space.
				 * In such case fallback to conservative.
				 */
				mark_all_scalars_precise(env, st);
				return 0;
			}

			if (!is_spilled_reg(&func->stack[i])) {
				stack_mask &= ~(1ull << i);
				continue;
			}
			reg = &func->stack[i].spilled_ptr;
			if (reg->type != SCALAR_VALUE) {
				stack_mask &= ~(1ull << i);
				continue;
			}
			if (!reg->precise)
				new_marks = true;
			reg->precise = true;
		}
		if (env->log.level & BPF_LOG_LEVEL2) {
			verbose(env, "parent %s regs=%x stack=%llx marks:",
				new_marks ? "didn't have" : "already had",
				reg_mask, stack_mask);
			print_verifier_state(env, func, true);
		}

		if (!reg_mask && !stack_mask)
			break;
		if (!new_marks)
			break;

		last_idx = st->last_insn_idx;
		first_idx = st->first_insn_idx;
	}
	return 0;
}

static int mark_chain_precision(struct bpf_verifier_env *env, int regno)
{
	return __mark_chain_precision(env, regno, -1);
}

static int mark_chain_precision_stack(struct bpf_verifier_env *env, int spi)
{
	return __mark_chain_precision(env, -1, spi);
}

static bool is_spillable_regtype(enum bpf_reg_type type)
{
	switch (base_type(type)) {
	case PTR_TO_MAP_VALUE:
	case PTR_TO_STACK:
	case PTR_TO_CTX:
	case PTR_TO_PACKET:
	case PTR_TO_PACKET_META:
	case PTR_TO_PACKET_END:
	case PTR_TO_FLOW_KEYS:
	case CONST_PTR_TO_MAP:
	case PTR_TO_SOCKET:
	case PTR_TO_SOCK_COMMON:
	case PTR_TO_TCP_SOCK:
	case PTR_TO_XDP_SOCK:
	case PTR_TO_BTF_ID:
	case PTR_TO_BUF:
	case PTR_TO_MEM:
	case PTR_TO_FUNC:
	case PTR_TO_MAP_KEY:
		return true;
	default:
		return false;
	}
}

/* Does this register contain a constant zero? */
static bool register_is_null(struct bpf_reg_state *reg)
{
	return reg->type == SCALAR_VALUE && tnum_equals_const(reg->var_off, 0);
}

static bool register_is_const(struct bpf_reg_state *reg)
{
	return reg->type == SCALAR_VALUE && tnum_is_const(reg->var_off);
}

static bool __is_scalar_unbounded(struct bpf_reg_state *reg)
{
	return tnum_is_unknown(reg->var_off) &&
	       reg->smin_value == S64_MIN && reg->smax_value == S64_MAX &&
	       reg->umin_value == 0 && reg->umax_value == U64_MAX &&
	       reg->s32_min_value == S32_MIN && reg->s32_max_value == S32_MAX &&
	       reg->u32_min_value == 0 && reg->u32_max_value == U32_MAX;
}

static bool register_is_bounded(struct bpf_reg_state *reg)
{
	return reg->type == SCALAR_VALUE && !__is_scalar_unbounded(reg);
}

static bool __is_pointer_value(bool allow_ptr_leaks,
			       const struct bpf_reg_state *reg)
{
	if (allow_ptr_leaks)
		return false;

	return reg->type != SCALAR_VALUE;
}

static void save_register_state(struct bpf_func_state *state,
				int spi, struct bpf_reg_state *reg,
				int size)
{
	int i;

	state->stack[spi].spilled_ptr = *reg;
	if (size == BPF_REG_SIZE)
		state->stack[spi].spilled_ptr.live |= REG_LIVE_WRITTEN;

	for (i = BPF_REG_SIZE; i > BPF_REG_SIZE - size; i--)
		state->stack[spi].slot_type[i - 1] = STACK_SPILL;

	/* size < 8 bytes spill */
	for (; i; i--)
		scrub_spilled_slot(&state->stack[spi].slot_type[i - 1]);
}

/* check_stack_{read,write}_fixed_off functions track spill/fill of registers,
 * stack boundary and alignment are checked in check_mem_access()
 */
static int check_stack_write_fixed_off(struct bpf_verifier_env *env,
				       /* stack frame we're writing to */
				       struct bpf_func_state *state,
				       int off, int size, int value_regno,
				       int insn_idx)
{
	struct bpf_func_state *cur; /* state of the current function */
	int i, slot = -off - 1, spi = slot / BPF_REG_SIZE, err;
	u32 dst_reg = env->prog->insnsi[insn_idx].dst_reg;
	struct bpf_reg_state *reg = NULL;

	err = grow_stack_state(state, round_up(slot + 1, BPF_REG_SIZE));
	if (err)
		return err;
	/* caller checked that off % size == 0 and -MAX_BPF_STACK <= off < 0,
	 * so it's aligned access and [off, off + size) are within stack limits
	 */
	if (!env->allow_ptr_leaks &&
	    state->stack[spi].slot_type[0] == STACK_SPILL &&
	    size != BPF_REG_SIZE) {
		verbose(env, "attempt to corrupt spilled pointer on stack\n");
		return -EACCES;
	}

	cur = env->cur_state->frame[env->cur_state->curframe];
	if (value_regno >= 0)
		reg = &cur->regs[value_regno];
	if (!env->bypass_spec_v4) {
		bool sanitize = reg && is_spillable_regtype(reg->type);

		for (i = 0; i < size; i++) {
			if (state->stack[spi].slot_type[i] == STACK_INVALID) {
				sanitize = true;
				break;
			}
		}

		if (sanitize)
			env->insn_aux_data[insn_idx].sanitize_stack_spill = true;
	}

	mark_stack_slot_scratched(env, spi);
	if (reg && !(off % BPF_REG_SIZE) && register_is_bounded(reg) &&
	    !register_is_null(reg) && env->bpf_capable) {
		if (dst_reg != BPF_REG_FP) {
			/* The backtracking logic can only recognize explicit
			 * stack slot address like [fp - 8]. Other spill of
			 * scalar via different register has to be conservative.
			 * Backtrack from here and mark all registers as precise
			 * that contributed into 'reg' being a constant.
			 */
			err = mark_chain_precision(env, value_regno);
			if (err)
				return err;
		}
		save_register_state(state, spi, reg, size);
	} else if (reg && is_spillable_regtype(reg->type)) {
		/* register containing pointer is being spilled into stack */
		if (size != BPF_REG_SIZE) {
			verbose_linfo(env, insn_idx, "; ");
			verbose(env, "invalid size of register spill\n");
			return -EACCES;
		}
		if (state != cur && reg->type == PTR_TO_STACK) {
			verbose(env, "cannot spill pointers to stack into stack frame of the caller\n");
			return -EINVAL;
		}
		save_register_state(state, spi, reg, size);
	} else {
		u8 type = STACK_MISC;

		/* regular write of data into stack destroys any spilled ptr */
		state->stack[spi].spilled_ptr.type = NOT_INIT;
		/* Mark slots as STACK_MISC if they belonged to spilled ptr. */
		if (is_spilled_reg(&state->stack[spi]))
			for (i = 0; i < BPF_REG_SIZE; i++)
				scrub_spilled_slot(&state->stack[spi].slot_type[i]);

		/* only mark the slot as written if all 8 bytes were written
		 * otherwise read propagation may incorrectly stop too soon
		 * when stack slots are partially written.
		 * This heuristic means that read propagation will be
		 * conservative, since it will add reg_live_read marks
		 * to stack slots all the way to first state when programs
		 * writes+reads less than 8 bytes
		 */
		if (size == BPF_REG_SIZE)
			state->stack[spi].spilled_ptr.live |= REG_LIVE_WRITTEN;

		/* when we zero initialize stack slots mark them as such */
		if (reg && register_is_null(reg)) {
			/* backtracking doesn't work for STACK_ZERO yet. */
			err = mark_chain_precision(env, value_regno);
			if (err)
				return err;
			type = STACK_ZERO;
		}

		/* Mark slots affected by this stack write. */
		for (i = 0; i < size; i++)
			state->stack[spi].slot_type[(slot - i) % BPF_REG_SIZE] =
				type;
	}
	return 0;
}

/* Write the stack: 'stack[ptr_regno + off] = value_regno'. 'ptr_regno' is
 * known to contain a variable offset.
 * This function checks whether the write is permitted and conservatively
 * tracks the effects of the write, considering that each stack slot in the
 * dynamic range is potentially written to.
 *
 * 'off' includes 'regno->off'.
 * 'value_regno' can be -1, meaning that an unknown value is being written to
 * the stack.
 *
 * Spilled pointers in range are not marked as written because we don't know
 * what's going to be actually written. This means that read propagation for
 * future reads cannot be terminated by this write.
 *
 * For privileged programs, uninitialized stack slots are considered
 * initialized by this write (even though we don't know exactly what offsets
 * are going to be written to). The idea is that we don't want the verifier to
 * reject future reads that access slots written to through variable offsets.
 */
static int check_stack_write_var_off(struct bpf_verifier_env *env,
				     /* func where register points to */
				     struct bpf_func_state *state,
				     int ptr_regno, int off, int size,
				     int value_regno, int insn_idx)
{
	struct bpf_func_state *cur; /* state of the current function */
	int min_off, max_off;
	int i, err;
	struct bpf_reg_state *ptr_reg = NULL, *value_reg = NULL;
	bool writing_zero = false;
	/* set if the fact that we're writing a zero is used to let any
	 * stack slots remain STACK_ZERO
	 */
	bool zero_used = false;

	cur = env->cur_state->frame[env->cur_state->curframe];
	ptr_reg = &cur->regs[ptr_regno];
	min_off = ptr_reg->smin_value + off;
	max_off = ptr_reg->smax_value + off + size;
	if (value_regno >= 0)
		value_reg = &cur->regs[value_regno];
	if (value_reg && register_is_null(value_reg))
		writing_zero = true;

	err = grow_stack_state(state, round_up(-min_off, BPF_REG_SIZE));
	if (err)
		return err;


	/* Variable offset writes destroy any spilled pointers in range. */
	for (i = min_off; i < max_off; i++) {
		u8 new_type, *stype;
		int slot, spi;

		slot = -i - 1;
		spi = slot / BPF_REG_SIZE;
		stype = &state->stack[spi].slot_type[slot % BPF_REG_SIZE];
		mark_stack_slot_scratched(env, spi);

		if (!env->allow_ptr_leaks
				&& *stype != NOT_INIT
				&& *stype != SCALAR_VALUE) {
			/* Reject the write if there's are spilled pointers in
			 * range. If we didn't reject here, the ptr status
			 * would be erased below (even though not all slots are
			 * actually overwritten), possibly opening the door to
			 * leaks.
			 */
			verbose(env, "spilled ptr in range of var-offset stack write; insn %d, ptr off: %d",
				insn_idx, i);
			return -EINVAL;
		}

		/* Erase all spilled pointers. */
		state->stack[spi].spilled_ptr.type = NOT_INIT;

		/* Update the slot type. */
		new_type = STACK_MISC;
		if (writing_zero && *stype == STACK_ZERO) {
			new_type = STACK_ZERO;
			zero_used = true;
		}
		/* If the slot is STACK_INVALID, we check whether it's OK to
		 * pretend that it will be initialized by this write. The slot
		 * might not actually be written to, and so if we mark it as
		 * initialized future reads might leak uninitialized memory.
		 * For privileged programs, we will accept such reads to slots
		 * that may or may not be written because, if we're reject
		 * them, the error would be too confusing.
		 */
		if (*stype == STACK_INVALID && !env->allow_uninit_stack) {
			verbose(env, "uninit stack in range of var-offset write prohibited for !root; insn %d, off: %d",
					insn_idx, i);
			return -EINVAL;
		}
		*stype = new_type;
	}
	if (zero_used) {
		/* backtracking doesn't work for STACK_ZERO yet. */
		err = mark_chain_precision(env, value_regno);
		if (err)
			return err;
	}
	return 0;
}

/* When register 'dst_regno' is assigned some values from stack[min_off,
 * max_off), we set the register's type according to the types of the
 * respective stack slots. If all the stack values are known to be zeros, then
 * so is the destination reg. Otherwise, the register is considered to be
 * SCALAR. This function does not deal with register filling; the caller must
 * ensure that all spilled registers in the stack range have been marked as
 * read.
 */
static void mark_reg_stack_read(struct bpf_verifier_env *env,
				/* func where src register points to */
				struct bpf_func_state *ptr_state,
				int min_off, int max_off, int dst_regno)
{
	struct bpf_verifier_state *vstate = env->cur_state;
	struct bpf_func_state *state = vstate->frame[vstate->curframe];
	int i, slot, spi;
	u8 *stype;
	int zeros = 0;

	for (i = min_off; i < max_off; i++) {
		slot = -i - 1;
		spi = slot / BPF_REG_SIZE;
		stype = ptr_state->stack[spi].slot_type;
		if (stype[slot % BPF_REG_SIZE] != STACK_ZERO)
			break;
		zeros++;
	}
	if (zeros == max_off - min_off) {
		/* any access_size read into register is zero extended,
		 * so the whole register == const_zero
		 */
		__mark_reg_const_zero(&state->regs[dst_regno]);
		/* backtracking doesn't support STACK_ZERO yet,
		 * so mark it precise here, so that later
		 * backtracking can stop here.
		 * Backtracking may not need this if this register
		 * doesn't participate in pointer adjustment.
		 * Forward propagation of precise flag is not
		 * necessary either. This mark is only to stop
		 * backtracking. Any register that contributed
		 * to const 0 was marked precise before spill.
		 */
		state->regs[dst_regno].precise = true;
	} else {
		/* have read misc data from the stack */
		mark_reg_unknown(env, state->regs, dst_regno);
	}
	state->regs[dst_regno].live |= REG_LIVE_WRITTEN;
}

/* Read the stack at 'off' and put the results into the register indicated by
 * 'dst_regno'. It handles reg filling if the addressed stack slot is a
 * spilled reg.
 *
 * 'dst_regno' can be -1, meaning that the read value is not going to a
 * register.
 *
 * The access is assumed to be within the current stack bounds.
 */
static int check_stack_read_fixed_off(struct bpf_verifier_env *env,
				      /* func where src register points to */
				      struct bpf_func_state *reg_state,
				      int off, int size, int dst_regno)
{
	struct bpf_verifier_state *vstate = env->cur_state;
	struct bpf_func_state *state = vstate->frame[vstate->curframe];
	int i, slot = -off - 1, spi = slot / BPF_REG_SIZE;
	struct bpf_reg_state *reg;
	u8 *stype, type;

	stype = reg_state->stack[spi].slot_type;
	reg = &reg_state->stack[spi].spilled_ptr;

	if (is_spilled_reg(&reg_state->stack[spi])) {
		u8 spill_size = 1;

		for (i = BPF_REG_SIZE - 1; i > 0 && stype[i - 1] == STACK_SPILL; i--)
			spill_size++;

		if (size != BPF_REG_SIZE || spill_size != BPF_REG_SIZE) {
			if (reg->type != SCALAR_VALUE) {
				verbose_linfo(env, env->insn_idx, "; ");
				verbose(env, "invalid size of register fill\n");
				return -EACCES;
			}

			mark_reg_read(env, reg, reg->parent, REG_LIVE_READ64);
			if (dst_regno < 0)
				return 0;

			if (!(off % BPF_REG_SIZE) && size == spill_size) {
				/* The earlier check_reg_arg() has decided the
				 * subreg_def for this insn.  Save it first.
				 */
				s32 subreg_def = state->regs[dst_regno].subreg_def;

				state->regs[dst_regno] = *reg;
				state->regs[dst_regno].subreg_def = subreg_def;
			} else {
				for (i = 0; i < size; i++) {
					type = stype[(slot - i) % BPF_REG_SIZE];
					if (type == STACK_SPILL)
						continue;
					if (type == STACK_MISC)
						continue;
					verbose(env, "invalid read from stack off %d+%d size %d\n",
						off, i, size);
					return -EACCES;
				}
				mark_reg_unknown(env, state->regs, dst_regno);
			}
			state->regs[dst_regno].live |= REG_LIVE_WRITTEN;
			return 0;
		}

		if (dst_regno >= 0) {
			/* restore register state from stack */
			state->regs[dst_regno] = *reg;
			/* mark reg as written since spilled pointer state likely
			 * has its liveness marks cleared by is_state_visited()
			 * which resets stack/reg liveness for state transitions
			 */
			state->regs[dst_regno].live |= REG_LIVE_WRITTEN;
		} else if (__is_pointer_value(env->allow_ptr_leaks, reg)) {
			/* If dst_regno==-1, the caller is asking us whether
			 * it is acceptable to use this value as a SCALAR_VALUE
			 * (e.g. for XADD).
			 * We must not allow unprivileged callers to do that
			 * with spilled pointers.
			 */
			verbose(env, "leaking pointer from stack off %d\n",
				off);
			return -EACCES;
		}
		mark_reg_read(env, reg, reg->parent, REG_LIVE_READ64);
	} else {
		for (i = 0; i < size; i++) {
			type = stype[(slot - i) % BPF_REG_SIZE];
			if (type == STACK_MISC)
				continue;
			if (type == STACK_ZERO)
				continue;
			verbose(env, "invalid read from stack off %d+%d size %d\n",
				off, i, size);
			return -EACCES;
		}
		mark_reg_read(env, reg, reg->parent, REG_LIVE_READ64);
		if (dst_regno >= 0)
			mark_reg_stack_read(env, reg_state, off, off + size, dst_regno);
	}
	return 0;
}

enum stack_access_src {
	ACCESS_DIRECT = 1,  /* the access is performed by an instruction */
	ACCESS_HELPER = 2,  /* the access is performed by a helper */
};

static int check_stack_range_initialized(struct bpf_verifier_env *env,
					 int regno, int off, int access_size,
					 bool zero_size_allowed,
					 enum stack_access_src type,
					 struct bpf_call_arg_meta *meta);

static struct bpf_reg_state *reg_state(struct bpf_verifier_env *env, int regno)
{
	return cur_regs(env) + regno;
}

/* Read the stack at 'ptr_regno + off' and put the result into the register
 * 'dst_regno'.
 * 'off' includes the pointer register's fixed offset(i.e. 'ptr_regno.off'),
 * but not its variable offset.
 * 'size' is assumed to be <= reg size and the access is assumed to be aligned.
 *
 * As opposed to check_stack_read_fixed_off, this function doesn't deal with
 * filling registers (i.e. reads of spilled register cannot be detected when
 * the offset is not fixed). We conservatively mark 'dst_regno' as containing
 * SCALAR_VALUE. That's why we assert that the 'ptr_regno' has a variable
 * offset; for a fixed offset check_stack_read_fixed_off should be used
 * instead.
 */
static int check_stack_read_var_off(struct bpf_verifier_env *env,
				    int ptr_regno, int off, int size, int dst_regno)
{
	/* The state of the source register. */
	struct bpf_reg_state *reg = reg_state(env, ptr_regno);
	struct bpf_func_state *ptr_state = func(env, reg);
	int err;
	int min_off, max_off;

	/* Note that we pass a NULL meta, so raw access will not be permitted.
	 */
	err = check_stack_range_initialized(env, ptr_regno, off, size,
					    false, ACCESS_DIRECT, NULL);
	if (err)
		return err;

	min_off = reg->smin_value + off;
	max_off = reg->smax_value + off;
	mark_reg_stack_read(env, ptr_state, min_off, max_off + size, dst_regno);
	return 0;
}

/* check_stack_read dispatches to check_stack_read_fixed_off or
 * check_stack_read_var_off.
 *
 * The caller must ensure that the offset falls within the allocated stack
 * bounds.
 *
 * 'dst_regno' is a register which will receive the value from the stack. It
 * can be -1, meaning that the read value is not going to a register.
 */
static int check_stack_read(struct bpf_verifier_env *env,
			    int ptr_regno, int off, int size,
			    int dst_regno)
{
	struct bpf_reg_state *reg = reg_state(env, ptr_regno);
	struct bpf_func_state *state = func(env, reg);
	int err;
	/* Some accesses are only permitted with a static offset. */
	bool var_off = !tnum_is_const(reg->var_off);

	/* The offset is required to be static when reads don't go to a
	 * register, in order to not leak pointers (see
	 * check_stack_read_fixed_off).
	 */
	if (dst_regno < 0 && var_off) {
		char tn_buf[48];

		tnum_strn(tn_buf, sizeof(tn_buf), reg->var_off);
		verbose(env, "variable offset stack pointer cannot be passed into helper function; var_off=%s off=%d size=%d\n",
			tn_buf, off, size);
		return -EACCES;
	}
	/* Variable offset is prohibited for unprivileged mode for simplicity
	 * since it requires corresponding support in Spectre masking for stack
	 * ALU. See also retrieve_ptr_limit().
	 */
	if (!env->bypass_spec_v1 && var_off) {
		char tn_buf[48];

		tnum_strn(tn_buf, sizeof(tn_buf), reg->var_off);
		verbose(env, "R%d variable offset stack access prohibited for !root, var_off=%s\n",
				ptr_regno, tn_buf);
		return -EACCES;
	}

	if (!var_off) {
		off += reg->var_off.value;
		err = check_stack_read_fixed_off(env, state, off, size,
						 dst_regno);
	} else {
		/* Variable offset stack reads need more conservative handling
		 * than fixed offset ones. Note that dst_regno >= 0 on this
		 * branch.
		 */
		err = check_stack_read_var_off(env, ptr_regno, off, size,
					       dst_regno);
	}
	return err;
}


/* check_stack_write dispatches to check_stack_write_fixed_off or
 * check_stack_write_var_off.
 *
 * 'ptr_regno' is the register used as a pointer into the stack.
 * 'off' includes 'ptr_regno->off', but not its variable offset (if any).
 * 'value_regno' is the register whose value we're writing to the stack. It can
 * be -1, meaning that we're not writing from a register.
 *
 * The caller must ensure that the offset falls within the maximum stack size.
 */
static int check_stack_write(struct bpf_verifier_env *env,
			     int ptr_regno, int off, int size,
			     int value_regno, int insn_idx)
{
	struct bpf_reg_state *reg = reg_state(env, ptr_regno);
	struct bpf_func_state *state = func(env, reg);
	int err;

	if (tnum_is_const(reg->var_off)) {
		off += reg->var_off.value;
		err = check_stack_write_fixed_off(env, state, off, size,
						  value_regno, insn_idx);
	} else {
		/* Variable offset stack reads need more conservative handling
		 * than fixed offset ones.
		 */
		err = check_stack_write_var_off(env, state,
						ptr_regno, off, size,
						value_regno, insn_idx);
	}
	return err;
}

static int check_map_access_type(struct bpf_verifier_env *env, u32 regno,
				 int off, int size, enum bpf_access_type type)
{
	struct bpf_reg_state *regs = cur_regs(env);
	struct bpf_map *map = regs[regno].map_ptr;
	u32 cap = bpf_map_flags_to_cap(map);

	if (type == BPF_WRITE && !(cap & BPF_MAP_CAN_WRITE)) {
		verbose(env, "write into map forbidden, value_size=%d off=%d size=%d\n",
			map->value_size, off, size);
		return -EACCES;
	}

	if (type == BPF_READ && !(cap & BPF_MAP_CAN_READ)) {
		verbose(env, "read from map forbidden, value_size=%d off=%d size=%d\n",
			map->value_size, off, size);
		return -EACCES;
	}

	return 0;
}

/* check read/write into memory region (e.g., map value, ringbuf sample, etc) */
static int __check_mem_access(struct bpf_verifier_env *env, int regno,
			      int off, int size, u32 mem_size,
			      bool zero_size_allowed)
{
	bool size_ok = size > 0 || (size == 0 && zero_size_allowed);
	struct bpf_reg_state *reg;

	if (off >= 0 && size_ok && (u64)off + size <= mem_size)
		return 0;

	reg = &cur_regs(env)[regno];
	switch (reg->type) {
	case PTR_TO_MAP_KEY:
		verbose(env, "invalid access to map key, key_size=%d off=%d size=%d\n",
			mem_size, off, size);
		break;
	case PTR_TO_MAP_VALUE:
		verbose(env, "invalid access to map value, value_size=%d off=%d size=%d\n",
			mem_size, off, size);
		break;
	case PTR_TO_PACKET:
	case PTR_TO_PACKET_META:
	case PTR_TO_PACKET_END:
		verbose(env, "invalid access to packet, off=%d size=%d, R%d(id=%d,off=%d,r=%d)\n",
			off, size, regno, reg->id, off, mem_size);
		break;
	case PTR_TO_MEM:
	default:
		verbose(env, "invalid access to memory, mem_size=%u off=%d size=%d\n",
			mem_size, off, size);
	}

	return -EACCES;
}

/* check read/write into a memory region with possible variable offset */
static int check_mem_region_access(struct bpf_verifier_env *env, u32 regno,
				   int off, int size, u32 mem_size,
				   bool zero_size_allowed)
{
	struct bpf_verifier_state *vstate = env->cur_state;
	struct bpf_func_state *state = vstate->frame[vstate->curframe];
	struct bpf_reg_state *reg = &state->regs[regno];
	int err;

	/* We may have adjusted the register pointing to memory region, so we
	 * need to try adding each of min_value and max_value to off
	 * to make sure our theoretical access will be safe.
	 *
	 * The minimum value is only important with signed
	 * comparisons where we can't assume the floor of a
	 * value is 0.  If we are using signed variables for our
	 * index'es we need to make sure that whatever we use
	 * will have a set floor within our range.
	 */
	if (reg->smin_value < 0 &&
	    (reg->smin_value == S64_MIN ||
	     (off + reg->smin_value != (s64)(s32)(off + reg->smin_value)) ||
	      reg->smin_value + off < 0)) {
		verbose(env, "R%d min value is negative, either use unsigned index or do a if (index >=0) check.\n",
			regno);
		return -EACCES;
	}
	err = __check_mem_access(env, regno, reg->smin_value + off, size,
				 mem_size, zero_size_allowed);
	if (err) {
		verbose(env, "R%d min value is outside of the allowed memory range\n",
			regno);
		return err;
	}

	/* If we haven't set a max value then we need to bail since we can't be
	 * sure we won't do bad things.
	 * If reg->umax_value + off could overflow, treat that as unbounded too.
	 */
	if (reg->umax_value >= BPF_MAX_VAR_OFF) {
		verbose(env, "R%d unbounded memory access, make sure to bounds check any such access\n",
			regno);
		return -EACCES;
	}
	err = __check_mem_access(env, regno, reg->umax_value + off, size,
				 mem_size, zero_size_allowed);
	if (err) {
		verbose(env, "R%d max value is outside of the allowed memory range\n",
			regno);
		return err;
	}

	return 0;
}

/* check read/write into a map element with possible variable offset */
static int check_map_access(struct bpf_verifier_env *env, u32 regno,
			    int off, int size, bool zero_size_allowed)
{
	struct bpf_verifier_state *vstate = env->cur_state;
	struct bpf_func_state *state = vstate->frame[vstate->curframe];
	struct bpf_reg_state *reg = &state->regs[regno];
	struct bpf_map *map = reg->map_ptr;
	int err;

	err = check_mem_region_access(env, regno, off, size, map->value_size,
				      zero_size_allowed);
	if (err)
		return err;

	if (map_value_has_spin_lock(map)) {
		u32 lock = map->spin_lock_off;

		/* if any part of struct bpf_spin_lock can be touched by
		 * load/store reject this program.
		 * To check that [x1, x2) overlaps with [y1, y2)
		 * it is sufficient to check x1 < y2 && y1 < x2.
		 */
		if (reg->smin_value + off < lock + sizeof(struct bpf_spin_lock) &&
		     lock < reg->umax_value + off + size) {
			verbose(env, "bpf_spin_lock cannot be accessed directly by load/store\n");
			return -EACCES;
		}
	}
	if (map_value_has_timer(map)) {
		u32 t = map->timer_off;

		if (reg->smin_value + off < t + sizeof(struct bpf_timer) &&
		     t < reg->umax_value + off + size) {
			verbose(env, "bpf_timer cannot be accessed directly by load/store\n");
			return -EACCES;
		}
	}
	return err;
}

#define MAX_PACKET_OFF 0xffff

static bool may_access_direct_pkt_data(struct bpf_verifier_env *env,
				       const struct bpf_call_arg_meta *meta,
				       enum bpf_access_type t)
{
	enum bpf_prog_type prog_type = resolve_prog_type(env->prog);

	switch (prog_type) {
	/* Program types only with direct read access go here! */
	case BPF_PROG_TYPE_LWT_IN:
	case BPF_PROG_TYPE_LWT_OUT:
	case BPF_PROG_TYPE_LWT_SEG6LOCAL:
	case BPF_PROG_TYPE_SK_REUSEPORT:
	case BPF_PROG_TYPE_FLOW_DISSECTOR:
	case BPF_PROG_TYPE_CGROUP_SKB:
		if (t == BPF_WRITE)
			return false;
		fallthrough;

	/* Program types with direct read + write access go here! */
	case BPF_PROG_TYPE_SCHED_CLS:
	case BPF_PROG_TYPE_SCHED_ACT:
	case BPF_PROG_TYPE_XDP:
	case BPF_PROG_TYPE_LWT_XMIT:
	case BPF_PROG_TYPE_SK_SKB:
	case BPF_PROG_TYPE_SK_MSG:
		if (meta)
			return meta->pkt_access;

		env->seen_direct_write = true;
		return true;

	case BPF_PROG_TYPE_CGROUP_SOCKOPT:
		if (t == BPF_WRITE)
			env->seen_direct_write = true;

		return true;

	default:
		return false;
	}
}

static int check_packet_access(struct bpf_verifier_env *env, u32 regno, int off,
			       int size, bool zero_size_allowed)
{
	struct bpf_reg_state *regs = cur_regs(env);
	struct bpf_reg_state *reg = &regs[regno];
	int err;

	/* We may have added a variable offset to the packet pointer; but any
	 * reg->range we have comes after that.  We are only checking the fixed
	 * offset.
	 */

	/* We don't allow negative numbers, because we aren't tracking enough
	 * detail to prove they're safe.
	 */
	if (reg->smin_value < 0) {
		verbose(env, "R%d min value is negative, either use unsigned index or do a if (index >=0) check.\n",
			regno);
		return -EACCES;
	}

	err = reg->range < 0 ? -EINVAL :
	      __check_mem_access(env, regno, off, size, reg->range,
				 zero_size_allowed);
	if (err) {
		verbose(env, "R%d offset is outside of the packet\n", regno);
		return err;
	}

	/* __check_mem_access has made sure "off + size - 1" is within u16.
	 * reg->umax_value can't be bigger than MAX_PACKET_OFF which is 0xffff,
	 * otherwise find_good_pkt_pointers would have refused to set range info
	 * that __check_mem_access would have rejected this pkt access.
	 * Therefore, "off + reg->umax_value + size - 1" won't overflow u32.
	 */
	env->prog->aux->max_pkt_offset =
		max_t(u32, env->prog->aux->max_pkt_offset,
		      off + reg->umax_value + size - 1);

	return err;
}

/* check access to 'struct bpf_context' fields.  Supports fixed offsets only */
static int check_ctx_access(struct bpf_verifier_env *env, int insn_idx, int off, int size,
			    enum bpf_access_type t, enum bpf_reg_type *reg_type,
			    struct btf **btf, u32 *btf_id)
{
	struct bpf_insn_access_aux info = {
		.reg_type = *reg_type,
		.log = &env->log,
	};

	if (env->ops->is_valid_access &&
	    env->ops->is_valid_access(off, size, t, env->prog, &info)) {
		/* A non zero info.ctx_field_size indicates that this field is a
		 * candidate for later verifier transformation to load the whole
		 * field and then apply a mask when accessed with a narrower
		 * access than actual ctx access size. A zero info.ctx_field_size
		 * will only allow for whole field access and rejects any other
		 * type of narrower access.
		 */
		*reg_type = info.reg_type;

		if (base_type(*reg_type) == PTR_TO_BTF_ID) {
			*btf = info.btf;
			*btf_id = info.btf_id;
		} else {
			env->insn_aux_data[insn_idx].ctx_field_size = info.ctx_field_size;
		}
		/* remember the offset of last byte accessed in ctx */
		if (env->prog->aux->max_ctx_offset < off + size)
			env->prog->aux->max_ctx_offset = off + size;
		return 0;
	}

	verbose(env, "invalid bpf_context access off=%d size=%d\n", off, size);
	return -EACCES;
}

static int check_flow_keys_access(struct bpf_verifier_env *env, int off,
				  int size)
{
	if (size < 0 || off < 0 ||
	    (u64)off + size > sizeof(struct bpf_flow_keys)) {
		verbose(env, "invalid access to flow keys off=%d size=%d\n",
			off, size);
		return -EACCES;
	}
	return 0;
}

static int check_sock_access(struct bpf_verifier_env *env, int insn_idx,
			     u32 regno, int off, int size,
			     enum bpf_access_type t)
{
	struct bpf_reg_state *regs = cur_regs(env);
	struct bpf_reg_state *reg = &regs[regno];
	struct bpf_insn_access_aux info = {};
	bool valid;

	if (reg->smin_value < 0) {
		verbose(env, "R%d min value is negative, either use unsigned index or do a if (index >=0) check.\n",
			regno);
		return -EACCES;
	}

	switch (reg->type) {
	case PTR_TO_SOCK_COMMON:
		valid = bpf_sock_common_is_valid_access(off, size, t, &info);
		break;
	case PTR_TO_SOCKET:
		valid = bpf_sock_is_valid_access(off, size, t, &info);
		break;
	case PTR_TO_TCP_SOCK:
		valid = bpf_tcp_sock_is_valid_access(off, size, t, &info);
		break;
	case PTR_TO_XDP_SOCK:
		valid = bpf_xdp_sock_is_valid_access(off, size, t, &info);
		break;
	default:
		valid = false;
	}


	if (valid) {
		env->insn_aux_data[insn_idx].ctx_field_size =
			info.ctx_field_size;
		return 0;
	}

	verbose(env, "R%d invalid %s access off=%d size=%d\n",
		regno, reg_type_str(env, reg->type), off, size);

	return -EACCES;
}

static bool is_pointer_value(struct bpf_verifier_env *env, int regno)
{
	return __is_pointer_value(env->allow_ptr_leaks, reg_state(env, regno));
}

static bool is_ctx_reg(struct bpf_verifier_env *env, int regno)
{
	const struct bpf_reg_state *reg = reg_state(env, regno);

	return reg->type == PTR_TO_CTX;
}

static bool is_sk_reg(struct bpf_verifier_env *env, int regno)
{
	const struct bpf_reg_state *reg = reg_state(env, regno);

	return type_is_sk_pointer(reg->type);
}

static bool is_pkt_reg(struct bpf_verifier_env *env, int regno)
{
	const struct bpf_reg_state *reg = reg_state(env, regno);

	return type_is_pkt_pointer(reg->type);
}

static bool is_flow_key_reg(struct bpf_verifier_env *env, int regno)
{
	const struct bpf_reg_state *reg = reg_state(env, regno);

	/* Separate to is_ctx_reg() since we still want to allow BPF_ST here. */
	return reg->type == PTR_TO_FLOW_KEYS;
}

static int check_pkt_ptr_alignment(struct bpf_verifier_env *env,
				   const struct bpf_reg_state *reg,
				   int off, int size, bool strict)
{
	struct tnum reg_off;
	int ip_align;

	/* Byte size accesses are always allowed. */
	if (!strict || size == 1)
		return 0;

	/* For platforms that do not have a Kconfig enabling
	 * CONFIG_HAVE_EFFICIENT_UNALIGNED_ACCESS the value of
	 * NET_IP_ALIGN is universally set to '2'.  And on platforms
	 * that do set CONFIG_HAVE_EFFICIENT_UNALIGNED_ACCESS, we get
	 * to this code only in strict mode where we want to emulate
	 * the NET_IP_ALIGN==2 checking.  Therefore use an
	 * unconditional IP align value of '2'.
	 */
	ip_align = 2;

	reg_off = tnum_add(reg->var_off, tnum_const(ip_align + reg->off + off));
	if (!tnum_is_aligned(reg_off, size)) {
		char tn_buf[48];

		tnum_strn(tn_buf, sizeof(tn_buf), reg->var_off);
		verbose(env,
			"misaligned packet access off %d+%s+%d+%d size %d\n",
			ip_align, tn_buf, reg->off, off, size);
		return -EACCES;
	}

	return 0;
}

static int check_generic_ptr_alignment(struct bpf_verifier_env *env,
				       const struct bpf_reg_state *reg,
				       const char *pointer_desc,
				       int off, int size, bool strict)
{
	struct tnum reg_off;

	/* Byte size accesses are always allowed. */
	if (!strict || size == 1)
		return 0;

	reg_off = tnum_add(reg->var_off, tnum_const(reg->off + off));
	if (!tnum_is_aligned(reg_off, size)) {
		char tn_buf[48];

		tnum_strn(tn_buf, sizeof(tn_buf), reg->var_off);
		verbose(env, "misaligned %saccess off %s+%d+%d size %d\n",
			pointer_desc, tn_buf, reg->off, off, size);
		return -EACCES;
	}

	return 0;
}

static int check_ptr_alignment(struct bpf_verifier_env *env,
			       const struct bpf_reg_state *reg, int off,
			       int size, bool strict_alignment_once)
{
	bool strict = env->strict_alignment || strict_alignment_once;
	const char *pointer_desc = "";

	switch (reg->type) {
	case PTR_TO_PACKET:
	case PTR_TO_PACKET_META:
		/* Special case, because of NET_IP_ALIGN. Given metadata sits
		 * right in front, treat it the very same way.
		 */
		return check_pkt_ptr_alignment(env, reg, off, size, strict);
	case PTR_TO_FLOW_KEYS:
		pointer_desc = "flow keys ";
		break;
	case PTR_TO_MAP_KEY:
		pointer_desc = "key ";
		break;
	case PTR_TO_MAP_VALUE:
		pointer_desc = "value ";
		break;
	case PTR_TO_CTX:
		pointer_desc = "context ";
		break;
	case PTR_TO_STACK:
		pointer_desc = "stack ";
		/* The stack spill tracking logic in check_stack_write_fixed_off()
		 * and check_stack_read_fixed_off() relies on stack accesses being
		 * aligned.
		 */
		strict = true;
		break;
	case PTR_TO_SOCKET:
		pointer_desc = "sock ";
		break;
	case PTR_TO_SOCK_COMMON:
		pointer_desc = "sock_common ";
		break;
	case PTR_TO_TCP_SOCK:
		pointer_desc = "tcp_sock ";
		break;
	case PTR_TO_XDP_SOCK:
		pointer_desc = "xdp_sock ";
		break;
	default:
		break;
	}
	return check_generic_ptr_alignment(env, reg, pointer_desc, off, size,
					   strict);
}

static int update_stack_depth(struct bpf_verifier_env *env,
			      const struct bpf_func_state *func,
			      int off)
{
	u16 stack = env->subprog_info[func->subprogno].stack_depth;

	if (stack >= -off)
		return 0;

	/* update known max for given subprogram */
	env->subprog_info[func->subprogno].stack_depth = -off;
	return 0;
}

/* starting from main bpf function walk all instructions of the function
 * and recursively walk all callees that given function can call.
 * Ignore jump and exit insns.
 * Since recursion is prevented by check_cfg() this algorithm
 * only needs a local stack of MAX_CALL_FRAMES to remember callsites
 */
static int check_max_stack_depth(struct bpf_verifier_env *env)
{
	int depth = 0, frame = 0, idx = 0, i = 0, subprog_end;
	struct bpf_subprog_info *subprog = env->subprog_info;
	struct bpf_insn *insn = env->prog->insnsi;
	bool tail_call_reachable = false;
	int ret_insn[MAX_CALL_FRAMES];
	int ret_prog[MAX_CALL_FRAMES];
	int j;

process_func:
	/* protect against potential stack overflow that might happen when
	 * bpf2bpf calls get combined with tailcalls. Limit the caller's stack
	 * depth for such case down to 256 so that the worst case scenario
	 * would result in 8k stack size (32 which is tailcall limit * 256 =
	 * 8k).
	 *
	 * To get the idea what might happen, see an example:
	 * func1 -> sub rsp, 128
	 *  subfunc1 -> sub rsp, 256
	 *  tailcall1 -> add rsp, 256
	 *   func2 -> sub rsp, 192 (total stack size = 128 + 192 = 320)
	 *   subfunc2 -> sub rsp, 64
	 *   subfunc22 -> sub rsp, 128
	 *   tailcall2 -> add rsp, 128
	 *    func3 -> sub rsp, 32 (total stack size 128 + 192 + 64 + 32 = 416)
	 *
	 * tailcall will unwind the current stack frame but it will not get rid
	 * of caller's stack as shown on the example above.
	 */
	if (idx && subprog[idx].has_tail_call && depth >= 256) {
		verbose(env,
			"tail_calls are not allowed when call stack of previous frames is %d bytes. Too large\n",
			depth);
		return -EACCES;
	}
	/* round up to 32-bytes, since this is granularity
	 * of interpreter stack size
	 */
	depth += round_up(max_t(u32, subprog[idx].stack_depth, 1), 32);
	if (depth > MAX_BPF_STACK) {
		verbose(env, "combined stack size of %d calls is %d. Too large\n",
			frame + 1, depth);
		return -EACCES;
	}
continue_func:
	subprog_end = subprog[idx + 1].start;
	for (; i < subprog_end; i++) {
		int next_insn;

		if (!bpf_pseudo_call(insn + i) && !bpf_pseudo_func(insn + i))
			continue;
		/* remember insn and function to return to */
		ret_insn[frame] = i + 1;
		ret_prog[frame] = idx;

		/* find the callee */
		next_insn = i + insn[i].imm + 1;
		idx = find_subprog(env, next_insn);
		if (idx < 0) {
			WARN_ONCE(1, "verifier bug. No program starts at insn %d\n",
				  next_insn);
			return -EFAULT;
		}
		if (subprog[idx].is_async_cb) {
			if (subprog[idx].has_tail_call) {
				verbose(env, "verifier bug. subprog has tail_call and async cb\n");
				return -EFAULT;
			}
			 /* async callbacks don't increase bpf prog stack size */
			continue;
		}
		i = next_insn;

		if (subprog[idx].has_tail_call)
			tail_call_reachable = true;

		frame++;
		if (frame >= MAX_CALL_FRAMES) {
			verbose(env, "the call stack of %d frames is too deep !\n",
				frame);
			return -E2BIG;
		}
		goto process_func;
	}
	/* if tail call got detected across bpf2bpf calls then mark each of the
	 * currently present subprog frames as tail call reachable subprogs;
	 * this info will be utilized by JIT so that we will be preserving the
	 * tail call counter throughout bpf2bpf calls combined with tailcalls
	 */
	if (tail_call_reachable)
		for (j = 0; j < frame; j++)
			subprog[ret_prog[j]].tail_call_reachable = true;
	if (subprog[0].tail_call_reachable)
		env->prog->aux->tail_call_reachable = true;

	/* end of for() loop means the last insn of the 'subprog'
	 * was reached. Doesn't matter whether it was JA or EXIT
	 */
	if (frame == 0)
		return 0;
	depth -= round_up(max_t(u32, subprog[idx].stack_depth, 1), 32);
	frame--;
	i = ret_insn[frame];
	idx = ret_prog[frame];
	goto continue_func;
}

#ifndef CONFIG_BPF_JIT_ALWAYS_ON
static int get_callee_stack_depth(struct bpf_verifier_env *env,
				  const struct bpf_insn *insn, int idx)
{
	int start = idx + insn->imm + 1, subprog;

	subprog = find_subprog(env, start);
	if (subprog < 0) {
		WARN_ONCE(1, "verifier bug. No program starts at insn %d\n",
			  start);
		return -EFAULT;
	}
	return env->subprog_info[subprog].stack_depth;
}
#endif

static int __check_ptr_off_reg(struct bpf_verifier_env *env,
			       const struct bpf_reg_state *reg, int regno,
			       bool fixed_off_ok)
{
	/* Access to this pointer-typed register or passing it to a helper
	 * is only allowed in its original, unmodified form.
	 */

<<<<<<< HEAD
=======
	if (reg->off < 0) {
		verbose(env, "negative offset %s ptr R%d off=%d disallowed\n",
			reg_type_str(env, reg->type), regno, reg->off);
		return -EACCES;
	}

>>>>>>> 95cd2cdc
	if (!fixed_off_ok && reg->off) {
		verbose(env, "dereference of modified %s ptr R%d off=%d disallowed\n",
			reg_type_str(env, reg->type), regno, reg->off);
		return -EACCES;
	}

	if (!tnum_is_const(reg->var_off) || reg->var_off.value) {
		char tn_buf[48];

		tnum_strn(tn_buf, sizeof(tn_buf), reg->var_off);
		verbose(env, "variable %s access var_off=%s disallowed\n",
			reg_type_str(env, reg->type), tn_buf);
		return -EACCES;
	}

	return 0;
}

int check_ptr_off_reg(struct bpf_verifier_env *env,
		      const struct bpf_reg_state *reg, int regno)
{
	return __check_ptr_off_reg(env, reg, regno, false);
}

static int __check_buffer_access(struct bpf_verifier_env *env,
				 const char *buf_info,
				 const struct bpf_reg_state *reg,
				 int regno, int off, int size)
{
	if (off < 0) {
		verbose(env,
			"R%d invalid %s buffer access: off=%d, size=%d\n",
			regno, buf_info, off, size);
		return -EACCES;
	}
	if (!tnum_is_const(reg->var_off) || reg->var_off.value) {
		char tn_buf[48];

		tnum_strn(tn_buf, sizeof(tn_buf), reg->var_off);
		verbose(env,
			"R%d invalid variable buffer offset: off=%d, var_off=%s\n",
			regno, off, tn_buf);
		return -EACCES;
	}

	return 0;
}

static int check_tp_buffer_access(struct bpf_verifier_env *env,
				  const struct bpf_reg_state *reg,
				  int regno, int off, int size)
{
	int err;

	err = __check_buffer_access(env, "tracepoint", reg, regno, off, size);
	if (err)
		return err;

	if (off + size > env->prog->aux->max_tp_access)
		env->prog->aux->max_tp_access = off + size;

	return 0;
}

static int check_buffer_access(struct bpf_verifier_env *env,
			       const struct bpf_reg_state *reg,
			       int regno, int off, int size,
			       bool zero_size_allowed,
			       u32 *max_access)
{
	const char *buf_info = type_is_rdonly_mem(reg->type) ? "rdonly" : "rdwr";
	int err;

	err = __check_buffer_access(env, buf_info, reg, regno, off, size);
	if (err)
		return err;

	if (off + size > *max_access)
		*max_access = off + size;

	return 0;
}

/* BPF architecture zero extends alu32 ops into 64-bit registesr */
static void zext_32_to_64(struct bpf_reg_state *reg)
{
	reg->var_off = tnum_subreg(reg->var_off);
	__reg_assign_32_into_64(reg);
}

/* truncate register to smaller size (in bytes)
 * must be called with size < BPF_REG_SIZE
 */
static void coerce_reg_to_size(struct bpf_reg_state *reg, int size)
{
	u64 mask;

	/* clear high bits in bit representation */
	reg->var_off = tnum_cast(reg->var_off, size);

	/* fix arithmetic bounds */
	mask = ((u64)1 << (size * 8)) - 1;
	if ((reg->umin_value & ~mask) == (reg->umax_value & ~mask)) {
		reg->umin_value &= mask;
		reg->umax_value &= mask;
	} else {
		reg->umin_value = 0;
		reg->umax_value = mask;
	}
	reg->smin_value = reg->umin_value;
	reg->smax_value = reg->umax_value;

	/* If size is smaller than 32bit register the 32bit register
	 * values are also truncated so we push 64-bit bounds into
	 * 32-bit bounds. Above were truncated < 32-bits already.
	 */
	if (size >= 4)
		return;
	__reg_combine_64_into_32(reg);
}

static bool bpf_map_is_rdonly(const struct bpf_map *map)
{
	/* A map is considered read-only if the following condition are true:
	 *
	 * 1) BPF program side cannot change any of the map content. The
	 *    BPF_F_RDONLY_PROG flag is throughout the lifetime of a map
	 *    and was set at map creation time.
	 * 2) The map value(s) have been initialized from user space by a
	 *    loader and then "frozen", such that no new map update/delete
	 *    operations from syscall side are possible for the rest of
	 *    the map's lifetime from that point onwards.
	 * 3) Any parallel/pending map update/delete operations from syscall
	 *    side have been completed. Only after that point, it's safe to
	 *    assume that map value(s) are immutable.
	 */
	return (map->map_flags & BPF_F_RDONLY_PROG) &&
	       READ_ONCE(map->frozen) &&
	       !bpf_map_write_active(map);
}

static int bpf_map_direct_read(struct bpf_map *map, int off, int size, u64 *val)
{
	void *ptr;
	u64 addr;
	int err;

	err = map->ops->map_direct_value_addr(map, &addr, off);
	if (err)
		return err;
	ptr = (void *)(long)addr + off;

	switch (size) {
	case sizeof(u8):
		*val = (u64)*(u8 *)ptr;
		break;
	case sizeof(u16):
		*val = (u64)*(u16 *)ptr;
		break;
	case sizeof(u32):
		*val = (u64)*(u32 *)ptr;
		break;
	case sizeof(u64):
		*val = *(u64 *)ptr;
		break;
	default:
		return -EINVAL;
	}
	return 0;
}

static int check_ptr_to_btf_access(struct bpf_verifier_env *env,
				   struct bpf_reg_state *regs,
				   int regno, int off, int size,
				   enum bpf_access_type atype,
				   int value_regno)
{
	struct bpf_reg_state *reg = regs + regno;
	const struct btf_type *t = btf_type_by_id(reg->btf, reg->btf_id);
	const char *tname = btf_name_by_offset(reg->btf, t->name_off);
	enum bpf_type_flag flag = 0;
	u32 btf_id;
	int ret;

	if (off < 0) {
		verbose(env,
			"R%d is ptr_%s invalid negative access: off=%d\n",
			regno, tname, off);
		return -EACCES;
	}
	if (!tnum_is_const(reg->var_off) || reg->var_off.value) {
		char tn_buf[48];

		tnum_strn(tn_buf, sizeof(tn_buf), reg->var_off);
		verbose(env,
			"R%d is ptr_%s invalid variable offset: off=%d, var_off=%s\n",
			regno, tname, off, tn_buf);
		return -EACCES;
	}

	if (reg->type & MEM_USER) {
		verbose(env,
			"R%d is ptr_%s access user memory: off=%d\n",
			regno, tname, off);
		return -EACCES;
	}

	if (reg->type & MEM_PERCPU) {
		verbose(env,
			"R%d is ptr_%s access percpu memory: off=%d\n",
			regno, tname, off);
		return -EACCES;
	}

	if (env->ops->btf_struct_access) {
		ret = env->ops->btf_struct_access(&env->log, reg->btf, t,
						  off, size, atype, &btf_id, &flag);
	} else {
		if (atype != BPF_READ) {
			verbose(env, "only read is supported\n");
			return -EACCES;
		}

		ret = btf_struct_access(&env->log, reg->btf, t, off, size,
					atype, &btf_id, &flag);
	}

	if (ret < 0)
		return ret;

	if (atype == BPF_READ && value_regno >= 0)
		mark_btf_ld_reg(env, regs, value_regno, ret, reg->btf, btf_id, flag);

	return 0;
}

static int check_ptr_to_map_access(struct bpf_verifier_env *env,
				   struct bpf_reg_state *regs,
				   int regno, int off, int size,
				   enum bpf_access_type atype,
				   int value_regno)
{
	struct bpf_reg_state *reg = regs + regno;
	struct bpf_map *map = reg->map_ptr;
	enum bpf_type_flag flag = 0;
	const struct btf_type *t;
	const char *tname;
	u32 btf_id;
	int ret;

	if (!btf_vmlinux) {
		verbose(env, "map_ptr access not supported without CONFIG_DEBUG_INFO_BTF\n");
		return -ENOTSUPP;
	}

	if (!map->ops->map_btf_id || !*map->ops->map_btf_id) {
		verbose(env, "map_ptr access not supported for map type %d\n",
			map->map_type);
		return -ENOTSUPP;
	}

	t = btf_type_by_id(btf_vmlinux, *map->ops->map_btf_id);
	tname = btf_name_by_offset(btf_vmlinux, t->name_off);

	if (!env->allow_ptr_to_map_access) {
		verbose(env,
			"%s access is allowed only to CAP_PERFMON and CAP_SYS_ADMIN\n",
			tname);
		return -EPERM;
	}

	if (off < 0) {
		verbose(env, "R%d is %s invalid negative access: off=%d\n",
			regno, tname, off);
		return -EACCES;
	}

	if (atype != BPF_READ) {
		verbose(env, "only read from %s is supported\n", tname);
		return -EACCES;
	}

	ret = btf_struct_access(&env->log, btf_vmlinux, t, off, size, atype, &btf_id, &flag);
	if (ret < 0)
		return ret;

	if (value_regno >= 0)
		mark_btf_ld_reg(env, regs, value_regno, ret, btf_vmlinux, btf_id, flag);

	return 0;
}

/* Check that the stack access at the given offset is within bounds. The
 * maximum valid offset is -1.
 *
 * The minimum valid offset is -MAX_BPF_STACK for writes, and
 * -state->allocated_stack for reads.
 */
static int check_stack_slot_within_bounds(int off,
					  struct bpf_func_state *state,
					  enum bpf_access_type t)
{
	int min_valid_off;

	if (t == BPF_WRITE)
		min_valid_off = -MAX_BPF_STACK;
	else
		min_valid_off = -state->allocated_stack;

	if (off < min_valid_off || off > -1)
		return -EACCES;
	return 0;
}

/* Check that the stack access at 'regno + off' falls within the maximum stack
 * bounds.
 *
 * 'off' includes `regno->offset`, but not its dynamic part (if any).
 */
static int check_stack_access_within_bounds(
		struct bpf_verifier_env *env,
		int regno, int off, int access_size,
		enum stack_access_src src, enum bpf_access_type type)
{
	struct bpf_reg_state *regs = cur_regs(env);
	struct bpf_reg_state *reg = regs + regno;
	struct bpf_func_state *state = func(env, reg);
	int min_off, max_off;
	int err;
	char *err_extra;

	if (src == ACCESS_HELPER)
		/* We don't know if helpers are reading or writing (or both). */
		err_extra = " indirect access to";
	else if (type == BPF_READ)
		err_extra = " read from";
	else
		err_extra = " write to";

	if (tnum_is_const(reg->var_off)) {
		min_off = reg->var_off.value + off;
		if (access_size > 0)
			max_off = min_off + access_size - 1;
		else
			max_off = min_off;
	} else {
		if (reg->smax_value >= BPF_MAX_VAR_OFF ||
		    reg->smin_value <= -BPF_MAX_VAR_OFF) {
			verbose(env, "invalid unbounded variable-offset%s stack R%d\n",
				err_extra, regno);
			return -EACCES;
		}
		min_off = reg->smin_value + off;
		if (access_size > 0)
			max_off = reg->smax_value + off + access_size - 1;
		else
			max_off = min_off;
	}

	err = check_stack_slot_within_bounds(min_off, state, type);
	if (!err)
		err = check_stack_slot_within_bounds(max_off, state, type);

	if (err) {
		if (tnum_is_const(reg->var_off)) {
			verbose(env, "invalid%s stack R%d off=%d size=%d\n",
				err_extra, regno, off, access_size);
		} else {
			char tn_buf[48];

			tnum_strn(tn_buf, sizeof(tn_buf), reg->var_off);
			verbose(env, "invalid variable-offset%s stack R%d var_off=%s size=%d\n",
				err_extra, regno, tn_buf, access_size);
		}
	}
	return err;
}

/* check whether memory at (regno + off) is accessible for t = (read | write)
 * if t==write, value_regno is a register which value is stored into memory
 * if t==read, value_regno is a register which will receive the value from memory
 * if t==write && value_regno==-1, some unknown value is stored into memory
 * if t==read && value_regno==-1, don't care what we read from memory
 */
static int check_mem_access(struct bpf_verifier_env *env, int insn_idx, u32 regno,
			    int off, int bpf_size, enum bpf_access_type t,
			    int value_regno, bool strict_alignment_once)
{
	struct bpf_reg_state *regs = cur_regs(env);
	struct bpf_reg_state *reg = regs + regno;
	struct bpf_func_state *state;
	int size, err = 0;

	size = bpf_size_to_bytes(bpf_size);
	if (size < 0)
		return size;

	/* alignment checks will add in reg->off themselves */
	err = check_ptr_alignment(env, reg, off, size, strict_alignment_once);
	if (err)
		return err;

	/* for access checks, reg->off is just part of off */
	off += reg->off;

	if (reg->type == PTR_TO_MAP_KEY) {
		if (t == BPF_WRITE) {
			verbose(env, "write to change key R%d not allowed\n", regno);
			return -EACCES;
		}

		err = check_mem_region_access(env, regno, off, size,
					      reg->map_ptr->key_size, false);
		if (err)
			return err;
		if (value_regno >= 0)
			mark_reg_unknown(env, regs, value_regno);
	} else if (reg->type == PTR_TO_MAP_VALUE) {
		if (t == BPF_WRITE && value_regno >= 0 &&
		    is_pointer_value(env, value_regno)) {
			verbose(env, "R%d leaks addr into map\n", value_regno);
			return -EACCES;
		}
		err = check_map_access_type(env, regno, off, size, t);
		if (err)
			return err;
		err = check_map_access(env, regno, off, size, false);
		if (!err && t == BPF_READ && value_regno >= 0) {
			struct bpf_map *map = reg->map_ptr;

			/* if map is read-only, track its contents as scalars */
			if (tnum_is_const(reg->var_off) &&
			    bpf_map_is_rdonly(map) &&
			    map->ops->map_direct_value_addr) {
				int map_off = off + reg->var_off.value;
				u64 val = 0;

				err = bpf_map_direct_read(map, map_off, size,
							  &val);
				if (err)
					return err;

				regs[value_regno].type = SCALAR_VALUE;
				__mark_reg_known(&regs[value_regno], val);
			} else {
				mark_reg_unknown(env, regs, value_regno);
			}
		}
	} else if (base_type(reg->type) == PTR_TO_MEM) {
		bool rdonly_mem = type_is_rdonly_mem(reg->type);

		if (type_may_be_null(reg->type)) {
			verbose(env, "R%d invalid mem access '%s'\n", regno,
				reg_type_str(env, reg->type));
			return -EACCES;
		}

		if (t == BPF_WRITE && rdonly_mem) {
			verbose(env, "R%d cannot write into %s\n",
				regno, reg_type_str(env, reg->type));
			return -EACCES;
		}

		if (t == BPF_WRITE && value_regno >= 0 &&
		    is_pointer_value(env, value_regno)) {
			verbose(env, "R%d leaks addr into mem\n", value_regno);
			return -EACCES;
		}

		err = check_mem_region_access(env, regno, off, size,
					      reg->mem_size, false);
		if (!err && value_regno >= 0 && (t == BPF_READ || rdonly_mem))
			mark_reg_unknown(env, regs, value_regno);
	} else if (reg->type == PTR_TO_CTX) {
		enum bpf_reg_type reg_type = SCALAR_VALUE;
		struct btf *btf = NULL;
		u32 btf_id = 0;

		if (t == BPF_WRITE && value_regno >= 0 &&
		    is_pointer_value(env, value_regno)) {
			verbose(env, "R%d leaks addr into ctx\n", value_regno);
			return -EACCES;
		}

		err = check_ptr_off_reg(env, reg, regno);
		if (err < 0)
			return err;

		err = check_ctx_access(env, insn_idx, off, size, t, &reg_type, &btf,
				       &btf_id);
		if (err)
			verbose_linfo(env, insn_idx, "; ");
		if (!err && t == BPF_READ && value_regno >= 0) {
			/* ctx access returns either a scalar, or a
			 * PTR_TO_PACKET[_META,_END]. In the latter
			 * case, we know the offset is zero.
			 */
			if (reg_type == SCALAR_VALUE) {
				mark_reg_unknown(env, regs, value_regno);
			} else {
				mark_reg_known_zero(env, regs,
						    value_regno);
				if (type_may_be_null(reg_type))
					regs[value_regno].id = ++env->id_gen;
				/* A load of ctx field could have different
				 * actual load size with the one encoded in the
				 * insn. When the dst is PTR, it is for sure not
				 * a sub-register.
				 */
				regs[value_regno].subreg_def = DEF_NOT_SUBREG;
				if (base_type(reg_type) == PTR_TO_BTF_ID) {
					regs[value_regno].btf = btf;
					regs[value_regno].btf_id = btf_id;
				}
			}
			regs[value_regno].type = reg_type;
		}

	} else if (reg->type == PTR_TO_STACK) {
		/* Basic bounds checks. */
		err = check_stack_access_within_bounds(env, regno, off, size, ACCESS_DIRECT, t);
		if (err)
			return err;

		state = func(env, reg);
		err = update_stack_depth(env, state, off);
		if (err)
			return err;

		if (t == BPF_READ)
			err = check_stack_read(env, regno, off, size,
					       value_regno);
		else
			err = check_stack_write(env, regno, off, size,
						value_regno, insn_idx);
	} else if (reg_is_pkt_pointer(reg)) {
		if (t == BPF_WRITE && !may_access_direct_pkt_data(env, NULL, t)) {
			verbose(env, "cannot write into packet\n");
			return -EACCES;
		}
		if (t == BPF_WRITE && value_regno >= 0 &&
		    is_pointer_value(env, value_regno)) {
			verbose(env, "R%d leaks addr into packet\n",
				value_regno);
			return -EACCES;
		}
		err = check_packet_access(env, regno, off, size, false);
		if (!err && t == BPF_READ && value_regno >= 0)
			mark_reg_unknown(env, regs, value_regno);
	} else if (reg->type == PTR_TO_FLOW_KEYS) {
		if (t == BPF_WRITE && value_regno >= 0 &&
		    is_pointer_value(env, value_regno)) {
			verbose(env, "R%d leaks addr into flow keys\n",
				value_regno);
			return -EACCES;
		}

		err = check_flow_keys_access(env, off, size);
		if (!err && t == BPF_READ && value_regno >= 0)
			mark_reg_unknown(env, regs, value_regno);
	} else if (type_is_sk_pointer(reg->type)) {
		if (t == BPF_WRITE) {
			verbose(env, "R%d cannot write into %s\n",
				regno, reg_type_str(env, reg->type));
			return -EACCES;
		}
		err = check_sock_access(env, insn_idx, regno, off, size, t);
		if (!err && value_regno >= 0)
			mark_reg_unknown(env, regs, value_regno);
	} else if (reg->type == PTR_TO_TP_BUFFER) {
		err = check_tp_buffer_access(env, reg, regno, off, size);
		if (!err && t == BPF_READ && value_regno >= 0)
			mark_reg_unknown(env, regs, value_regno);
	} else if (base_type(reg->type) == PTR_TO_BTF_ID &&
		   !type_may_be_null(reg->type)) {
		err = check_ptr_to_btf_access(env, regs, regno, off, size, t,
					      value_regno);
	} else if (reg->type == CONST_PTR_TO_MAP) {
		err = check_ptr_to_map_access(env, regs, regno, off, size, t,
					      value_regno);
	} else if (base_type(reg->type) == PTR_TO_BUF) {
		bool rdonly_mem = type_is_rdonly_mem(reg->type);
		u32 *max_access;

		if (rdonly_mem) {
			if (t == BPF_WRITE) {
				verbose(env, "R%d cannot write into %s\n",
					regno, reg_type_str(env, reg->type));
				return -EACCES;
			}
			max_access = &env->prog->aux->max_rdonly_access;
		} else {
			max_access = &env->prog->aux->max_rdwr_access;
		}

		err = check_buffer_access(env, reg, regno, off, size, false,
					  max_access);

		if (!err && value_regno >= 0 && (rdonly_mem || t == BPF_READ))
			mark_reg_unknown(env, regs, value_regno);
	} else {
		verbose(env, "R%d invalid mem access '%s'\n", regno,
			reg_type_str(env, reg->type));
		return -EACCES;
	}

	if (!err && size < BPF_REG_SIZE && value_regno >= 0 && t == BPF_READ &&
	    regs[value_regno].type == SCALAR_VALUE) {
		/* b/h/w load zero-extends, mark upper bits as known 0 */
		coerce_reg_to_size(&regs[value_regno], size);
	}
	return err;
}

static int check_atomic(struct bpf_verifier_env *env, int insn_idx, struct bpf_insn *insn)
{
	int load_reg;
	int err;

	switch (insn->imm) {
	case BPF_ADD:
	case BPF_ADD | BPF_FETCH:
	case BPF_AND:
	case BPF_AND | BPF_FETCH:
	case BPF_OR:
	case BPF_OR | BPF_FETCH:
	case BPF_XOR:
	case BPF_XOR | BPF_FETCH:
	case BPF_XCHG:
	case BPF_CMPXCHG:
		break;
	default:
		verbose(env, "BPF_ATOMIC uses invalid atomic opcode %02x\n", insn->imm);
		return -EINVAL;
	}

	if (BPF_SIZE(insn->code) != BPF_W && BPF_SIZE(insn->code) != BPF_DW) {
		verbose(env, "invalid atomic operand size\n");
		return -EINVAL;
	}

	/* check src1 operand */
	err = check_reg_arg(env, insn->src_reg, SRC_OP);
	if (err)
		return err;

	/* check src2 operand */
	err = check_reg_arg(env, insn->dst_reg, SRC_OP);
	if (err)
		return err;

	if (insn->imm == BPF_CMPXCHG) {
		/* Check comparison of R0 with memory location */
		const u32 aux_reg = BPF_REG_0;

		err = check_reg_arg(env, aux_reg, SRC_OP);
		if (err)
			return err;

		if (is_pointer_value(env, aux_reg)) {
			verbose(env, "R%d leaks addr into mem\n", aux_reg);
			return -EACCES;
		}
	}

	if (is_pointer_value(env, insn->src_reg)) {
		verbose(env, "R%d leaks addr into mem\n", insn->src_reg);
		return -EACCES;
	}

	if (is_ctx_reg(env, insn->dst_reg) ||
	    is_pkt_reg(env, insn->dst_reg) ||
	    is_flow_key_reg(env, insn->dst_reg) ||
	    is_sk_reg(env, insn->dst_reg)) {
		verbose(env, "BPF_ATOMIC stores into R%d %s is not allowed\n",
			insn->dst_reg,
			reg_type_str(env, reg_state(env, insn->dst_reg)->type));
		return -EACCES;
	}

	if (insn->imm & BPF_FETCH) {
		if (insn->imm == BPF_CMPXCHG)
			load_reg = BPF_REG_0;
		else
			load_reg = insn->src_reg;

		/* check and record load of old value */
		err = check_reg_arg(env, load_reg, DST_OP);
		if (err)
			return err;
	} else {
		/* This instruction accesses a memory location but doesn't
		 * actually load it into a register.
		 */
		load_reg = -1;
	}

	/* Check whether we can read the memory, with second call for fetch
	 * case to simulate the register fill.
	 */
	err = check_mem_access(env, insn_idx, insn->dst_reg, insn->off,
			       BPF_SIZE(insn->code), BPF_READ, -1, true);
	if (!err && load_reg >= 0)
		err = check_mem_access(env, insn_idx, insn->dst_reg, insn->off,
				       BPF_SIZE(insn->code), BPF_READ, load_reg,
				       true);
	if (err)
		return err;

	/* Check whether we can write into the same memory. */
	err = check_mem_access(env, insn_idx, insn->dst_reg, insn->off,
			       BPF_SIZE(insn->code), BPF_WRITE, -1, true);
	if (err)
		return err;

	return 0;
}

/* When register 'regno' is used to read the stack (either directly or through
 * a helper function) make sure that it's within stack boundary and, depending
 * on the access type, that all elements of the stack are initialized.
 *
 * 'off' includes 'regno->off', but not its dynamic part (if any).
 *
 * All registers that have been spilled on the stack in the slots within the
 * read offsets are marked as read.
 */
static int check_stack_range_initialized(
		struct bpf_verifier_env *env, int regno, int off,
		int access_size, bool zero_size_allowed,
		enum stack_access_src type, struct bpf_call_arg_meta *meta)
{
	struct bpf_reg_state *reg = reg_state(env, regno);
	struct bpf_func_state *state = func(env, reg);
	int err, min_off, max_off, i, j, slot, spi;
	char *err_extra = type == ACCESS_HELPER ? " indirect" : "";
	enum bpf_access_type bounds_check_type;
	/* Some accesses can write anything into the stack, others are
	 * read-only.
	 */
	bool clobber = false;

	if (access_size == 0 && !zero_size_allowed) {
		verbose(env, "invalid zero-sized read\n");
		return -EACCES;
	}

	if (type == ACCESS_HELPER) {
		/* The bounds checks for writes are more permissive than for
		 * reads. However, if raw_mode is not set, we'll do extra
		 * checks below.
		 */
		bounds_check_type = BPF_WRITE;
		clobber = true;
	} else {
		bounds_check_type = BPF_READ;
	}
	err = check_stack_access_within_bounds(env, regno, off, access_size,
					       type, bounds_check_type);
	if (err)
		return err;


	if (tnum_is_const(reg->var_off)) {
		min_off = max_off = reg->var_off.value + off;
	} else {
		/* Variable offset is prohibited for unprivileged mode for
		 * simplicity since it requires corresponding support in
		 * Spectre masking for stack ALU.
		 * See also retrieve_ptr_limit().
		 */
		if (!env->bypass_spec_v1) {
			char tn_buf[48];

			tnum_strn(tn_buf, sizeof(tn_buf), reg->var_off);
			verbose(env, "R%d%s variable offset stack access prohibited for !root, var_off=%s\n",
				regno, err_extra, tn_buf);
			return -EACCES;
		}
		/* Only initialized buffer on stack is allowed to be accessed
		 * with variable offset. With uninitialized buffer it's hard to
		 * guarantee that whole memory is marked as initialized on
		 * helper return since specific bounds are unknown what may
		 * cause uninitialized stack leaking.
		 */
		if (meta && meta->raw_mode)
			meta = NULL;

		min_off = reg->smin_value + off;
		max_off = reg->smax_value + off;
	}

	if (meta && meta->raw_mode) {
		meta->access_size = access_size;
		meta->regno = regno;
		return 0;
	}

	for (i = min_off; i < max_off + access_size; i++) {
		u8 *stype;

		slot = -i - 1;
		spi = slot / BPF_REG_SIZE;
		if (state->allocated_stack <= slot)
			goto err;
		stype = &state->stack[spi].slot_type[slot % BPF_REG_SIZE];
		if (*stype == STACK_MISC)
			goto mark;
		if (*stype == STACK_ZERO) {
			if (clobber) {
				/* helper can write anything into the stack */
				*stype = STACK_MISC;
			}
			goto mark;
		}

		if (is_spilled_reg(&state->stack[spi]) &&
		    base_type(state->stack[spi].spilled_ptr.type) == PTR_TO_BTF_ID)
			goto mark;

		if (is_spilled_reg(&state->stack[spi]) &&
		    (state->stack[spi].spilled_ptr.type == SCALAR_VALUE ||
		     env->allow_ptr_leaks)) {
			if (clobber) {
				__mark_reg_unknown(env, &state->stack[spi].spilled_ptr);
				for (j = 0; j < BPF_REG_SIZE; j++)
					scrub_spilled_slot(&state->stack[spi].slot_type[j]);
			}
			goto mark;
		}

err:
		if (tnum_is_const(reg->var_off)) {
			verbose(env, "invalid%s read from stack R%d off %d+%d size %d\n",
				err_extra, regno, min_off, i - min_off, access_size);
		} else {
			char tn_buf[48];

			tnum_strn(tn_buf, sizeof(tn_buf), reg->var_off);
			verbose(env, "invalid%s read from stack R%d var_off %s+%d size %d\n",
				err_extra, regno, tn_buf, i - min_off, access_size);
		}
		return -EACCES;
mark:
		/* reading any byte out of 8-byte 'spill_slot' will cause
		 * the whole slot to be marked as 'read'
		 */
		mark_reg_read(env, &state->stack[spi].spilled_ptr,
			      state->stack[spi].spilled_ptr.parent,
			      REG_LIVE_READ64);
	}
	return update_stack_depth(env, state, min_off);
}

static int check_helper_mem_access(struct bpf_verifier_env *env, int regno,
				   int access_size, bool zero_size_allowed,
				   struct bpf_call_arg_meta *meta)
{
	struct bpf_reg_state *regs = cur_regs(env), *reg = &regs[regno];
	u32 *max_access;

	switch (base_type(reg->type)) {
	case PTR_TO_PACKET:
	case PTR_TO_PACKET_META:
		return check_packet_access(env, regno, reg->off, access_size,
					   zero_size_allowed);
	case PTR_TO_MAP_KEY:
		return check_mem_region_access(env, regno, reg->off, access_size,
					       reg->map_ptr->key_size, false);
	case PTR_TO_MAP_VALUE:
		if (check_map_access_type(env, regno, reg->off, access_size,
					  meta && meta->raw_mode ? BPF_WRITE :
					  BPF_READ))
			return -EACCES;
		return check_map_access(env, regno, reg->off, access_size,
					zero_size_allowed);
	case PTR_TO_MEM:
		return check_mem_region_access(env, regno, reg->off,
					       access_size, reg->mem_size,
					       zero_size_allowed);
	case PTR_TO_BUF:
		if (type_is_rdonly_mem(reg->type)) {
			if (meta && meta->raw_mode)
				return -EACCES;

			max_access = &env->prog->aux->max_rdonly_access;
		} else {
			max_access = &env->prog->aux->max_rdwr_access;
		}
		return check_buffer_access(env, reg, regno, reg->off,
					   access_size, zero_size_allowed,
					   max_access);
	case PTR_TO_STACK:
		return check_stack_range_initialized(
				env,
				regno, reg->off, access_size,
				zero_size_allowed, ACCESS_HELPER, meta);
	default: /* scalar_value or invalid ptr */
		/* Allow zero-byte read from NULL, regardless of pointer type */
		if (zero_size_allowed && access_size == 0 &&
		    register_is_null(reg))
			return 0;

		verbose(env, "R%d type=%s ", regno,
			reg_type_str(env, reg->type));
		verbose(env, "expected=%s\n", reg_type_str(env, PTR_TO_STACK));
		return -EACCES;
	}
}

static int check_mem_size_reg(struct bpf_verifier_env *env,
			      struct bpf_reg_state *reg, u32 regno,
			      bool zero_size_allowed,
			      struct bpf_call_arg_meta *meta)
{
	int err;

	/* This is used to refine r0 return value bounds for helpers
	 * that enforce this value as an upper bound on return values.
	 * See do_refine_retval_range() for helpers that can refine
	 * the return value. C type of helper is u32 so we pull register
	 * bound from umax_value however, if negative verifier errors
	 * out. Only upper bounds can be learned because retval is an
	 * int type and negative retvals are allowed.
	 */
	if (meta)
		meta->msize_max_value = reg->umax_value;

	/* The register is SCALAR_VALUE; the access check
	 * happens using its boundaries.
	 */
	if (!tnum_is_const(reg->var_off))
		/* For unprivileged variable accesses, disable raw
		 * mode so that the program is required to
		 * initialize all the memory that the helper could
		 * just partially fill up.
		 */
		meta = NULL;

	if (reg->smin_value < 0) {
		verbose(env, "R%d min value is negative, either use unsigned or 'var &= const'\n",
			regno);
		return -EACCES;
	}

	if (reg->umin_value == 0) {
		err = check_helper_mem_access(env, regno - 1, 0,
					      zero_size_allowed,
					      meta);
		if (err)
			return err;
	}

	if (reg->umax_value >= BPF_MAX_VAR_SIZ) {
		verbose(env, "R%d unbounded memory access, use 'var &= const' or 'if (var < const)'\n",
			regno);
		return -EACCES;
	}
	err = check_helper_mem_access(env, regno - 1,
				      reg->umax_value,
				      zero_size_allowed, meta);
	if (!err)
		err = mark_chain_precision(env, regno);
	return err;
}

int check_mem_reg(struct bpf_verifier_env *env, struct bpf_reg_state *reg,
		   u32 regno, u32 mem_size)
{
	if (register_is_null(reg))
		return 0;

	if (type_may_be_null(reg->type)) {
		/* Assuming that the register contains a value check if the memory
		 * access is safe. Temporarily save and restore the register's state as
		 * the conversion shouldn't be visible to a caller.
		 */
		const struct bpf_reg_state saved_reg = *reg;
		int rv;

		mark_ptr_not_null_reg(reg);
		rv = check_helper_mem_access(env, regno, mem_size, true, NULL);
		*reg = saved_reg;
		return rv;
	}

	return check_helper_mem_access(env, regno, mem_size, true, NULL);
}

int check_kfunc_mem_size_reg(struct bpf_verifier_env *env, struct bpf_reg_state *reg,
			     u32 regno)
{
	struct bpf_reg_state *mem_reg = &cur_regs(env)[regno - 1];
	bool may_be_null = type_may_be_null(mem_reg->type);
	struct bpf_reg_state saved_reg;
	int err;

	WARN_ON_ONCE(regno < BPF_REG_2 || regno > BPF_REG_5);

	if (may_be_null) {
		saved_reg = *mem_reg;
		mark_ptr_not_null_reg(mem_reg);
	}

	err = check_mem_size_reg(env, reg, regno, true, NULL);

	if (may_be_null)
		*mem_reg = saved_reg;
	return err;
}

/* Implementation details:
 * bpf_map_lookup returns PTR_TO_MAP_VALUE_OR_NULL
 * Two bpf_map_lookups (even with the same key) will have different reg->id.
 * For traditional PTR_TO_MAP_VALUE the verifier clears reg->id after
 * value_or_null->value transition, since the verifier only cares about
 * the range of access to valid map value pointer and doesn't care about actual
 * address of the map element.
 * For maps with 'struct bpf_spin_lock' inside map value the verifier keeps
 * reg->id > 0 after value_or_null->value transition. By doing so
 * two bpf_map_lookups will be considered two different pointers that
 * point to different bpf_spin_locks.
 * The verifier allows taking only one bpf_spin_lock at a time to avoid
 * dead-locks.
 * Since only one bpf_spin_lock is allowed the checks are simpler than
 * reg_is_refcounted() logic. The verifier needs to remember only
 * one spin_lock instead of array of acquired_refs.
 * cur_state->active_spin_lock remembers which map value element got locked
 * and clears it after bpf_spin_unlock.
 */
static int process_spin_lock(struct bpf_verifier_env *env, int regno,
			     bool is_lock)
{
	struct bpf_reg_state *regs = cur_regs(env), *reg = &regs[regno];
	struct bpf_verifier_state *cur = env->cur_state;
	bool is_const = tnum_is_const(reg->var_off);
	struct bpf_map *map = reg->map_ptr;
	u64 val = reg->var_off.value;

	if (!is_const) {
		verbose(env,
			"R%d doesn't have constant offset. bpf_spin_lock has to be at the constant offset\n",
			regno);
		return -EINVAL;
	}
	if (!map->btf) {
		verbose(env,
			"map '%s' has to have BTF in order to use bpf_spin_lock\n",
			map->name);
		return -EINVAL;
	}
	if (!map_value_has_spin_lock(map)) {
		if (map->spin_lock_off == -E2BIG)
			verbose(env,
				"map '%s' has more than one 'struct bpf_spin_lock'\n",
				map->name);
		else if (map->spin_lock_off == -ENOENT)
			verbose(env,
				"map '%s' doesn't have 'struct bpf_spin_lock'\n",
				map->name);
		else
			verbose(env,
				"map '%s' is not a struct type or bpf_spin_lock is mangled\n",
				map->name);
		return -EINVAL;
	}
	if (map->spin_lock_off != val + reg->off) {
		verbose(env, "off %lld doesn't point to 'struct bpf_spin_lock'\n",
			val + reg->off);
		return -EINVAL;
	}
	if (is_lock) {
		if (cur->active_spin_lock) {
			verbose(env,
				"Locking two bpf_spin_locks are not allowed\n");
			return -EINVAL;
		}
		cur->active_spin_lock = reg->id;
	} else {
		if (!cur->active_spin_lock) {
			verbose(env, "bpf_spin_unlock without taking a lock\n");
			return -EINVAL;
		}
		if (cur->active_spin_lock != reg->id) {
			verbose(env, "bpf_spin_unlock of different lock\n");
			return -EINVAL;
		}
		cur->active_spin_lock = 0;
	}
	return 0;
}

static int process_timer_func(struct bpf_verifier_env *env, int regno,
			      struct bpf_call_arg_meta *meta)
{
	struct bpf_reg_state *regs = cur_regs(env), *reg = &regs[regno];
	bool is_const = tnum_is_const(reg->var_off);
	struct bpf_map *map = reg->map_ptr;
	u64 val = reg->var_off.value;

	if (!is_const) {
		verbose(env,
			"R%d doesn't have constant offset. bpf_timer has to be at the constant offset\n",
			regno);
		return -EINVAL;
	}
	if (!map->btf) {
		verbose(env, "map '%s' has to have BTF in order to use bpf_timer\n",
			map->name);
		return -EINVAL;
	}
	if (!map_value_has_timer(map)) {
		if (map->timer_off == -E2BIG)
			verbose(env,
				"map '%s' has more than one 'struct bpf_timer'\n",
				map->name);
		else if (map->timer_off == -ENOENT)
			verbose(env,
				"map '%s' doesn't have 'struct bpf_timer'\n",
				map->name);
		else
			verbose(env,
				"map '%s' is not a struct type or bpf_timer is mangled\n",
				map->name);
		return -EINVAL;
	}
	if (map->timer_off != val + reg->off) {
		verbose(env, "off %lld doesn't point to 'struct bpf_timer' that is at %d\n",
			val + reg->off, map->timer_off);
		return -EINVAL;
	}
	if (meta->map_ptr) {
		verbose(env, "verifier bug. Two map pointers in a timer helper\n");
		return -EFAULT;
	}
	meta->map_uid = reg->map_uid;
	meta->map_ptr = map;
	return 0;
}

static bool arg_type_is_mem_ptr(enum bpf_arg_type type)
{
	return base_type(type) == ARG_PTR_TO_MEM ||
	       base_type(type) == ARG_PTR_TO_UNINIT_MEM;
}

static bool arg_type_is_mem_size(enum bpf_arg_type type)
{
	return type == ARG_CONST_SIZE ||
	       type == ARG_CONST_SIZE_OR_ZERO;
}

static bool arg_type_is_alloc_size(enum bpf_arg_type type)
{
	return type == ARG_CONST_ALLOC_SIZE_OR_ZERO;
}

static bool arg_type_is_int_ptr(enum bpf_arg_type type)
{
	return type == ARG_PTR_TO_INT ||
	       type == ARG_PTR_TO_LONG;
}

static int int_ptr_type_to_size(enum bpf_arg_type type)
{
	if (type == ARG_PTR_TO_INT)
		return sizeof(u32);
	else if (type == ARG_PTR_TO_LONG)
		return sizeof(u64);

	return -EINVAL;
}

static int resolve_map_arg_type(struct bpf_verifier_env *env,
				 const struct bpf_call_arg_meta *meta,
				 enum bpf_arg_type *arg_type)
{
	if (!meta->map_ptr) {
		/* kernel subsystem misconfigured verifier */
		verbose(env, "invalid map_ptr to access map->type\n");
		return -EACCES;
	}

	switch (meta->map_ptr->map_type) {
	case BPF_MAP_TYPE_SOCKMAP:
	case BPF_MAP_TYPE_SOCKHASH:
		if (*arg_type == ARG_PTR_TO_MAP_VALUE) {
			*arg_type = ARG_PTR_TO_BTF_ID_SOCK_COMMON;
		} else {
			verbose(env, "invalid arg_type for sockmap/sockhash\n");
			return -EINVAL;
		}
		break;
	case BPF_MAP_TYPE_BLOOM_FILTER:
		if (meta->func_id == BPF_FUNC_map_peek_elem)
			*arg_type = ARG_PTR_TO_MAP_VALUE;
		break;
	default:
		break;
	}
	return 0;
}

struct bpf_reg_types {
	const enum bpf_reg_type types[10];
	u32 *btf_id;
};

static const struct bpf_reg_types map_key_value_types = {
	.types = {
		PTR_TO_STACK,
		PTR_TO_PACKET,
		PTR_TO_PACKET_META,
		PTR_TO_MAP_KEY,
		PTR_TO_MAP_VALUE,
	},
};

static const struct bpf_reg_types sock_types = {
	.types = {
		PTR_TO_SOCK_COMMON,
		PTR_TO_SOCKET,
		PTR_TO_TCP_SOCK,
		PTR_TO_XDP_SOCK,
	},
};

#ifdef CONFIG_NET
static const struct bpf_reg_types btf_id_sock_common_types = {
	.types = {
		PTR_TO_SOCK_COMMON,
		PTR_TO_SOCKET,
		PTR_TO_TCP_SOCK,
		PTR_TO_XDP_SOCK,
		PTR_TO_BTF_ID,
	},
	.btf_id = &btf_sock_ids[BTF_SOCK_TYPE_SOCK_COMMON],
};
#endif

static const struct bpf_reg_types mem_types = {
	.types = {
		PTR_TO_STACK,
		PTR_TO_PACKET,
		PTR_TO_PACKET_META,
		PTR_TO_MAP_KEY,
		PTR_TO_MAP_VALUE,
		PTR_TO_MEM,
		PTR_TO_MEM | MEM_ALLOC,
		PTR_TO_BUF,
	},
};

static const struct bpf_reg_types int_ptr_types = {
	.types = {
		PTR_TO_STACK,
		PTR_TO_PACKET,
		PTR_TO_PACKET_META,
		PTR_TO_MAP_KEY,
		PTR_TO_MAP_VALUE,
	},
};

static const struct bpf_reg_types fullsock_types = { .types = { PTR_TO_SOCKET } };
static const struct bpf_reg_types scalar_types = { .types = { SCALAR_VALUE } };
static const struct bpf_reg_types context_types = { .types = { PTR_TO_CTX } };
static const struct bpf_reg_types alloc_mem_types = { .types = { PTR_TO_MEM | MEM_ALLOC } };
static const struct bpf_reg_types const_map_ptr_types = { .types = { CONST_PTR_TO_MAP } };
static const struct bpf_reg_types btf_ptr_types = { .types = { PTR_TO_BTF_ID } };
static const struct bpf_reg_types spin_lock_types = { .types = { PTR_TO_MAP_VALUE } };
static const struct bpf_reg_types percpu_btf_ptr_types = { .types = { PTR_TO_BTF_ID | MEM_PERCPU } };
static const struct bpf_reg_types func_ptr_types = { .types = { PTR_TO_FUNC } };
static const struct bpf_reg_types stack_ptr_types = { .types = { PTR_TO_STACK } };
static const struct bpf_reg_types const_str_ptr_types = { .types = { PTR_TO_MAP_VALUE } };
static const struct bpf_reg_types timer_types = { .types = { PTR_TO_MAP_VALUE } };

static const struct bpf_reg_types *compatible_reg_types[__BPF_ARG_TYPE_MAX] = {
	[ARG_PTR_TO_MAP_KEY]		= &map_key_value_types,
	[ARG_PTR_TO_MAP_VALUE]		= &map_key_value_types,
	[ARG_PTR_TO_UNINIT_MAP_VALUE]	= &map_key_value_types,
	[ARG_CONST_SIZE]		= &scalar_types,
	[ARG_CONST_SIZE_OR_ZERO]	= &scalar_types,
	[ARG_CONST_ALLOC_SIZE_OR_ZERO]	= &scalar_types,
	[ARG_CONST_MAP_PTR]		= &const_map_ptr_types,
	[ARG_PTR_TO_CTX]		= &context_types,
	[ARG_PTR_TO_SOCK_COMMON]	= &sock_types,
#ifdef CONFIG_NET
	[ARG_PTR_TO_BTF_ID_SOCK_COMMON]	= &btf_id_sock_common_types,
#endif
	[ARG_PTR_TO_SOCKET]		= &fullsock_types,
	[ARG_PTR_TO_BTF_ID]		= &btf_ptr_types,
	[ARG_PTR_TO_SPIN_LOCK]		= &spin_lock_types,
	[ARG_PTR_TO_MEM]		= &mem_types,
	[ARG_PTR_TO_UNINIT_MEM]		= &mem_types,
	[ARG_PTR_TO_ALLOC_MEM]		= &alloc_mem_types,
	[ARG_PTR_TO_INT]		= &int_ptr_types,
	[ARG_PTR_TO_LONG]		= &int_ptr_types,
	[ARG_PTR_TO_PERCPU_BTF_ID]	= &percpu_btf_ptr_types,
	[ARG_PTR_TO_FUNC]		= &func_ptr_types,
	[ARG_PTR_TO_STACK]		= &stack_ptr_types,
	[ARG_PTR_TO_CONST_STR]		= &const_str_ptr_types,
	[ARG_PTR_TO_TIMER]		= &timer_types,
};

static int check_reg_type(struct bpf_verifier_env *env, u32 regno,
			  enum bpf_arg_type arg_type,
			  const u32 *arg_btf_id)
{
	struct bpf_reg_state *regs = cur_regs(env), *reg = &regs[regno];
	enum bpf_reg_type expected, type = reg->type;
	const struct bpf_reg_types *compatible;
	int i, j;

	compatible = compatible_reg_types[base_type(arg_type)];
	if (!compatible) {
		verbose(env, "verifier internal error: unsupported arg type %d\n", arg_type);
		return -EFAULT;
	}

	/* ARG_PTR_TO_MEM + RDONLY is compatible with PTR_TO_MEM and PTR_TO_MEM + RDONLY,
	 * but ARG_PTR_TO_MEM is compatible only with PTR_TO_MEM and NOT with PTR_TO_MEM + RDONLY
	 *
	 * Same for MAYBE_NULL:
	 *
	 * ARG_PTR_TO_MEM + MAYBE_NULL is compatible with PTR_TO_MEM and PTR_TO_MEM + MAYBE_NULL,
	 * but ARG_PTR_TO_MEM is compatible only with PTR_TO_MEM but NOT with PTR_TO_MEM + MAYBE_NULL
	 *
	 * Therefore we fold these flags depending on the arg_type before comparison.
	 */
	if (arg_type & MEM_RDONLY)
		type &= ~MEM_RDONLY;
	if (arg_type & PTR_MAYBE_NULL)
		type &= ~PTR_MAYBE_NULL;

	for (i = 0; i < ARRAY_SIZE(compatible->types); i++) {
		expected = compatible->types[i];
		if (expected == NOT_INIT)
			break;

		if (type == expected)
			goto found;
	}

	verbose(env, "R%d type=%s expected=", regno, reg_type_str(env, reg->type));
	for (j = 0; j + 1 < i; j++)
		verbose(env, "%s, ", reg_type_str(env, compatible->types[j]));
	verbose(env, "%s\n", reg_type_str(env, compatible->types[j]));
	return -EACCES;

found:
	if (reg->type == PTR_TO_BTF_ID) {
		if (!arg_btf_id) {
			if (!compatible->btf_id) {
				verbose(env, "verifier internal error: missing arg compatible BTF ID\n");
				return -EFAULT;
			}
			arg_btf_id = compatible->btf_id;
		}

		if (!btf_struct_ids_match(&env->log, reg->btf, reg->btf_id, reg->off,
					  btf_vmlinux, *arg_btf_id)) {
			verbose(env, "R%d is of type %s but %s is expected\n",
				regno, kernel_type_name(reg->btf, reg->btf_id),
				kernel_type_name(btf_vmlinux, *arg_btf_id));
			return -EACCES;
		}
<<<<<<< HEAD
=======
	}

	return 0;
}

int check_func_arg_reg_off(struct bpf_verifier_env *env,
			   const struct bpf_reg_state *reg, int regno,
			   enum bpf_arg_type arg_type,
			   bool is_release_func)
{
	bool fixed_off_ok = false, release_reg;
	enum bpf_reg_type type = reg->type;

	switch ((u32)type) {
	case SCALAR_VALUE:
	/* Pointer types where reg offset is explicitly allowed: */
	case PTR_TO_PACKET:
	case PTR_TO_PACKET_META:
	case PTR_TO_MAP_KEY:
	case PTR_TO_MAP_VALUE:
	case PTR_TO_MEM:
	case PTR_TO_MEM | MEM_RDONLY:
	case PTR_TO_MEM | MEM_ALLOC:
	case PTR_TO_BUF:
	case PTR_TO_BUF | MEM_RDONLY:
	case PTR_TO_STACK:
		/* Some of the argument types nevertheless require a
		 * zero register offset.
		 */
		if (arg_type != ARG_PTR_TO_ALLOC_MEM)
			return 0;
		break;
	/* All the rest must be rejected, except PTR_TO_BTF_ID which allows
	 * fixed offset.
	 */
	case PTR_TO_BTF_ID:
		/* When referenced PTR_TO_BTF_ID is passed to release function,
		 * it's fixed offset must be 0. We rely on the property that
		 * only one referenced register can be passed to BPF helpers and
		 * kfuncs. In the other cases, fixed offset can be non-zero.
		 */
		release_reg = is_release_func && reg->ref_obj_id;
		if (release_reg && reg->off) {
			verbose(env, "R%d must have zero offset when passed to release func\n",
				regno);
			return -EINVAL;
		}
		/* For release_reg == true, fixed_off_ok must be false, but we
		 * already checked and rejected reg->off != 0 above, so set to
		 * true to allow fixed offset for all other cases.
		 */
		fixed_off_ok = true;
		break;
	default:
		break;
>>>>>>> 95cd2cdc
	}
	return __check_ptr_off_reg(env, reg, regno, fixed_off_ok);
}

static int check_func_arg(struct bpf_verifier_env *env, u32 arg,
			  struct bpf_call_arg_meta *meta,
			  const struct bpf_func_proto *fn)
{
	u32 regno = BPF_REG_1 + arg;
	struct bpf_reg_state *regs = cur_regs(env), *reg = &regs[regno];
	enum bpf_arg_type arg_type = fn->arg_type[arg];
	enum bpf_reg_type type = reg->type;
	int err = 0;

	if (arg_type == ARG_DONTCARE)
		return 0;

	err = check_reg_arg(env, regno, SRC_OP);
	if (err)
		return err;

	if (arg_type == ARG_ANYTHING) {
		if (is_pointer_value(env, regno)) {
			verbose(env, "R%d leaks addr into helper function\n",
				regno);
			return -EACCES;
		}
		return 0;
	}

	if (type_is_pkt_pointer(type) &&
	    !may_access_direct_pkt_data(env, meta, BPF_READ)) {
		verbose(env, "helper access to the packet is not allowed\n");
		return -EACCES;
	}

	if (base_type(arg_type) == ARG_PTR_TO_MAP_VALUE ||
	    base_type(arg_type) == ARG_PTR_TO_UNINIT_MAP_VALUE) {
		err = resolve_map_arg_type(env, meta, &arg_type);
		if (err)
			return err;
	}

	if (register_is_null(reg) && type_may_be_null(arg_type))
		/* A NULL register has a SCALAR_VALUE type, so skip
		 * type checking.
		 */
		goto skip_type_check;

	err = check_reg_type(env, regno, arg_type, fn->arg_btf_id[arg]);
	if (err)
		return err;

<<<<<<< HEAD
	switch ((u32)type) {
	case SCALAR_VALUE:
	/* Pointer types where reg offset is explicitly allowed: */
	case PTR_TO_PACKET:
	case PTR_TO_PACKET_META:
	case PTR_TO_MAP_KEY:
	case PTR_TO_MAP_VALUE:
	case PTR_TO_MEM:
	case PTR_TO_MEM | MEM_RDONLY:
	case PTR_TO_MEM | MEM_ALLOC:
	case PTR_TO_BUF:
	case PTR_TO_BUF | MEM_RDONLY:
	case PTR_TO_STACK:
		/* Some of the argument types nevertheless require a
		 * zero register offset.
		 */
		if (arg_type == ARG_PTR_TO_ALLOC_MEM)
			goto force_off_check;
		break;
	/* All the rest must be rejected: */
	default:
force_off_check:
		err = __check_ptr_off_reg(env, reg, regno,
					  type == PTR_TO_BTF_ID);
		if (err < 0)
			return err;
		break;
	}
=======
	err = check_func_arg_reg_off(env, reg, regno, arg_type, is_release_function(meta->func_id));
	if (err)
		return err;
>>>>>>> 95cd2cdc

skip_type_check:
	/* check_func_arg_reg_off relies on only one referenced register being
	 * allowed for BPF helpers.
	 */
	if (reg->ref_obj_id) {
		if (meta->ref_obj_id) {
			verbose(env, "verifier internal error: more than one arg with ref_obj_id R%d %u %u\n",
				regno, reg->ref_obj_id,
				meta->ref_obj_id);
			return -EFAULT;
		}
		meta->ref_obj_id = reg->ref_obj_id;
	}

	if (arg_type == ARG_CONST_MAP_PTR) {
		/* bpf_map_xxx(map_ptr) call: remember that map_ptr */
		if (meta->map_ptr) {
			/* Use map_uid (which is unique id of inner map) to reject:
			 * inner_map1 = bpf_map_lookup_elem(outer_map, key1)
			 * inner_map2 = bpf_map_lookup_elem(outer_map, key2)
			 * if (inner_map1 && inner_map2) {
			 *     timer = bpf_map_lookup_elem(inner_map1);
			 *     if (timer)
			 *         // mismatch would have been allowed
			 *         bpf_timer_init(timer, inner_map2);
			 * }
			 *
			 * Comparing map_ptr is enough to distinguish normal and outer maps.
			 */
			if (meta->map_ptr != reg->map_ptr ||
			    meta->map_uid != reg->map_uid) {
				verbose(env,
					"timer pointer in R1 map_uid=%d doesn't match map pointer in R2 map_uid=%d\n",
					meta->map_uid, reg->map_uid);
				return -EINVAL;
			}
		}
		meta->map_ptr = reg->map_ptr;
		meta->map_uid = reg->map_uid;
	} else if (arg_type == ARG_PTR_TO_MAP_KEY) {
		/* bpf_map_xxx(..., map_ptr, ..., key) call:
		 * check that [key, key + map->key_size) are within
		 * stack limits and initialized
		 */
		if (!meta->map_ptr) {
			/* in function declaration map_ptr must come before
			 * map_key, so that it's verified and known before
			 * we have to check map_key here. Otherwise it means
			 * that kernel subsystem misconfigured verifier
			 */
			verbose(env, "invalid map_ptr to access map->key\n");
			return -EACCES;
		}
		err = check_helper_mem_access(env, regno,
					      meta->map_ptr->key_size, false,
					      NULL);
	} else if (base_type(arg_type) == ARG_PTR_TO_MAP_VALUE ||
		   base_type(arg_type) == ARG_PTR_TO_UNINIT_MAP_VALUE) {
		if (type_may_be_null(arg_type) && register_is_null(reg))
			return 0;

		/* bpf_map_xxx(..., map_ptr, ..., value) call:
		 * check [value, value + map->value_size) validity
		 */
		if (!meta->map_ptr) {
			/* kernel subsystem misconfigured verifier */
			verbose(env, "invalid map_ptr to access map->value\n");
			return -EACCES;
		}
		meta->raw_mode = (arg_type == ARG_PTR_TO_UNINIT_MAP_VALUE);
		err = check_helper_mem_access(env, regno,
					      meta->map_ptr->value_size, false,
					      meta);
	} else if (arg_type == ARG_PTR_TO_PERCPU_BTF_ID) {
		if (!reg->btf_id) {
			verbose(env, "Helper has invalid btf_id in R%d\n", regno);
			return -EACCES;
		}
		meta->ret_btf = reg->btf;
		meta->ret_btf_id = reg->btf_id;
	} else if (arg_type == ARG_PTR_TO_SPIN_LOCK) {
		if (meta->func_id == BPF_FUNC_spin_lock) {
			if (process_spin_lock(env, regno, true))
				return -EACCES;
		} else if (meta->func_id == BPF_FUNC_spin_unlock) {
			if (process_spin_lock(env, regno, false))
				return -EACCES;
		} else {
			verbose(env, "verifier internal error\n");
			return -EFAULT;
		}
	} else if (arg_type == ARG_PTR_TO_TIMER) {
		if (process_timer_func(env, regno, meta))
			return -EACCES;
	} else if (arg_type == ARG_PTR_TO_FUNC) {
		meta->subprogno = reg->subprogno;
	} else if (arg_type_is_mem_ptr(arg_type)) {
		/* The access to this pointer is only checked when we hit the
		 * next is_mem_size argument below.
		 */
		meta->raw_mode = (arg_type == ARG_PTR_TO_UNINIT_MEM);
	} else if (arg_type_is_mem_size(arg_type)) {
		bool zero_size_allowed = (arg_type == ARG_CONST_SIZE_OR_ZERO);

		err = check_mem_size_reg(env, reg, regno, zero_size_allowed, meta);
	} else if (arg_type_is_alloc_size(arg_type)) {
		if (!tnum_is_const(reg->var_off)) {
			verbose(env, "R%d is not a known constant'\n",
				regno);
			return -EACCES;
		}
		meta->mem_size = reg->var_off.value;
	} else if (arg_type_is_int_ptr(arg_type)) {
		int size = int_ptr_type_to_size(arg_type);

		err = check_helper_mem_access(env, regno, size, false, meta);
		if (err)
			return err;
		err = check_ptr_alignment(env, reg, 0, size, true);
	} else if (arg_type == ARG_PTR_TO_CONST_STR) {
		struct bpf_map *map = reg->map_ptr;
		int map_off;
		u64 map_addr;
		char *str_ptr;

		if (!bpf_map_is_rdonly(map)) {
			verbose(env, "R%d does not point to a readonly map'\n", regno);
			return -EACCES;
		}

		if (!tnum_is_const(reg->var_off)) {
			verbose(env, "R%d is not a constant address'\n", regno);
			return -EACCES;
		}

		if (!map->ops->map_direct_value_addr) {
			verbose(env, "no direct value access support for this map type\n");
			return -EACCES;
		}

		err = check_map_access(env, regno, reg->off,
				       map->value_size - reg->off, false);
		if (err)
			return err;

		map_off = reg->off + reg->var_off.value;
		err = map->ops->map_direct_value_addr(map, &map_addr, map_off);
		if (err) {
			verbose(env, "direct value access on string failed\n");
			return err;
		}

		str_ptr = (char *)(long)(map_addr);
		if (!strnchr(str_ptr + map_off, map->value_size - map_off, 0)) {
			verbose(env, "string is not zero-terminated\n");
			return -EINVAL;
		}
	}

	return err;
}

static bool may_update_sockmap(struct bpf_verifier_env *env, int func_id)
{
	enum bpf_attach_type eatype = env->prog->expected_attach_type;
	enum bpf_prog_type type = resolve_prog_type(env->prog);

	if (func_id != BPF_FUNC_map_update_elem)
		return false;

	/* It's not possible to get access to a locked struct sock in these
	 * contexts, so updating is safe.
	 */
	switch (type) {
	case BPF_PROG_TYPE_TRACING:
		if (eatype == BPF_TRACE_ITER)
			return true;
		break;
	case BPF_PROG_TYPE_SOCKET_FILTER:
	case BPF_PROG_TYPE_SCHED_CLS:
	case BPF_PROG_TYPE_SCHED_ACT:
	case BPF_PROG_TYPE_XDP:
	case BPF_PROG_TYPE_SK_REUSEPORT:
	case BPF_PROG_TYPE_FLOW_DISSECTOR:
	case BPF_PROG_TYPE_SK_LOOKUP:
		return true;
	default:
		break;
	}

	verbose(env, "cannot update sockmap in this context\n");
	return false;
}

static bool allow_tail_call_in_subprogs(struct bpf_verifier_env *env)
{
	return env->prog->jit_requested && IS_ENABLED(CONFIG_X86_64);
}

static int check_map_func_compatibility(struct bpf_verifier_env *env,
					struct bpf_map *map, int func_id)
{
	if (!map)
		return 0;

	/* We need a two way check, first is from map perspective ... */
	switch (map->map_type) {
	case BPF_MAP_TYPE_PROG_ARRAY:
		if (func_id != BPF_FUNC_tail_call)
			goto error;
		break;
	case BPF_MAP_TYPE_PERF_EVENT_ARRAY:
		if (func_id != BPF_FUNC_perf_event_read &&
		    func_id != BPF_FUNC_perf_event_output &&
		    func_id != BPF_FUNC_skb_output &&
		    func_id != BPF_FUNC_perf_event_read_value &&
		    func_id != BPF_FUNC_xdp_output)
			goto error;
		break;
	case BPF_MAP_TYPE_RINGBUF:
		if (func_id != BPF_FUNC_ringbuf_output &&
		    func_id != BPF_FUNC_ringbuf_reserve &&
		    func_id != BPF_FUNC_ringbuf_query)
			goto error;
		break;
	case BPF_MAP_TYPE_STACK_TRACE:
		if (func_id != BPF_FUNC_get_stackid)
			goto error;
		break;
	case BPF_MAP_TYPE_CGROUP_ARRAY:
		if (func_id != BPF_FUNC_skb_under_cgroup &&
		    func_id != BPF_FUNC_current_task_under_cgroup)
			goto error;
		break;
	case BPF_MAP_TYPE_CGROUP_STORAGE:
	case BPF_MAP_TYPE_PERCPU_CGROUP_STORAGE:
		if (func_id != BPF_FUNC_get_local_storage)
			goto error;
		break;
	case BPF_MAP_TYPE_DEVMAP:
	case BPF_MAP_TYPE_DEVMAP_HASH:
		if (func_id != BPF_FUNC_redirect_map &&
		    func_id != BPF_FUNC_map_lookup_elem)
			goto error;
		break;
	/* Restrict bpf side of cpumap and xskmap, open when use-cases
	 * appear.
	 */
	case BPF_MAP_TYPE_CPUMAP:
		if (func_id != BPF_FUNC_redirect_map)
			goto error;
		break;
	case BPF_MAP_TYPE_XSKMAP:
		if (func_id != BPF_FUNC_redirect_map &&
		    func_id != BPF_FUNC_map_lookup_elem)
			goto error;
		break;
	case BPF_MAP_TYPE_ARRAY_OF_MAPS:
	case BPF_MAP_TYPE_HASH_OF_MAPS:
		if (func_id != BPF_FUNC_map_lookup_elem)
			goto error;
		break;
	case BPF_MAP_TYPE_SOCKMAP:
		if (func_id != BPF_FUNC_sk_redirect_map &&
		    func_id != BPF_FUNC_sock_map_update &&
		    func_id != BPF_FUNC_map_delete_elem &&
		    func_id != BPF_FUNC_msg_redirect_map &&
		    func_id != BPF_FUNC_sk_select_reuseport &&
		    func_id != BPF_FUNC_map_lookup_elem &&
		    !may_update_sockmap(env, func_id))
			goto error;
		break;
	case BPF_MAP_TYPE_SOCKHASH:
		if (func_id != BPF_FUNC_sk_redirect_hash &&
		    func_id != BPF_FUNC_sock_hash_update &&
		    func_id != BPF_FUNC_map_delete_elem &&
		    func_id != BPF_FUNC_msg_redirect_hash &&
		    func_id != BPF_FUNC_sk_select_reuseport &&
		    func_id != BPF_FUNC_map_lookup_elem &&
		    !may_update_sockmap(env, func_id))
			goto error;
		break;
	case BPF_MAP_TYPE_REUSEPORT_SOCKARRAY:
		if (func_id != BPF_FUNC_sk_select_reuseport)
			goto error;
		break;
	case BPF_MAP_TYPE_QUEUE:
	case BPF_MAP_TYPE_STACK:
		if (func_id != BPF_FUNC_map_peek_elem &&
		    func_id != BPF_FUNC_map_pop_elem &&
		    func_id != BPF_FUNC_map_push_elem)
			goto error;
		break;
	case BPF_MAP_TYPE_SK_STORAGE:
		if (func_id != BPF_FUNC_sk_storage_get &&
		    func_id != BPF_FUNC_sk_storage_delete)
			goto error;
		break;
	case BPF_MAP_TYPE_INODE_STORAGE:
		if (func_id != BPF_FUNC_inode_storage_get &&
		    func_id != BPF_FUNC_inode_storage_delete)
			goto error;
		break;
	case BPF_MAP_TYPE_TASK_STORAGE:
		if (func_id != BPF_FUNC_task_storage_get &&
		    func_id != BPF_FUNC_task_storage_delete)
			goto error;
		break;
	case BPF_MAP_TYPE_BLOOM_FILTER:
		if (func_id != BPF_FUNC_map_peek_elem &&
		    func_id != BPF_FUNC_map_push_elem)
			goto error;
		break;
	default:
		break;
	}

	/* ... and second from the function itself. */
	switch (func_id) {
	case BPF_FUNC_tail_call:
		if (map->map_type != BPF_MAP_TYPE_PROG_ARRAY)
			goto error;
		if (env->subprog_cnt > 1 && !allow_tail_call_in_subprogs(env)) {
			verbose(env, "tail_calls are not allowed in non-JITed programs with bpf-to-bpf calls\n");
			return -EINVAL;
		}
		break;
	case BPF_FUNC_perf_event_read:
	case BPF_FUNC_perf_event_output:
	case BPF_FUNC_perf_event_read_value:
	case BPF_FUNC_skb_output:
	case BPF_FUNC_xdp_output:
		if (map->map_type != BPF_MAP_TYPE_PERF_EVENT_ARRAY)
			goto error;
		break;
	case BPF_FUNC_ringbuf_output:
	case BPF_FUNC_ringbuf_reserve:
	case BPF_FUNC_ringbuf_query:
		if (map->map_type != BPF_MAP_TYPE_RINGBUF)
			goto error;
		break;
	case BPF_FUNC_get_stackid:
		if (map->map_type != BPF_MAP_TYPE_STACK_TRACE)
			goto error;
		break;
	case BPF_FUNC_current_task_under_cgroup:
	case BPF_FUNC_skb_under_cgroup:
		if (map->map_type != BPF_MAP_TYPE_CGROUP_ARRAY)
			goto error;
		break;
	case BPF_FUNC_redirect_map:
		if (map->map_type != BPF_MAP_TYPE_DEVMAP &&
		    map->map_type != BPF_MAP_TYPE_DEVMAP_HASH &&
		    map->map_type != BPF_MAP_TYPE_CPUMAP &&
		    map->map_type != BPF_MAP_TYPE_XSKMAP)
			goto error;
		break;
	case BPF_FUNC_sk_redirect_map:
	case BPF_FUNC_msg_redirect_map:
	case BPF_FUNC_sock_map_update:
		if (map->map_type != BPF_MAP_TYPE_SOCKMAP)
			goto error;
		break;
	case BPF_FUNC_sk_redirect_hash:
	case BPF_FUNC_msg_redirect_hash:
	case BPF_FUNC_sock_hash_update:
		if (map->map_type != BPF_MAP_TYPE_SOCKHASH)
			goto error;
		break;
	case BPF_FUNC_get_local_storage:
		if (map->map_type != BPF_MAP_TYPE_CGROUP_STORAGE &&
		    map->map_type != BPF_MAP_TYPE_PERCPU_CGROUP_STORAGE)
			goto error;
		break;
	case BPF_FUNC_sk_select_reuseport:
		if (map->map_type != BPF_MAP_TYPE_REUSEPORT_SOCKARRAY &&
		    map->map_type != BPF_MAP_TYPE_SOCKMAP &&
		    map->map_type != BPF_MAP_TYPE_SOCKHASH)
			goto error;
		break;
	case BPF_FUNC_map_pop_elem:
		if (map->map_type != BPF_MAP_TYPE_QUEUE &&
		    map->map_type != BPF_MAP_TYPE_STACK)
			goto error;
		break;
	case BPF_FUNC_map_peek_elem:
	case BPF_FUNC_map_push_elem:
		if (map->map_type != BPF_MAP_TYPE_QUEUE &&
		    map->map_type != BPF_MAP_TYPE_STACK &&
		    map->map_type != BPF_MAP_TYPE_BLOOM_FILTER)
			goto error;
		break;
	case BPF_FUNC_sk_storage_get:
	case BPF_FUNC_sk_storage_delete:
		if (map->map_type != BPF_MAP_TYPE_SK_STORAGE)
			goto error;
		break;
	case BPF_FUNC_inode_storage_get:
	case BPF_FUNC_inode_storage_delete:
		if (map->map_type != BPF_MAP_TYPE_INODE_STORAGE)
			goto error;
		break;
	case BPF_FUNC_task_storage_get:
	case BPF_FUNC_task_storage_delete:
		if (map->map_type != BPF_MAP_TYPE_TASK_STORAGE)
			goto error;
		break;
	default:
		break;
	}

	return 0;
error:
	verbose(env, "cannot pass map_type %d into func %s#%d\n",
		map->map_type, func_id_name(func_id), func_id);
	return -EINVAL;
}

static bool check_raw_mode_ok(const struct bpf_func_proto *fn)
{
	int count = 0;

	if (fn->arg1_type == ARG_PTR_TO_UNINIT_MEM)
		count++;
	if (fn->arg2_type == ARG_PTR_TO_UNINIT_MEM)
		count++;
	if (fn->arg3_type == ARG_PTR_TO_UNINIT_MEM)
		count++;
	if (fn->arg4_type == ARG_PTR_TO_UNINIT_MEM)
		count++;
	if (fn->arg5_type == ARG_PTR_TO_UNINIT_MEM)
		count++;

	/* We only support one arg being in raw mode at the moment,
	 * which is sufficient for the helper functions we have
	 * right now.
	 */
	return count <= 1;
}

static bool check_args_pair_invalid(enum bpf_arg_type arg_curr,
				    enum bpf_arg_type arg_next)
{
	return (arg_type_is_mem_ptr(arg_curr) &&
	        !arg_type_is_mem_size(arg_next)) ||
	       (!arg_type_is_mem_ptr(arg_curr) &&
		arg_type_is_mem_size(arg_next));
}

static bool check_arg_pair_ok(const struct bpf_func_proto *fn)
{
	/* bpf_xxx(..., buf, len) call will access 'len'
	 * bytes from memory 'buf'. Both arg types need
	 * to be paired, so make sure there's no buggy
	 * helper function specification.
	 */
	if (arg_type_is_mem_size(fn->arg1_type) ||
	    arg_type_is_mem_ptr(fn->arg5_type)  ||
	    check_args_pair_invalid(fn->arg1_type, fn->arg2_type) ||
	    check_args_pair_invalid(fn->arg2_type, fn->arg3_type) ||
	    check_args_pair_invalid(fn->arg3_type, fn->arg4_type) ||
	    check_args_pair_invalid(fn->arg4_type, fn->arg5_type))
		return false;

	return true;
}

static bool check_refcount_ok(const struct bpf_func_proto *fn, int func_id)
{
	int count = 0;

	if (arg_type_may_be_refcounted(fn->arg1_type))
		count++;
	if (arg_type_may_be_refcounted(fn->arg2_type))
		count++;
	if (arg_type_may_be_refcounted(fn->arg3_type))
		count++;
	if (arg_type_may_be_refcounted(fn->arg4_type))
		count++;
	if (arg_type_may_be_refcounted(fn->arg5_type))
		count++;

	/* A reference acquiring function cannot acquire
	 * another refcounted ptr.
	 */
	if (may_be_acquire_function(func_id) && count)
		return false;

	/* We only support one arg being unreferenced at the moment,
	 * which is sufficient for the helper functions we have right now.
	 */
	return count <= 1;
}

static bool check_btf_id_ok(const struct bpf_func_proto *fn)
{
	int i;

	for (i = 0; i < ARRAY_SIZE(fn->arg_type); i++) {
		if (fn->arg_type[i] == ARG_PTR_TO_BTF_ID && !fn->arg_btf_id[i])
			return false;

		if (fn->arg_type[i] != ARG_PTR_TO_BTF_ID && fn->arg_btf_id[i])
			return false;
	}

	return true;
}

static int check_func_proto(const struct bpf_func_proto *fn, int func_id)
{
	return check_raw_mode_ok(fn) &&
	       check_arg_pair_ok(fn) &&
	       check_btf_id_ok(fn) &&
	       check_refcount_ok(fn, func_id) ? 0 : -EINVAL;
}

/* Packet data might have moved, any old PTR_TO_PACKET[_META,_END]
 * are now invalid, so turn them into unknown SCALAR_VALUE.
 */
static void __clear_all_pkt_pointers(struct bpf_verifier_env *env,
				     struct bpf_func_state *state)
{
	struct bpf_reg_state *regs = state->regs, *reg;
	int i;

	for (i = 0; i < MAX_BPF_REG; i++)
		if (reg_is_pkt_pointer_any(&regs[i]))
			mark_reg_unknown(env, regs, i);

	bpf_for_each_spilled_reg(i, state, reg) {
		if (!reg)
			continue;
		if (reg_is_pkt_pointer_any(reg))
			__mark_reg_unknown(env, reg);
	}
}

static void clear_all_pkt_pointers(struct bpf_verifier_env *env)
{
	struct bpf_verifier_state *vstate = env->cur_state;
	int i;

	for (i = 0; i <= vstate->curframe; i++)
		__clear_all_pkt_pointers(env, vstate->frame[i]);
}

enum {
	AT_PKT_END = -1,
	BEYOND_PKT_END = -2,
};

static void mark_pkt_end(struct bpf_verifier_state *vstate, int regn, bool range_open)
{
	struct bpf_func_state *state = vstate->frame[vstate->curframe];
	struct bpf_reg_state *reg = &state->regs[regn];

	if (reg->type != PTR_TO_PACKET)
		/* PTR_TO_PACKET_META is not supported yet */
		return;

	/* The 'reg' is pkt > pkt_end or pkt >= pkt_end.
	 * How far beyond pkt_end it goes is unknown.
	 * if (!range_open) it's the case of pkt >= pkt_end
	 * if (range_open) it's the case of pkt > pkt_end
	 * hence this pointer is at least 1 byte bigger than pkt_end
	 */
	if (range_open)
		reg->range = BEYOND_PKT_END;
	else
		reg->range = AT_PKT_END;
}

static void release_reg_references(struct bpf_verifier_env *env,
				   struct bpf_func_state *state,
				   int ref_obj_id)
{
	struct bpf_reg_state *regs = state->regs, *reg;
	int i;

	for (i = 0; i < MAX_BPF_REG; i++)
		if (regs[i].ref_obj_id == ref_obj_id)
			mark_reg_unknown(env, regs, i);

	bpf_for_each_spilled_reg(i, state, reg) {
		if (!reg)
			continue;
		if (reg->ref_obj_id == ref_obj_id)
			__mark_reg_unknown(env, reg);
	}
}

/* The pointer with the specified id has released its reference to kernel
 * resources. Identify all copies of the same pointer and clear the reference.
 */
static int release_reference(struct bpf_verifier_env *env,
			     int ref_obj_id)
{
	struct bpf_verifier_state *vstate = env->cur_state;
	int err;
	int i;

	err = release_reference_state(cur_func(env), ref_obj_id);
	if (err)
		return err;

	for (i = 0; i <= vstate->curframe; i++)
		release_reg_references(env, vstate->frame[i], ref_obj_id);

	return 0;
}

static void clear_caller_saved_regs(struct bpf_verifier_env *env,
				    struct bpf_reg_state *regs)
{
	int i;

	/* after the call registers r0 - r5 were scratched */
	for (i = 0; i < CALLER_SAVED_REGS; i++) {
		mark_reg_not_init(env, regs, caller_saved[i]);
		check_reg_arg(env, caller_saved[i], DST_OP_NO_MARK);
	}
}

typedef int (*set_callee_state_fn)(struct bpf_verifier_env *env,
				   struct bpf_func_state *caller,
				   struct bpf_func_state *callee,
				   int insn_idx);

static int __check_func_call(struct bpf_verifier_env *env, struct bpf_insn *insn,
			     int *insn_idx, int subprog,
			     set_callee_state_fn set_callee_state_cb)
{
	struct bpf_verifier_state *state = env->cur_state;
	struct bpf_func_info_aux *func_info_aux;
	struct bpf_func_state *caller, *callee;
	int err;
	bool is_global = false;

	if (state->curframe + 1 >= MAX_CALL_FRAMES) {
		verbose(env, "the call stack of %d frames is too deep\n",
			state->curframe + 2);
		return -E2BIG;
	}

	caller = state->frame[state->curframe];
	if (state->frame[state->curframe + 1]) {
		verbose(env, "verifier bug. Frame %d already allocated\n",
			state->curframe + 1);
		return -EFAULT;
	}

	func_info_aux = env->prog->aux->func_info_aux;
	if (func_info_aux)
		is_global = func_info_aux[subprog].linkage == BTF_FUNC_GLOBAL;
	err = btf_check_subprog_arg_match(env, subprog, caller->regs);
	if (err == -EFAULT)
		return err;
	if (is_global) {
		if (err) {
			verbose(env, "Caller passes invalid args into func#%d\n",
				subprog);
			return err;
		} else {
			if (env->log.level & BPF_LOG_LEVEL)
				verbose(env,
					"Func#%d is global and valid. Skipping.\n",
					subprog);
			clear_caller_saved_regs(env, caller->regs);

			/* All global functions return a 64-bit SCALAR_VALUE */
			mark_reg_unknown(env, caller->regs, BPF_REG_0);
			caller->regs[BPF_REG_0].subreg_def = DEF_NOT_SUBREG;

			/* continue with next insn after call */
			return 0;
		}
	}

	if (insn->code == (BPF_JMP | BPF_CALL) &&
	    insn->src_reg == 0 &&
	    insn->imm == BPF_FUNC_timer_set_callback) {
		struct bpf_verifier_state *async_cb;

		/* there is no real recursion here. timer callbacks are async */
		env->subprog_info[subprog].is_async_cb = true;
		async_cb = push_async_cb(env, env->subprog_info[subprog].start,
					 *insn_idx, subprog);
		if (!async_cb)
			return -EFAULT;
		callee = async_cb->frame[0];
		callee->async_entry_cnt = caller->async_entry_cnt + 1;

		/* Convert bpf_timer_set_callback() args into timer callback args */
		err = set_callee_state_cb(env, caller, callee, *insn_idx);
		if (err)
			return err;

		clear_caller_saved_regs(env, caller->regs);
		mark_reg_unknown(env, caller->regs, BPF_REG_0);
		caller->regs[BPF_REG_0].subreg_def = DEF_NOT_SUBREG;
		/* continue with next insn after call */
		return 0;
	}

	callee = kzalloc(sizeof(*callee), GFP_KERNEL);
	if (!callee)
		return -ENOMEM;
	state->frame[state->curframe + 1] = callee;

	/* callee cannot access r0, r6 - r9 for reading and has to write
	 * into its own stack before reading from it.
	 * callee can read/write into caller's stack
	 */
	init_func_state(env, callee,
			/* remember the callsite, it will be used by bpf_exit */
			*insn_idx /* callsite */,
			state->curframe + 1 /* frameno within this callchain */,
			subprog /* subprog number within this prog */);

	/* Transfer references to the callee */
	err = copy_reference_state(callee, caller);
	if (err)
		return err;

	err = set_callee_state_cb(env, caller, callee, *insn_idx);
	if (err)
		return err;

	clear_caller_saved_regs(env, caller->regs);

	/* only increment it after check_reg_arg() finished */
	state->curframe++;

	/* and go analyze first insn of the callee */
	*insn_idx = env->subprog_info[subprog].start - 1;

	if (env->log.level & BPF_LOG_LEVEL) {
		verbose(env, "caller:\n");
		print_verifier_state(env, caller, true);
		verbose(env, "callee:\n");
		print_verifier_state(env, callee, true);
	}
	return 0;
}

int map_set_for_each_callback_args(struct bpf_verifier_env *env,
				   struct bpf_func_state *caller,
				   struct bpf_func_state *callee)
{
	/* bpf_for_each_map_elem(struct bpf_map *map, void *callback_fn,
	 *      void *callback_ctx, u64 flags);
	 * callback_fn(struct bpf_map *map, void *key, void *value,
	 *      void *callback_ctx);
	 */
	callee->regs[BPF_REG_1] = caller->regs[BPF_REG_1];

	callee->regs[BPF_REG_2].type = PTR_TO_MAP_KEY;
	__mark_reg_known_zero(&callee->regs[BPF_REG_2]);
	callee->regs[BPF_REG_2].map_ptr = caller->regs[BPF_REG_1].map_ptr;

	callee->regs[BPF_REG_3].type = PTR_TO_MAP_VALUE;
	__mark_reg_known_zero(&callee->regs[BPF_REG_3]);
	callee->regs[BPF_REG_3].map_ptr = caller->regs[BPF_REG_1].map_ptr;

	/* pointer to stack or null */
	callee->regs[BPF_REG_4] = caller->regs[BPF_REG_3];

	/* unused */
	__mark_reg_not_init(env, &callee->regs[BPF_REG_5]);
	return 0;
}

static int set_callee_state(struct bpf_verifier_env *env,
			    struct bpf_func_state *caller,
			    struct bpf_func_state *callee, int insn_idx)
{
	int i;

	/* copy r1 - r5 args that callee can access.  The copy includes parent
	 * pointers, which connects us up to the liveness chain
	 */
	for (i = BPF_REG_1; i <= BPF_REG_5; i++)
		callee->regs[i] = caller->regs[i];
	return 0;
}

static int check_func_call(struct bpf_verifier_env *env, struct bpf_insn *insn,
			   int *insn_idx)
{
	int subprog, target_insn;

	target_insn = *insn_idx + insn->imm + 1;
	subprog = find_subprog(env, target_insn);
	if (subprog < 0) {
		verbose(env, "verifier bug. No program starts at insn %d\n",
			target_insn);
		return -EFAULT;
	}

	return __check_func_call(env, insn, insn_idx, subprog, set_callee_state);
}

static int set_map_elem_callback_state(struct bpf_verifier_env *env,
				       struct bpf_func_state *caller,
				       struct bpf_func_state *callee,
				       int insn_idx)
{
	struct bpf_insn_aux_data *insn_aux = &env->insn_aux_data[insn_idx];
	struct bpf_map *map;
	int err;

	if (bpf_map_ptr_poisoned(insn_aux)) {
		verbose(env, "tail_call abusing map_ptr\n");
		return -EINVAL;
	}

	map = BPF_MAP_PTR(insn_aux->map_ptr_state);
	if (!map->ops->map_set_for_each_callback_args ||
	    !map->ops->map_for_each_callback) {
		verbose(env, "callback function not allowed for map\n");
		return -ENOTSUPP;
	}

	err = map->ops->map_set_for_each_callback_args(env, caller, callee);
	if (err)
		return err;

	callee->in_callback_fn = true;
	return 0;
}

static int set_loop_callback_state(struct bpf_verifier_env *env,
				   struct bpf_func_state *caller,
				   struct bpf_func_state *callee,
				   int insn_idx)
{
	/* bpf_loop(u32 nr_loops, void *callback_fn, void *callback_ctx,
	 *	    u64 flags);
	 * callback_fn(u32 index, void *callback_ctx);
	 */
	callee->regs[BPF_REG_1].type = SCALAR_VALUE;
	callee->regs[BPF_REG_2] = caller->regs[BPF_REG_3];

	/* unused */
	__mark_reg_not_init(env, &callee->regs[BPF_REG_3]);
	__mark_reg_not_init(env, &callee->regs[BPF_REG_4]);
	__mark_reg_not_init(env, &callee->regs[BPF_REG_5]);

	callee->in_callback_fn = true;
	return 0;
}

static int set_timer_callback_state(struct bpf_verifier_env *env,
				    struct bpf_func_state *caller,
				    struct bpf_func_state *callee,
				    int insn_idx)
{
	struct bpf_map *map_ptr = caller->regs[BPF_REG_1].map_ptr;

	/* bpf_timer_set_callback(struct bpf_timer *timer, void *callback_fn);
	 * callback_fn(struct bpf_map *map, void *key, void *value);
	 */
	callee->regs[BPF_REG_1].type = CONST_PTR_TO_MAP;
	__mark_reg_known_zero(&callee->regs[BPF_REG_1]);
	callee->regs[BPF_REG_1].map_ptr = map_ptr;

	callee->regs[BPF_REG_2].type = PTR_TO_MAP_KEY;
	__mark_reg_known_zero(&callee->regs[BPF_REG_2]);
	callee->regs[BPF_REG_2].map_ptr = map_ptr;

	callee->regs[BPF_REG_3].type = PTR_TO_MAP_VALUE;
	__mark_reg_known_zero(&callee->regs[BPF_REG_3]);
	callee->regs[BPF_REG_3].map_ptr = map_ptr;

	/* unused */
	__mark_reg_not_init(env, &callee->regs[BPF_REG_4]);
	__mark_reg_not_init(env, &callee->regs[BPF_REG_5]);
	callee->in_async_callback_fn = true;
	return 0;
}

static int set_find_vma_callback_state(struct bpf_verifier_env *env,
				       struct bpf_func_state *caller,
				       struct bpf_func_state *callee,
				       int insn_idx)
{
	/* bpf_find_vma(struct task_struct *task, u64 addr,
	 *               void *callback_fn, void *callback_ctx, u64 flags)
	 * (callback_fn)(struct task_struct *task,
	 *               struct vm_area_struct *vma, void *callback_ctx);
	 */
	callee->regs[BPF_REG_1] = caller->regs[BPF_REG_1];

	callee->regs[BPF_REG_2].type = PTR_TO_BTF_ID;
	__mark_reg_known_zero(&callee->regs[BPF_REG_2]);
	callee->regs[BPF_REG_2].btf =  btf_vmlinux;
	callee->regs[BPF_REG_2].btf_id = btf_tracing_ids[BTF_TRACING_TYPE_VMA],

	/* pointer to stack or null */
	callee->regs[BPF_REG_3] = caller->regs[BPF_REG_4];

	/* unused */
	__mark_reg_not_init(env, &callee->regs[BPF_REG_4]);
	__mark_reg_not_init(env, &callee->regs[BPF_REG_5]);
	callee->in_callback_fn = true;
	return 0;
}

static int prepare_func_exit(struct bpf_verifier_env *env, int *insn_idx)
{
	struct bpf_verifier_state *state = env->cur_state;
	struct bpf_func_state *caller, *callee;
	struct bpf_reg_state *r0;
	int err;

	callee = state->frame[state->curframe];
	r0 = &callee->regs[BPF_REG_0];
	if (r0->type == PTR_TO_STACK) {
		/* technically it's ok to return caller's stack pointer
		 * (or caller's caller's pointer) back to the caller,
		 * since these pointers are valid. Only current stack
		 * pointer will be invalid as soon as function exits,
		 * but let's be conservative
		 */
		verbose(env, "cannot return stack pointer to the caller\n");
		return -EINVAL;
	}

	state->curframe--;
	caller = state->frame[state->curframe];
	if (callee->in_callback_fn) {
		/* enforce R0 return value range [0, 1]. */
		struct tnum range = tnum_range(0, 1);

		if (r0->type != SCALAR_VALUE) {
			verbose(env, "R0 not a scalar value\n");
			return -EACCES;
		}
		if (!tnum_in(range, r0->var_off)) {
			verbose_invalid_scalar(env, r0, &range, "callback return", "R0");
			return -EINVAL;
		}
	} else {
		/* return to the caller whatever r0 had in the callee */
		caller->regs[BPF_REG_0] = *r0;
	}

	/* Transfer references to the caller */
	err = copy_reference_state(caller, callee);
	if (err)
		return err;

	*insn_idx = callee->callsite + 1;
	if (env->log.level & BPF_LOG_LEVEL) {
		verbose(env, "returning from callee:\n");
		print_verifier_state(env, callee, true);
		verbose(env, "to caller at %d:\n", *insn_idx);
		print_verifier_state(env, caller, true);
	}
	/* clear everything in the callee */
	free_func_state(callee);
	state->frame[state->curframe + 1] = NULL;
	return 0;
}

static void do_refine_retval_range(struct bpf_reg_state *regs, int ret_type,
				   int func_id,
				   struct bpf_call_arg_meta *meta)
{
	struct bpf_reg_state *ret_reg = &regs[BPF_REG_0];

	if (ret_type != RET_INTEGER ||
	    (func_id != BPF_FUNC_get_stack &&
	     func_id != BPF_FUNC_get_task_stack &&
	     func_id != BPF_FUNC_probe_read_str &&
	     func_id != BPF_FUNC_probe_read_kernel_str &&
	     func_id != BPF_FUNC_probe_read_user_str))
		return;

	ret_reg->smax_value = meta->msize_max_value;
	ret_reg->s32_max_value = meta->msize_max_value;
	ret_reg->smin_value = -MAX_ERRNO;
	ret_reg->s32_min_value = -MAX_ERRNO;
	__reg_deduce_bounds(ret_reg);
	__reg_bound_offset(ret_reg);
	__update_reg_bounds(ret_reg);
}

static int
record_func_map(struct bpf_verifier_env *env, struct bpf_call_arg_meta *meta,
		int func_id, int insn_idx)
{
	struct bpf_insn_aux_data *aux = &env->insn_aux_data[insn_idx];
	struct bpf_map *map = meta->map_ptr;

	if (func_id != BPF_FUNC_tail_call &&
	    func_id != BPF_FUNC_map_lookup_elem &&
	    func_id != BPF_FUNC_map_update_elem &&
	    func_id != BPF_FUNC_map_delete_elem &&
	    func_id != BPF_FUNC_map_push_elem &&
	    func_id != BPF_FUNC_map_pop_elem &&
	    func_id != BPF_FUNC_map_peek_elem &&
	    func_id != BPF_FUNC_for_each_map_elem &&
	    func_id != BPF_FUNC_redirect_map)
		return 0;

	if (map == NULL) {
		verbose(env, "kernel subsystem misconfigured verifier\n");
		return -EINVAL;
	}

	/* In case of read-only, some additional restrictions
	 * need to be applied in order to prevent altering the
	 * state of the map from program side.
	 */
	if ((map->map_flags & BPF_F_RDONLY_PROG) &&
	    (func_id == BPF_FUNC_map_delete_elem ||
	     func_id == BPF_FUNC_map_update_elem ||
	     func_id == BPF_FUNC_map_push_elem ||
	     func_id == BPF_FUNC_map_pop_elem)) {
		verbose(env, "write into map forbidden\n");
		return -EACCES;
	}

	if (!BPF_MAP_PTR(aux->map_ptr_state))
		bpf_map_ptr_store(aux, meta->map_ptr,
				  !meta->map_ptr->bypass_spec_v1);
	else if (BPF_MAP_PTR(aux->map_ptr_state) != meta->map_ptr)
		bpf_map_ptr_store(aux, BPF_MAP_PTR_POISON,
				  !meta->map_ptr->bypass_spec_v1);
	return 0;
}

static int
record_func_key(struct bpf_verifier_env *env, struct bpf_call_arg_meta *meta,
		int func_id, int insn_idx)
{
	struct bpf_insn_aux_data *aux = &env->insn_aux_data[insn_idx];
	struct bpf_reg_state *regs = cur_regs(env), *reg;
	struct bpf_map *map = meta->map_ptr;
	struct tnum range;
	u64 val;
	int err;

	if (func_id != BPF_FUNC_tail_call)
		return 0;
	if (!map || map->map_type != BPF_MAP_TYPE_PROG_ARRAY) {
		verbose(env, "kernel subsystem misconfigured verifier\n");
		return -EINVAL;
	}

	range = tnum_range(0, map->max_entries - 1);
	reg = &regs[BPF_REG_3];

	if (!register_is_const(reg) || !tnum_in(range, reg->var_off)) {
		bpf_map_key_store(aux, BPF_MAP_KEY_POISON);
		return 0;
	}

	err = mark_chain_precision(env, BPF_REG_3);
	if (err)
		return err;

	val = reg->var_off.value;
	if (bpf_map_key_unseen(aux))
		bpf_map_key_store(aux, val);
	else if (!bpf_map_key_poisoned(aux) &&
		  bpf_map_key_immediate(aux) != val)
		bpf_map_key_store(aux, BPF_MAP_KEY_POISON);
	return 0;
}

static int check_reference_leak(struct bpf_verifier_env *env)
{
	struct bpf_func_state *state = cur_func(env);
	int i;

	for (i = 0; i < state->acquired_refs; i++) {
		verbose(env, "Unreleased reference id=%d alloc_insn=%d\n",
			state->refs[i].id, state->refs[i].insn_idx);
	}
	return state->acquired_refs ? -EINVAL : 0;
}

static int check_bpf_snprintf_call(struct bpf_verifier_env *env,
				   struct bpf_reg_state *regs)
{
	struct bpf_reg_state *fmt_reg = &regs[BPF_REG_3];
	struct bpf_reg_state *data_len_reg = &regs[BPF_REG_5];
	struct bpf_map *fmt_map = fmt_reg->map_ptr;
	int err, fmt_map_off, num_args;
	u64 fmt_addr;
	char *fmt;

	/* data must be an array of u64 */
	if (data_len_reg->var_off.value % 8)
		return -EINVAL;
	num_args = data_len_reg->var_off.value / 8;

	/* fmt being ARG_PTR_TO_CONST_STR guarantees that var_off is const
	 * and map_direct_value_addr is set.
	 */
	fmt_map_off = fmt_reg->off + fmt_reg->var_off.value;
	err = fmt_map->ops->map_direct_value_addr(fmt_map, &fmt_addr,
						  fmt_map_off);
	if (err) {
		verbose(env, "verifier bug\n");
		return -EFAULT;
	}
	fmt = (char *)(long)fmt_addr + fmt_map_off;

	/* We are also guaranteed that fmt+fmt_map_off is NULL terminated, we
	 * can focus on validating the format specifiers.
	 */
	err = bpf_bprintf_prepare(fmt, UINT_MAX, NULL, NULL, num_args);
	if (err < 0)
		verbose(env, "Invalid format string\n");

	return err;
}

static int check_get_func_ip(struct bpf_verifier_env *env)
{
	enum bpf_prog_type type = resolve_prog_type(env->prog);
	int func_id = BPF_FUNC_get_func_ip;

	if (type == BPF_PROG_TYPE_TRACING) {
		if (!bpf_prog_has_trampoline(env->prog)) {
			verbose(env, "func %s#%d supported only for fentry/fexit/fmod_ret programs\n",
				func_id_name(func_id), func_id);
			return -ENOTSUPP;
		}
		return 0;
	} else if (type == BPF_PROG_TYPE_KPROBE) {
		return 0;
	}

	verbose(env, "func %s#%d not supported for program type %d\n",
		func_id_name(func_id), func_id, type);
	return -ENOTSUPP;
}

static int check_helper_call(struct bpf_verifier_env *env, struct bpf_insn *insn,
			     int *insn_idx_p)
{
	const struct bpf_func_proto *fn = NULL;
	enum bpf_return_type ret_type;
	enum bpf_type_flag ret_flag;
	struct bpf_reg_state *regs;
	struct bpf_call_arg_meta meta;
	int insn_idx = *insn_idx_p;
	bool changes_data;
	int i, err, func_id;

	/* find function prototype */
	func_id = insn->imm;
	if (func_id < 0 || func_id >= __BPF_FUNC_MAX_ID) {
		verbose(env, "invalid func %s#%d\n", func_id_name(func_id),
			func_id);
		return -EINVAL;
	}

	if (env->ops->get_func_proto)
		fn = env->ops->get_func_proto(func_id, env->prog);
	if (!fn) {
		verbose(env, "unknown func %s#%d\n", func_id_name(func_id),
			func_id);
		return -EINVAL;
	}

	/* eBPF programs must be GPL compatible to use GPL-ed functions */
	if (!env->prog->gpl_compatible && fn->gpl_only) {
		verbose(env, "cannot call GPL-restricted function from non-GPL compatible program\n");
		return -EINVAL;
	}

	if (fn->allowed && !fn->allowed(env->prog)) {
		verbose(env, "helper call is not allowed in probe\n");
		return -EINVAL;
	}

	/* With LD_ABS/IND some JITs save/restore skb from r1. */
	changes_data = bpf_helper_changes_pkt_data(fn->func);
	if (changes_data && fn->arg1_type != ARG_PTR_TO_CTX) {
		verbose(env, "kernel subsystem misconfigured func %s#%d: r1 != ctx\n",
			func_id_name(func_id), func_id);
		return -EINVAL;
	}

	memset(&meta, 0, sizeof(meta));
	meta.pkt_access = fn->pkt_access;

	err = check_func_proto(fn, func_id);
	if (err) {
		verbose(env, "kernel subsystem misconfigured func %s#%d\n",
			func_id_name(func_id), func_id);
		return err;
	}

	meta.func_id = func_id;
	/* check args */
	for (i = 0; i < MAX_BPF_FUNC_REG_ARGS; i++) {
		err = check_func_arg(env, i, &meta, fn);
		if (err)
			return err;
	}

	err = record_func_map(env, &meta, func_id, insn_idx);
	if (err)
		return err;

	err = record_func_key(env, &meta, func_id, insn_idx);
	if (err)
		return err;

	/* Mark slots with STACK_MISC in case of raw mode, stack offset
	 * is inferred from register state.
	 */
	for (i = 0; i < meta.access_size; i++) {
		err = check_mem_access(env, insn_idx, meta.regno, i, BPF_B,
				       BPF_WRITE, -1, false);
		if (err)
			return err;
	}

	if (is_release_function(func_id)) {
		err = release_reference(env, meta.ref_obj_id);
		if (err) {
			verbose(env, "func %s#%d reference has not been acquired before\n",
				func_id_name(func_id), func_id);
			return err;
		}
	}

	regs = cur_regs(env);

	switch (func_id) {
	case BPF_FUNC_tail_call:
		err = check_reference_leak(env);
		if (err) {
			verbose(env, "tail_call would lead to reference leak\n");
			return err;
		}
		break;
	case BPF_FUNC_get_local_storage:
		/* check that flags argument in get_local_storage(map, flags) is 0,
		 * this is required because get_local_storage() can't return an error.
		 */
		if (!register_is_null(&regs[BPF_REG_2])) {
			verbose(env, "get_local_storage() doesn't support non-zero flags\n");
			return -EINVAL;
		}
		break;
	case BPF_FUNC_for_each_map_elem:
		err = __check_func_call(env, insn, insn_idx_p, meta.subprogno,
					set_map_elem_callback_state);
		break;
	case BPF_FUNC_timer_set_callback:
		err = __check_func_call(env, insn, insn_idx_p, meta.subprogno,
					set_timer_callback_state);
		break;
	case BPF_FUNC_find_vma:
		err = __check_func_call(env, insn, insn_idx_p, meta.subprogno,
					set_find_vma_callback_state);
		break;
	case BPF_FUNC_snprintf:
		err = check_bpf_snprintf_call(env, regs);
		break;
	case BPF_FUNC_loop:
		err = __check_func_call(env, insn, insn_idx_p, meta.subprogno,
					set_loop_callback_state);
		break;
	}

	if (err)
		return err;

	/* reset caller saved regs */
	for (i = 0; i < CALLER_SAVED_REGS; i++) {
		mark_reg_not_init(env, regs, caller_saved[i]);
		check_reg_arg(env, caller_saved[i], DST_OP_NO_MARK);
	}

	/* helper call returns 64-bit value. */
	regs[BPF_REG_0].subreg_def = DEF_NOT_SUBREG;

	/* update return register (already marked as written above) */
	ret_type = fn->ret_type;
	ret_flag = type_flag(fn->ret_type);
	if (ret_type == RET_INTEGER) {
		/* sets type to SCALAR_VALUE */
		mark_reg_unknown(env, regs, BPF_REG_0);
	} else if (ret_type == RET_VOID) {
		regs[BPF_REG_0].type = NOT_INIT;
	} else if (base_type(ret_type) == RET_PTR_TO_MAP_VALUE) {
		/* There is no offset yet applied, variable or fixed */
		mark_reg_known_zero(env, regs, BPF_REG_0);
		/* remember map_ptr, so that check_map_access()
		 * can check 'value_size' boundary of memory access
		 * to map element returned from bpf_map_lookup_elem()
		 */
		if (meta.map_ptr == NULL) {
			verbose(env,
				"kernel subsystem misconfigured verifier\n");
			return -EINVAL;
		}
		regs[BPF_REG_0].map_ptr = meta.map_ptr;
		regs[BPF_REG_0].map_uid = meta.map_uid;
		regs[BPF_REG_0].type = PTR_TO_MAP_VALUE | ret_flag;
		if (!type_may_be_null(ret_type) &&
		    map_value_has_spin_lock(meta.map_ptr)) {
			regs[BPF_REG_0].id = ++env->id_gen;
		}
	} else if (base_type(ret_type) == RET_PTR_TO_SOCKET) {
		mark_reg_known_zero(env, regs, BPF_REG_0);
		regs[BPF_REG_0].type = PTR_TO_SOCKET | ret_flag;
	} else if (base_type(ret_type) == RET_PTR_TO_SOCK_COMMON) {
		mark_reg_known_zero(env, regs, BPF_REG_0);
		regs[BPF_REG_0].type = PTR_TO_SOCK_COMMON | ret_flag;
	} else if (base_type(ret_type) == RET_PTR_TO_TCP_SOCK) {
		mark_reg_known_zero(env, regs, BPF_REG_0);
		regs[BPF_REG_0].type = PTR_TO_TCP_SOCK | ret_flag;
	} else if (base_type(ret_type) == RET_PTR_TO_ALLOC_MEM) {
		mark_reg_known_zero(env, regs, BPF_REG_0);
		regs[BPF_REG_0].type = PTR_TO_MEM | ret_flag;
		regs[BPF_REG_0].mem_size = meta.mem_size;
	} else if (base_type(ret_type) == RET_PTR_TO_MEM_OR_BTF_ID) {
		const struct btf_type *t;

		mark_reg_known_zero(env, regs, BPF_REG_0);
		t = btf_type_skip_modifiers(meta.ret_btf, meta.ret_btf_id, NULL);
		if (!btf_type_is_struct(t)) {
			u32 tsize;
			const struct btf_type *ret;
			const char *tname;

			/* resolve the type size of ksym. */
			ret = btf_resolve_size(meta.ret_btf, t, &tsize);
			if (IS_ERR(ret)) {
				tname = btf_name_by_offset(meta.ret_btf, t->name_off);
				verbose(env, "unable to resolve the size of type '%s': %ld\n",
					tname, PTR_ERR(ret));
				return -EINVAL;
			}
			regs[BPF_REG_0].type = PTR_TO_MEM | ret_flag;
			regs[BPF_REG_0].mem_size = tsize;
		} else {
			/* MEM_RDONLY may be carried from ret_flag, but it
			 * doesn't apply on PTR_TO_BTF_ID. Fold it, otherwise
			 * it will confuse the check of PTR_TO_BTF_ID in
			 * check_mem_access().
			 */
			ret_flag &= ~MEM_RDONLY;

			regs[BPF_REG_0].type = PTR_TO_BTF_ID | ret_flag;
			regs[BPF_REG_0].btf = meta.ret_btf;
			regs[BPF_REG_0].btf_id = meta.ret_btf_id;
		}
	} else if (base_type(ret_type) == RET_PTR_TO_BTF_ID) {
		int ret_btf_id;

		mark_reg_known_zero(env, regs, BPF_REG_0);
		regs[BPF_REG_0].type = PTR_TO_BTF_ID | ret_flag;
		ret_btf_id = *fn->ret_btf_id;
		if (ret_btf_id == 0) {
			verbose(env, "invalid return type %u of func %s#%d\n",
				base_type(ret_type), func_id_name(func_id),
				func_id);
			return -EINVAL;
		}
		/* current BPF helper definitions are only coming from
		 * built-in code with type IDs from  vmlinux BTF
		 */
		regs[BPF_REG_0].btf = btf_vmlinux;
		regs[BPF_REG_0].btf_id = ret_btf_id;
	} else {
		verbose(env, "unknown return type %u of func %s#%d\n",
			base_type(ret_type), func_id_name(func_id), func_id);
		return -EINVAL;
	}

	if (type_may_be_null(regs[BPF_REG_0].type))
		regs[BPF_REG_0].id = ++env->id_gen;

	if (is_ptr_cast_function(func_id)) {
		/* For release_reference() */
		regs[BPF_REG_0].ref_obj_id = meta.ref_obj_id;
	} else if (is_acquire_function(func_id, meta.map_ptr)) {
		int id = acquire_reference_state(env, insn_idx);

		if (id < 0)
			return id;
		/* For mark_ptr_or_null_reg() */
		regs[BPF_REG_0].id = id;
		/* For release_reference() */
		regs[BPF_REG_0].ref_obj_id = id;
	}

	do_refine_retval_range(regs, fn->ret_type, func_id, &meta);

	err = check_map_func_compatibility(env, meta.map_ptr, func_id);
	if (err)
		return err;

	if ((func_id == BPF_FUNC_get_stack ||
	     func_id == BPF_FUNC_get_task_stack) &&
	    !env->prog->has_callchain_buf) {
		const char *err_str;

#ifdef CONFIG_PERF_EVENTS
		err = get_callchain_buffers(sysctl_perf_event_max_stack);
		err_str = "cannot get callchain buffer for func %s#%d\n";
#else
		err = -ENOTSUPP;
		err_str = "func %s#%d not supported without CONFIG_PERF_EVENTS\n";
#endif
		if (err) {
			verbose(env, err_str, func_id_name(func_id), func_id);
			return err;
		}

		env->prog->has_callchain_buf = true;
	}

	if (func_id == BPF_FUNC_get_stackid || func_id == BPF_FUNC_get_stack)
		env->prog->call_get_stack = true;

	if (func_id == BPF_FUNC_get_func_ip) {
		if (check_get_func_ip(env))
			return -ENOTSUPP;
		env->prog->call_get_func_ip = true;
	}

	if (changes_data)
		clear_all_pkt_pointers(env);
	return 0;
}

/* mark_btf_func_reg_size() is used when the reg size is determined by
 * the BTF func_proto's return value size and argument.
 */
static void mark_btf_func_reg_size(struct bpf_verifier_env *env, u32 regno,
				   size_t reg_size)
{
	struct bpf_reg_state *reg = &cur_regs(env)[regno];

	if (regno == BPF_REG_0) {
		/* Function return value */
		reg->live |= REG_LIVE_WRITTEN;
		reg->subreg_def = reg_size == sizeof(u64) ?
			DEF_NOT_SUBREG : env->insn_idx + 1;
	} else {
		/* Function argument */
		if (reg_size == sizeof(u64)) {
			mark_insn_zext(env, reg);
			mark_reg_read(env, reg, reg->parent, REG_LIVE_READ64);
		} else {
			mark_reg_read(env, reg, reg->parent, REG_LIVE_READ32);
		}
	}
}

static int check_kfunc_call(struct bpf_verifier_env *env, struct bpf_insn *insn,
			    int *insn_idx_p)
{
	const struct btf_type *t, *func, *func_proto, *ptr_type;
	struct bpf_reg_state *regs = cur_regs(env);
	const char *func_name, *ptr_type_name;
	u32 i, nargs, func_id, ptr_type_id;
	int err, insn_idx = *insn_idx_p;
	const struct btf_param *args;
	struct btf *desc_btf;
	bool acq;

	/* skip for now, but return error when we find this in fixup_kfunc_call */
	if (!insn->imm)
		return 0;

	desc_btf = find_kfunc_desc_btf(env, insn->imm, insn->off);
	if (IS_ERR(desc_btf))
		return PTR_ERR(desc_btf);

	func_id = insn->imm;
	func = btf_type_by_id(desc_btf, func_id);
	func_name = btf_name_by_offset(desc_btf, func->name_off);
	func_proto = btf_type_by_id(desc_btf, func->type);

	if (!btf_kfunc_id_set_contains(desc_btf, resolve_prog_type(env->prog),
				      BTF_KFUNC_TYPE_CHECK, func_id)) {
		verbose(env, "calling kernel function %s is not allowed\n",
			func_name);
		return -EACCES;
	}

	acq = btf_kfunc_id_set_contains(desc_btf, resolve_prog_type(env->prog),
					BTF_KFUNC_TYPE_ACQUIRE, func_id);

	/* Check the arguments */
	err = btf_check_kfunc_arg_match(env, desc_btf, func_id, regs);
	if (err < 0)
		return err;
	/* In case of release function, we get register number of refcounted
	 * PTR_TO_BTF_ID back from btf_check_kfunc_arg_match, do the release now
	 */
	if (err) {
		err = release_reference(env, regs[err].ref_obj_id);
		if (err) {
			verbose(env, "kfunc %s#%d reference has not been acquired before\n",
				func_name, func_id);
			return err;
		}
	}

	for (i = 0; i < CALLER_SAVED_REGS; i++)
		mark_reg_not_init(env, regs, caller_saved[i]);

	/* Check return type */
	t = btf_type_skip_modifiers(desc_btf, func_proto->type, NULL);

	if (acq && !btf_type_is_ptr(t)) {
		verbose(env, "acquire kernel function does not return PTR_TO_BTF_ID\n");
		return -EINVAL;
	}

	if (btf_type_is_scalar(t)) {
		mark_reg_unknown(env, regs, BPF_REG_0);
		mark_btf_func_reg_size(env, BPF_REG_0, t->size);
	} else if (btf_type_is_ptr(t)) {
		ptr_type = btf_type_skip_modifiers(desc_btf, t->type,
						   &ptr_type_id);
		if (!btf_type_is_struct(ptr_type)) {
			ptr_type_name = btf_name_by_offset(desc_btf,
							   ptr_type->name_off);
			verbose(env, "kernel function %s returns pointer type %s %s is not supported\n",
				func_name, btf_type_str(ptr_type),
				ptr_type_name);
			return -EINVAL;
		}
		mark_reg_known_zero(env, regs, BPF_REG_0);
		regs[BPF_REG_0].btf = desc_btf;
		regs[BPF_REG_0].type = PTR_TO_BTF_ID;
		regs[BPF_REG_0].btf_id = ptr_type_id;
		if (btf_kfunc_id_set_contains(desc_btf, resolve_prog_type(env->prog),
					      BTF_KFUNC_TYPE_RET_NULL, func_id)) {
			regs[BPF_REG_0].type |= PTR_MAYBE_NULL;
			/* For mark_ptr_or_null_reg, see 93c230e3f5bd6 */
			regs[BPF_REG_0].id = ++env->id_gen;
		}
		mark_btf_func_reg_size(env, BPF_REG_0, sizeof(void *));
		if (acq) {
			int id = acquire_reference_state(env, insn_idx);

			if (id < 0)
				return id;
			regs[BPF_REG_0].id = id;
			regs[BPF_REG_0].ref_obj_id = id;
		}
	} /* else { add_kfunc_call() ensures it is btf_type_is_void(t) } */

	nargs = btf_type_vlen(func_proto);
	args = (const struct btf_param *)(func_proto + 1);
	for (i = 0; i < nargs; i++) {
		u32 regno = i + 1;

		t = btf_type_skip_modifiers(desc_btf, args[i].type, NULL);
		if (btf_type_is_ptr(t))
			mark_btf_func_reg_size(env, regno, sizeof(void *));
		else
			/* scalar. ensured by btf_check_kfunc_arg_match() */
			mark_btf_func_reg_size(env, regno, t->size);
	}

	return 0;
}

static bool signed_add_overflows(s64 a, s64 b)
{
	/* Do the add in u64, where overflow is well-defined */
	s64 res = (s64)((u64)a + (u64)b);

	if (b < 0)
		return res > a;
	return res < a;
}

static bool signed_add32_overflows(s32 a, s32 b)
{
	/* Do the add in u32, where overflow is well-defined */
	s32 res = (s32)((u32)a + (u32)b);

	if (b < 0)
		return res > a;
	return res < a;
}

static bool signed_sub_overflows(s64 a, s64 b)
{
	/* Do the sub in u64, where overflow is well-defined */
	s64 res = (s64)((u64)a - (u64)b);

	if (b < 0)
		return res < a;
	return res > a;
}

static bool signed_sub32_overflows(s32 a, s32 b)
{
	/* Do the sub in u32, where overflow is well-defined */
	s32 res = (s32)((u32)a - (u32)b);

	if (b < 0)
		return res < a;
	return res > a;
}

static bool check_reg_sane_offset(struct bpf_verifier_env *env,
				  const struct bpf_reg_state *reg,
				  enum bpf_reg_type type)
{
	bool known = tnum_is_const(reg->var_off);
	s64 val = reg->var_off.value;
	s64 smin = reg->smin_value;

	if (known && (val >= BPF_MAX_VAR_OFF || val <= -BPF_MAX_VAR_OFF)) {
		verbose(env, "math between %s pointer and %lld is not allowed\n",
			reg_type_str(env, type), val);
		return false;
	}

	if (reg->off >= BPF_MAX_VAR_OFF || reg->off <= -BPF_MAX_VAR_OFF) {
		verbose(env, "%s pointer offset %d is not allowed\n",
			reg_type_str(env, type), reg->off);
		return false;
	}

	if (smin == S64_MIN) {
		verbose(env, "math between %s pointer and register with unbounded min value is not allowed\n",
			reg_type_str(env, type));
		return false;
	}

	if (smin >= BPF_MAX_VAR_OFF || smin <= -BPF_MAX_VAR_OFF) {
		verbose(env, "value %lld makes %s pointer be out of bounds\n",
			smin, reg_type_str(env, type));
		return false;
	}

	return true;
}

static struct bpf_insn_aux_data *cur_aux(struct bpf_verifier_env *env)
{
	return &env->insn_aux_data[env->insn_idx];
}

enum {
	REASON_BOUNDS	= -1,
	REASON_TYPE	= -2,
	REASON_PATHS	= -3,
	REASON_LIMIT	= -4,
	REASON_STACK	= -5,
};

static int retrieve_ptr_limit(const struct bpf_reg_state *ptr_reg,
			      u32 *alu_limit, bool mask_to_left)
{
	u32 max = 0, ptr_limit = 0;

	switch (ptr_reg->type) {
	case PTR_TO_STACK:
		/* Offset 0 is out-of-bounds, but acceptable start for the
		 * left direction, see BPF_REG_FP. Also, unknown scalar
		 * offset where we would need to deal with min/max bounds is
		 * currently prohibited for unprivileged.
		 */
		max = MAX_BPF_STACK + mask_to_left;
		ptr_limit = -(ptr_reg->var_off.value + ptr_reg->off);
		break;
	case PTR_TO_MAP_VALUE:
		max = ptr_reg->map_ptr->value_size;
		ptr_limit = (mask_to_left ?
			     ptr_reg->smin_value :
			     ptr_reg->umax_value) + ptr_reg->off;
		break;
	default:
		return REASON_TYPE;
	}

	if (ptr_limit >= max)
		return REASON_LIMIT;
	*alu_limit = ptr_limit;
	return 0;
}

static bool can_skip_alu_sanitation(const struct bpf_verifier_env *env,
				    const struct bpf_insn *insn)
{
	return env->bypass_spec_v1 || BPF_SRC(insn->code) == BPF_K;
}

static int update_alu_sanitation_state(struct bpf_insn_aux_data *aux,
				       u32 alu_state, u32 alu_limit)
{
	/* If we arrived here from different branches with different
	 * state or limits to sanitize, then this won't work.
	 */
	if (aux->alu_state &&
	    (aux->alu_state != alu_state ||
	     aux->alu_limit != alu_limit))
		return REASON_PATHS;

	/* Corresponding fixup done in do_misc_fixups(). */
	aux->alu_state = alu_state;
	aux->alu_limit = alu_limit;
	return 0;
}

static int sanitize_val_alu(struct bpf_verifier_env *env,
			    struct bpf_insn *insn)
{
	struct bpf_insn_aux_data *aux = cur_aux(env);

	if (can_skip_alu_sanitation(env, insn))
		return 0;

	return update_alu_sanitation_state(aux, BPF_ALU_NON_POINTER, 0);
}

static bool sanitize_needed(u8 opcode)
{
	return opcode == BPF_ADD || opcode == BPF_SUB;
}

struct bpf_sanitize_info {
	struct bpf_insn_aux_data aux;
	bool mask_to_left;
};

static struct bpf_verifier_state *
sanitize_speculative_path(struct bpf_verifier_env *env,
			  const struct bpf_insn *insn,
			  u32 next_idx, u32 curr_idx)
{
	struct bpf_verifier_state *branch;
	struct bpf_reg_state *regs;

	branch = push_stack(env, next_idx, curr_idx, true);
	if (branch && insn) {
		regs = branch->frame[branch->curframe]->regs;
		if (BPF_SRC(insn->code) == BPF_K) {
			mark_reg_unknown(env, regs, insn->dst_reg);
		} else if (BPF_SRC(insn->code) == BPF_X) {
			mark_reg_unknown(env, regs, insn->dst_reg);
			mark_reg_unknown(env, regs, insn->src_reg);
		}
	}
	return branch;
}

static int sanitize_ptr_alu(struct bpf_verifier_env *env,
			    struct bpf_insn *insn,
			    const struct bpf_reg_state *ptr_reg,
			    const struct bpf_reg_state *off_reg,
			    struct bpf_reg_state *dst_reg,
			    struct bpf_sanitize_info *info,
			    const bool commit_window)
{
	struct bpf_insn_aux_data *aux = commit_window ? cur_aux(env) : &info->aux;
	struct bpf_verifier_state *vstate = env->cur_state;
	bool off_is_imm = tnum_is_const(off_reg->var_off);
	bool off_is_neg = off_reg->smin_value < 0;
	bool ptr_is_dst_reg = ptr_reg == dst_reg;
	u8 opcode = BPF_OP(insn->code);
	u32 alu_state, alu_limit;
	struct bpf_reg_state tmp;
	bool ret;
	int err;

	if (can_skip_alu_sanitation(env, insn))
		return 0;

	/* We already marked aux for masking from non-speculative
	 * paths, thus we got here in the first place. We only care
	 * to explore bad access from here.
	 */
	if (vstate->speculative)
		goto do_sim;

	if (!commit_window) {
		if (!tnum_is_const(off_reg->var_off) &&
		    (off_reg->smin_value < 0) != (off_reg->smax_value < 0))
			return REASON_BOUNDS;

		info->mask_to_left = (opcode == BPF_ADD &&  off_is_neg) ||
				     (opcode == BPF_SUB && !off_is_neg);
	}

	err = retrieve_ptr_limit(ptr_reg, &alu_limit, info->mask_to_left);
	if (err < 0)
		return err;

	if (commit_window) {
		/* In commit phase we narrow the masking window based on
		 * the observed pointer move after the simulated operation.
		 */
		alu_state = info->aux.alu_state;
		alu_limit = abs(info->aux.alu_limit - alu_limit);
	} else {
		alu_state  = off_is_neg ? BPF_ALU_NEG_VALUE : 0;
		alu_state |= off_is_imm ? BPF_ALU_IMMEDIATE : 0;
		alu_state |= ptr_is_dst_reg ?
			     BPF_ALU_SANITIZE_SRC : BPF_ALU_SANITIZE_DST;

		/* Limit pruning on unknown scalars to enable deep search for
		 * potential masking differences from other program paths.
		 */
		if (!off_is_imm)
			env->explore_alu_limits = true;
	}

	err = update_alu_sanitation_state(aux, alu_state, alu_limit);
	if (err < 0)
		return err;
do_sim:
	/* If we're in commit phase, we're done here given we already
	 * pushed the truncated dst_reg into the speculative verification
	 * stack.
	 *
	 * Also, when register is a known constant, we rewrite register-based
	 * operation to immediate-based, and thus do not need masking (and as
	 * a consequence, do not need to simulate the zero-truncation either).
	 */
	if (commit_window || off_is_imm)
		return 0;

	/* Simulate and find potential out-of-bounds access under
	 * speculative execution from truncation as a result of
	 * masking when off was not within expected range. If off
	 * sits in dst, then we temporarily need to move ptr there
	 * to simulate dst (== 0) +/-= ptr. Needed, for example,
	 * for cases where we use K-based arithmetic in one direction
	 * and truncated reg-based in the other in order to explore
	 * bad access.
	 */
	if (!ptr_is_dst_reg) {
		tmp = *dst_reg;
		*dst_reg = *ptr_reg;
	}
	ret = sanitize_speculative_path(env, NULL, env->insn_idx + 1,
					env->insn_idx);
	if (!ptr_is_dst_reg && ret)
		*dst_reg = tmp;
	return !ret ? REASON_STACK : 0;
}

static void sanitize_mark_insn_seen(struct bpf_verifier_env *env)
{
	struct bpf_verifier_state *vstate = env->cur_state;

	/* If we simulate paths under speculation, we don't update the
	 * insn as 'seen' such that when we verify unreachable paths in
	 * the non-speculative domain, sanitize_dead_code() can still
	 * rewrite/sanitize them.
	 */
	if (!vstate->speculative)
		env->insn_aux_data[env->insn_idx].seen = env->pass_cnt;
}

static int sanitize_err(struct bpf_verifier_env *env,
			const struct bpf_insn *insn, int reason,
			const struct bpf_reg_state *off_reg,
			const struct bpf_reg_state *dst_reg)
{
	static const char *err = "pointer arithmetic with it prohibited for !root";
	const char *op = BPF_OP(insn->code) == BPF_ADD ? "add" : "sub";
	u32 dst = insn->dst_reg, src = insn->src_reg;

	switch (reason) {
	case REASON_BOUNDS:
		verbose(env, "R%d has unknown scalar with mixed signed bounds, %s\n",
			off_reg == dst_reg ? dst : src, err);
		break;
	case REASON_TYPE:
		verbose(env, "R%d has pointer with unsupported alu operation, %s\n",
			off_reg == dst_reg ? src : dst, err);
		break;
	case REASON_PATHS:
		verbose(env, "R%d tried to %s from different maps, paths or scalars, %s\n",
			dst, op, err);
		break;
	case REASON_LIMIT:
		verbose(env, "R%d tried to %s beyond pointer bounds, %s\n",
			dst, op, err);
		break;
	case REASON_STACK:
		verbose(env, "R%d could not be pushed for speculative verification, %s\n",
			dst, err);
		break;
	default:
		verbose(env, "verifier internal error: unknown reason (%d)\n",
			reason);
		break;
	}

	return -EACCES;
}

/* check that stack access falls within stack limits and that 'reg' doesn't
 * have a variable offset.
 *
 * Variable offset is prohibited for unprivileged mode for simplicity since it
 * requires corresponding support in Spectre masking for stack ALU.  See also
 * retrieve_ptr_limit().
 *
 *
 * 'off' includes 'reg->off'.
 */
static int check_stack_access_for_ptr_arithmetic(
				struct bpf_verifier_env *env,
				int regno,
				const struct bpf_reg_state *reg,
				int off)
{
	if (!tnum_is_const(reg->var_off)) {
		char tn_buf[48];

		tnum_strn(tn_buf, sizeof(tn_buf), reg->var_off);
		verbose(env, "R%d variable stack access prohibited for !root, var_off=%s off=%d\n",
			regno, tn_buf, off);
		return -EACCES;
	}

	if (off >= 0 || off < -MAX_BPF_STACK) {
		verbose(env, "R%d stack pointer arithmetic goes out of range, "
			"prohibited for !root; off=%d\n", regno, off);
		return -EACCES;
	}

	return 0;
}

static int sanitize_check_bounds(struct bpf_verifier_env *env,
				 const struct bpf_insn *insn,
				 const struct bpf_reg_state *dst_reg)
{
	u32 dst = insn->dst_reg;

	/* For unprivileged we require that resulting offset must be in bounds
	 * in order to be able to sanitize access later on.
	 */
	if (env->bypass_spec_v1)
		return 0;

	switch (dst_reg->type) {
	case PTR_TO_STACK:
		if (check_stack_access_for_ptr_arithmetic(env, dst, dst_reg,
					dst_reg->off + dst_reg->var_off.value))
			return -EACCES;
		break;
	case PTR_TO_MAP_VALUE:
		if (check_map_access(env, dst, dst_reg->off, 1, false)) {
			verbose(env, "R%d pointer arithmetic of map value goes out of range, "
				"prohibited for !root\n", dst);
			return -EACCES;
		}
		break;
	default:
		break;
	}

	return 0;
}

/* Handles arithmetic on a pointer and a scalar: computes new min/max and var_off.
 * Caller should also handle BPF_MOV case separately.
 * If we return -EACCES, caller may want to try again treating pointer as a
 * scalar.  So we only emit a diagnostic if !env->allow_ptr_leaks.
 */
static int adjust_ptr_min_max_vals(struct bpf_verifier_env *env,
				   struct bpf_insn *insn,
				   const struct bpf_reg_state *ptr_reg,
				   const struct bpf_reg_state *off_reg)
{
	struct bpf_verifier_state *vstate = env->cur_state;
	struct bpf_func_state *state = vstate->frame[vstate->curframe];
	struct bpf_reg_state *regs = state->regs, *dst_reg;
	bool known = tnum_is_const(off_reg->var_off);
	s64 smin_val = off_reg->smin_value, smax_val = off_reg->smax_value,
	    smin_ptr = ptr_reg->smin_value, smax_ptr = ptr_reg->smax_value;
	u64 umin_val = off_reg->umin_value, umax_val = off_reg->umax_value,
	    umin_ptr = ptr_reg->umin_value, umax_ptr = ptr_reg->umax_value;
	struct bpf_sanitize_info info = {};
	u8 opcode = BPF_OP(insn->code);
	u32 dst = insn->dst_reg;
	int ret;

	dst_reg = &regs[dst];

	if ((known && (smin_val != smax_val || umin_val != umax_val)) ||
	    smin_val > smax_val || umin_val > umax_val) {
		/* Taint dst register if offset had invalid bounds derived from
		 * e.g. dead branches.
		 */
		__mark_reg_unknown(env, dst_reg);
		return 0;
	}

	if (BPF_CLASS(insn->code) != BPF_ALU64) {
		/* 32-bit ALU ops on pointers produce (meaningless) scalars */
		if (opcode == BPF_SUB && env->allow_ptr_leaks) {
			__mark_reg_unknown(env, dst_reg);
			return 0;
		}

		verbose(env,
			"R%d 32-bit pointer arithmetic prohibited\n",
			dst);
		return -EACCES;
	}

	if (ptr_reg->type & PTR_MAYBE_NULL) {
		verbose(env, "R%d pointer arithmetic on %s prohibited, null-check it first\n",
			dst, reg_type_str(env, ptr_reg->type));
		return -EACCES;
	}

	switch (base_type(ptr_reg->type)) {
	case CONST_PTR_TO_MAP:
		/* smin_val represents the known value */
		if (known && smin_val == 0 && opcode == BPF_ADD)
			break;
		fallthrough;
	case PTR_TO_PACKET_END:
	case PTR_TO_SOCKET:
	case PTR_TO_SOCK_COMMON:
	case PTR_TO_TCP_SOCK:
	case PTR_TO_XDP_SOCK:
		verbose(env, "R%d pointer arithmetic on %s prohibited\n",
			dst, reg_type_str(env, ptr_reg->type));
		return -EACCES;
	default:
		break;
	}

	/* In case of 'scalar += pointer', dst_reg inherits pointer type and id.
	 * The id may be overwritten later if we create a new variable offset.
	 */
	dst_reg->type = ptr_reg->type;
	dst_reg->id = ptr_reg->id;

	if (!check_reg_sane_offset(env, off_reg, ptr_reg->type) ||
	    !check_reg_sane_offset(env, ptr_reg, ptr_reg->type))
		return -EINVAL;

	/* pointer types do not carry 32-bit bounds at the moment. */
	__mark_reg32_unbounded(dst_reg);

	if (sanitize_needed(opcode)) {
		ret = sanitize_ptr_alu(env, insn, ptr_reg, off_reg, dst_reg,
				       &info, false);
		if (ret < 0)
			return sanitize_err(env, insn, ret, off_reg, dst_reg);
	}

	switch (opcode) {
	case BPF_ADD:
		/* We can take a fixed offset as long as it doesn't overflow
		 * the s32 'off' field
		 */
		if (known && (ptr_reg->off + smin_val ==
			      (s64)(s32)(ptr_reg->off + smin_val))) {
			/* pointer += K.  Accumulate it into fixed offset */
			dst_reg->smin_value = smin_ptr;
			dst_reg->smax_value = smax_ptr;
			dst_reg->umin_value = umin_ptr;
			dst_reg->umax_value = umax_ptr;
			dst_reg->var_off = ptr_reg->var_off;
			dst_reg->off = ptr_reg->off + smin_val;
			dst_reg->raw = ptr_reg->raw;
			break;
		}
		/* A new variable offset is created.  Note that off_reg->off
		 * == 0, since it's a scalar.
		 * dst_reg gets the pointer type and since some positive
		 * integer value was added to the pointer, give it a new 'id'
		 * if it's a PTR_TO_PACKET.
		 * this creates a new 'base' pointer, off_reg (variable) gets
		 * added into the variable offset, and we copy the fixed offset
		 * from ptr_reg.
		 */
		if (signed_add_overflows(smin_ptr, smin_val) ||
		    signed_add_overflows(smax_ptr, smax_val)) {
			dst_reg->smin_value = S64_MIN;
			dst_reg->smax_value = S64_MAX;
		} else {
			dst_reg->smin_value = smin_ptr + smin_val;
			dst_reg->smax_value = smax_ptr + smax_val;
		}
		if (umin_ptr + umin_val < umin_ptr ||
		    umax_ptr + umax_val < umax_ptr) {
			dst_reg->umin_value = 0;
			dst_reg->umax_value = U64_MAX;
		} else {
			dst_reg->umin_value = umin_ptr + umin_val;
			dst_reg->umax_value = umax_ptr + umax_val;
		}
		dst_reg->var_off = tnum_add(ptr_reg->var_off, off_reg->var_off);
		dst_reg->off = ptr_reg->off;
		dst_reg->raw = ptr_reg->raw;
		if (reg_is_pkt_pointer(ptr_reg)) {
			dst_reg->id = ++env->id_gen;
			/* something was added to pkt_ptr, set range to zero */
			memset(&dst_reg->raw, 0, sizeof(dst_reg->raw));
		}
		break;
	case BPF_SUB:
		if (dst_reg == off_reg) {
			/* scalar -= pointer.  Creates an unknown scalar */
			verbose(env, "R%d tried to subtract pointer from scalar\n",
				dst);
			return -EACCES;
		}
		/* We don't allow subtraction from FP, because (according to
		 * test_verifier.c test "invalid fp arithmetic", JITs might not
		 * be able to deal with it.
		 */
		if (ptr_reg->type == PTR_TO_STACK) {
			verbose(env, "R%d subtraction from stack pointer prohibited\n",
				dst);
			return -EACCES;
		}
		if (known && (ptr_reg->off - smin_val ==
			      (s64)(s32)(ptr_reg->off - smin_val))) {
			/* pointer -= K.  Subtract it from fixed offset */
			dst_reg->smin_value = smin_ptr;
			dst_reg->smax_value = smax_ptr;
			dst_reg->umin_value = umin_ptr;
			dst_reg->umax_value = umax_ptr;
			dst_reg->var_off = ptr_reg->var_off;
			dst_reg->id = ptr_reg->id;
			dst_reg->off = ptr_reg->off - smin_val;
			dst_reg->raw = ptr_reg->raw;
			break;
		}
		/* A new variable offset is created.  If the subtrahend is known
		 * nonnegative, then any reg->range we had before is still good.
		 */
		if (signed_sub_overflows(smin_ptr, smax_val) ||
		    signed_sub_overflows(smax_ptr, smin_val)) {
			/* Overflow possible, we know nothing */
			dst_reg->smin_value = S64_MIN;
			dst_reg->smax_value = S64_MAX;
		} else {
			dst_reg->smin_value = smin_ptr - smax_val;
			dst_reg->smax_value = smax_ptr - smin_val;
		}
		if (umin_ptr < umax_val) {
			/* Overflow possible, we know nothing */
			dst_reg->umin_value = 0;
			dst_reg->umax_value = U64_MAX;
		} else {
			/* Cannot overflow (as long as bounds are consistent) */
			dst_reg->umin_value = umin_ptr - umax_val;
			dst_reg->umax_value = umax_ptr - umin_val;
		}
		dst_reg->var_off = tnum_sub(ptr_reg->var_off, off_reg->var_off);
		dst_reg->off = ptr_reg->off;
		dst_reg->raw = ptr_reg->raw;
		if (reg_is_pkt_pointer(ptr_reg)) {
			dst_reg->id = ++env->id_gen;
			/* something was added to pkt_ptr, set range to zero */
			if (smin_val < 0)
				memset(&dst_reg->raw, 0, sizeof(dst_reg->raw));
		}
		break;
	case BPF_AND:
	case BPF_OR:
	case BPF_XOR:
		/* bitwise ops on pointers are troublesome, prohibit. */
		verbose(env, "R%d bitwise operator %s on pointer prohibited\n",
			dst, bpf_alu_string[opcode >> 4]);
		return -EACCES;
	default:
		/* other operators (e.g. MUL,LSH) produce non-pointer results */
		verbose(env, "R%d pointer arithmetic with %s operator prohibited\n",
			dst, bpf_alu_string[opcode >> 4]);
		return -EACCES;
	}

	if (!check_reg_sane_offset(env, dst_reg, ptr_reg->type))
		return -EINVAL;

	__update_reg_bounds(dst_reg);
	__reg_deduce_bounds(dst_reg);
	__reg_bound_offset(dst_reg);

	if (sanitize_check_bounds(env, insn, dst_reg) < 0)
		return -EACCES;
	if (sanitize_needed(opcode)) {
		ret = sanitize_ptr_alu(env, insn, dst_reg, off_reg, dst_reg,
				       &info, true);
		if (ret < 0)
			return sanitize_err(env, insn, ret, off_reg, dst_reg);
	}

	return 0;
}

static void scalar32_min_max_add(struct bpf_reg_state *dst_reg,
				 struct bpf_reg_state *src_reg)
{
	s32 smin_val = src_reg->s32_min_value;
	s32 smax_val = src_reg->s32_max_value;
	u32 umin_val = src_reg->u32_min_value;
	u32 umax_val = src_reg->u32_max_value;

	if (signed_add32_overflows(dst_reg->s32_min_value, smin_val) ||
	    signed_add32_overflows(dst_reg->s32_max_value, smax_val)) {
		dst_reg->s32_min_value = S32_MIN;
		dst_reg->s32_max_value = S32_MAX;
	} else {
		dst_reg->s32_min_value += smin_val;
		dst_reg->s32_max_value += smax_val;
	}
	if (dst_reg->u32_min_value + umin_val < umin_val ||
	    dst_reg->u32_max_value + umax_val < umax_val) {
		dst_reg->u32_min_value = 0;
		dst_reg->u32_max_value = U32_MAX;
	} else {
		dst_reg->u32_min_value += umin_val;
		dst_reg->u32_max_value += umax_val;
	}
}

static void scalar_min_max_add(struct bpf_reg_state *dst_reg,
			       struct bpf_reg_state *src_reg)
{
	s64 smin_val = src_reg->smin_value;
	s64 smax_val = src_reg->smax_value;
	u64 umin_val = src_reg->umin_value;
	u64 umax_val = src_reg->umax_value;

	if (signed_add_overflows(dst_reg->smin_value, smin_val) ||
	    signed_add_overflows(dst_reg->smax_value, smax_val)) {
		dst_reg->smin_value = S64_MIN;
		dst_reg->smax_value = S64_MAX;
	} else {
		dst_reg->smin_value += smin_val;
		dst_reg->smax_value += smax_val;
	}
	if (dst_reg->umin_value + umin_val < umin_val ||
	    dst_reg->umax_value + umax_val < umax_val) {
		dst_reg->umin_value = 0;
		dst_reg->umax_value = U64_MAX;
	} else {
		dst_reg->umin_value += umin_val;
		dst_reg->umax_value += umax_val;
	}
}

static void scalar32_min_max_sub(struct bpf_reg_state *dst_reg,
				 struct bpf_reg_state *src_reg)
{
	s32 smin_val = src_reg->s32_min_value;
	s32 smax_val = src_reg->s32_max_value;
	u32 umin_val = src_reg->u32_min_value;
	u32 umax_val = src_reg->u32_max_value;

	if (signed_sub32_overflows(dst_reg->s32_min_value, smax_val) ||
	    signed_sub32_overflows(dst_reg->s32_max_value, smin_val)) {
		/* Overflow possible, we know nothing */
		dst_reg->s32_min_value = S32_MIN;
		dst_reg->s32_max_value = S32_MAX;
	} else {
		dst_reg->s32_min_value -= smax_val;
		dst_reg->s32_max_value -= smin_val;
	}
	if (dst_reg->u32_min_value < umax_val) {
		/* Overflow possible, we know nothing */
		dst_reg->u32_min_value = 0;
		dst_reg->u32_max_value = U32_MAX;
	} else {
		/* Cannot overflow (as long as bounds are consistent) */
		dst_reg->u32_min_value -= umax_val;
		dst_reg->u32_max_value -= umin_val;
	}
}

static void scalar_min_max_sub(struct bpf_reg_state *dst_reg,
			       struct bpf_reg_state *src_reg)
{
	s64 smin_val = src_reg->smin_value;
	s64 smax_val = src_reg->smax_value;
	u64 umin_val = src_reg->umin_value;
	u64 umax_val = src_reg->umax_value;

	if (signed_sub_overflows(dst_reg->smin_value, smax_val) ||
	    signed_sub_overflows(dst_reg->smax_value, smin_val)) {
		/* Overflow possible, we know nothing */
		dst_reg->smin_value = S64_MIN;
		dst_reg->smax_value = S64_MAX;
	} else {
		dst_reg->smin_value -= smax_val;
		dst_reg->smax_value -= smin_val;
	}
	if (dst_reg->umin_value < umax_val) {
		/* Overflow possible, we know nothing */
		dst_reg->umin_value = 0;
		dst_reg->umax_value = U64_MAX;
	} else {
		/* Cannot overflow (as long as bounds are consistent) */
		dst_reg->umin_value -= umax_val;
		dst_reg->umax_value -= umin_val;
	}
}

static void scalar32_min_max_mul(struct bpf_reg_state *dst_reg,
				 struct bpf_reg_state *src_reg)
{
	s32 smin_val = src_reg->s32_min_value;
	u32 umin_val = src_reg->u32_min_value;
	u32 umax_val = src_reg->u32_max_value;

	if (smin_val < 0 || dst_reg->s32_min_value < 0) {
		/* Ain't nobody got time to multiply that sign */
		__mark_reg32_unbounded(dst_reg);
		return;
	}
	/* Both values are positive, so we can work with unsigned and
	 * copy the result to signed (unless it exceeds S32_MAX).
	 */
	if (umax_val > U16_MAX || dst_reg->u32_max_value > U16_MAX) {
		/* Potential overflow, we know nothing */
		__mark_reg32_unbounded(dst_reg);
		return;
	}
	dst_reg->u32_min_value *= umin_val;
	dst_reg->u32_max_value *= umax_val;
	if (dst_reg->u32_max_value > S32_MAX) {
		/* Overflow possible, we know nothing */
		dst_reg->s32_min_value = S32_MIN;
		dst_reg->s32_max_value = S32_MAX;
	} else {
		dst_reg->s32_min_value = dst_reg->u32_min_value;
		dst_reg->s32_max_value = dst_reg->u32_max_value;
	}
}

static void scalar_min_max_mul(struct bpf_reg_state *dst_reg,
			       struct bpf_reg_state *src_reg)
{
	s64 smin_val = src_reg->smin_value;
	u64 umin_val = src_reg->umin_value;
	u64 umax_val = src_reg->umax_value;

	if (smin_val < 0 || dst_reg->smin_value < 0) {
		/* Ain't nobody got time to multiply that sign */
		__mark_reg64_unbounded(dst_reg);
		return;
	}
	/* Both values are positive, so we can work with unsigned and
	 * copy the result to signed (unless it exceeds S64_MAX).
	 */
	if (umax_val > U32_MAX || dst_reg->umax_value > U32_MAX) {
		/* Potential overflow, we know nothing */
		__mark_reg64_unbounded(dst_reg);
		return;
	}
	dst_reg->umin_value *= umin_val;
	dst_reg->umax_value *= umax_val;
	if (dst_reg->umax_value > S64_MAX) {
		/* Overflow possible, we know nothing */
		dst_reg->smin_value = S64_MIN;
		dst_reg->smax_value = S64_MAX;
	} else {
		dst_reg->smin_value = dst_reg->umin_value;
		dst_reg->smax_value = dst_reg->umax_value;
	}
}

static void scalar32_min_max_and(struct bpf_reg_state *dst_reg,
				 struct bpf_reg_state *src_reg)
{
	bool src_known = tnum_subreg_is_const(src_reg->var_off);
	bool dst_known = tnum_subreg_is_const(dst_reg->var_off);
	struct tnum var32_off = tnum_subreg(dst_reg->var_off);
	s32 smin_val = src_reg->s32_min_value;
	u32 umax_val = src_reg->u32_max_value;

	if (src_known && dst_known) {
		__mark_reg32_known(dst_reg, var32_off.value);
		return;
	}

	/* We get our minimum from the var_off, since that's inherently
	 * bitwise.  Our maximum is the minimum of the operands' maxima.
	 */
	dst_reg->u32_min_value = var32_off.value;
	dst_reg->u32_max_value = min(dst_reg->u32_max_value, umax_val);
	if (dst_reg->s32_min_value < 0 || smin_val < 0) {
		/* Lose signed bounds when ANDing negative numbers,
		 * ain't nobody got time for that.
		 */
		dst_reg->s32_min_value = S32_MIN;
		dst_reg->s32_max_value = S32_MAX;
	} else {
		/* ANDing two positives gives a positive, so safe to
		 * cast result into s64.
		 */
		dst_reg->s32_min_value = dst_reg->u32_min_value;
		dst_reg->s32_max_value = dst_reg->u32_max_value;
	}
}

static void scalar_min_max_and(struct bpf_reg_state *dst_reg,
			       struct bpf_reg_state *src_reg)
{
	bool src_known = tnum_is_const(src_reg->var_off);
	bool dst_known = tnum_is_const(dst_reg->var_off);
	s64 smin_val = src_reg->smin_value;
	u64 umax_val = src_reg->umax_value;

	if (src_known && dst_known) {
		__mark_reg_known(dst_reg, dst_reg->var_off.value);
		return;
	}

	/* We get our minimum from the var_off, since that's inherently
	 * bitwise.  Our maximum is the minimum of the operands' maxima.
	 */
	dst_reg->umin_value = dst_reg->var_off.value;
	dst_reg->umax_value = min(dst_reg->umax_value, umax_val);
	if (dst_reg->smin_value < 0 || smin_val < 0) {
		/* Lose signed bounds when ANDing negative numbers,
		 * ain't nobody got time for that.
		 */
		dst_reg->smin_value = S64_MIN;
		dst_reg->smax_value = S64_MAX;
	} else {
		/* ANDing two positives gives a positive, so safe to
		 * cast result into s64.
		 */
		dst_reg->smin_value = dst_reg->umin_value;
		dst_reg->smax_value = dst_reg->umax_value;
	}
	/* We may learn something more from the var_off */
	__update_reg_bounds(dst_reg);
}

static void scalar32_min_max_or(struct bpf_reg_state *dst_reg,
				struct bpf_reg_state *src_reg)
{
	bool src_known = tnum_subreg_is_const(src_reg->var_off);
	bool dst_known = tnum_subreg_is_const(dst_reg->var_off);
	struct tnum var32_off = tnum_subreg(dst_reg->var_off);
	s32 smin_val = src_reg->s32_min_value;
	u32 umin_val = src_reg->u32_min_value;

	if (src_known && dst_known) {
		__mark_reg32_known(dst_reg, var32_off.value);
		return;
	}

	/* We get our maximum from the var_off, and our minimum is the
	 * maximum of the operands' minima
	 */
	dst_reg->u32_min_value = max(dst_reg->u32_min_value, umin_val);
	dst_reg->u32_max_value = var32_off.value | var32_off.mask;
	if (dst_reg->s32_min_value < 0 || smin_val < 0) {
		/* Lose signed bounds when ORing negative numbers,
		 * ain't nobody got time for that.
		 */
		dst_reg->s32_min_value = S32_MIN;
		dst_reg->s32_max_value = S32_MAX;
	} else {
		/* ORing two positives gives a positive, so safe to
		 * cast result into s64.
		 */
		dst_reg->s32_min_value = dst_reg->u32_min_value;
		dst_reg->s32_max_value = dst_reg->u32_max_value;
	}
}

static void scalar_min_max_or(struct bpf_reg_state *dst_reg,
			      struct bpf_reg_state *src_reg)
{
	bool src_known = tnum_is_const(src_reg->var_off);
	bool dst_known = tnum_is_const(dst_reg->var_off);
	s64 smin_val = src_reg->smin_value;
	u64 umin_val = src_reg->umin_value;

	if (src_known && dst_known) {
		__mark_reg_known(dst_reg, dst_reg->var_off.value);
		return;
	}

	/* We get our maximum from the var_off, and our minimum is the
	 * maximum of the operands' minima
	 */
	dst_reg->umin_value = max(dst_reg->umin_value, umin_val);
	dst_reg->umax_value = dst_reg->var_off.value | dst_reg->var_off.mask;
	if (dst_reg->smin_value < 0 || smin_val < 0) {
		/* Lose signed bounds when ORing negative numbers,
		 * ain't nobody got time for that.
		 */
		dst_reg->smin_value = S64_MIN;
		dst_reg->smax_value = S64_MAX;
	} else {
		/* ORing two positives gives a positive, so safe to
		 * cast result into s64.
		 */
		dst_reg->smin_value = dst_reg->umin_value;
		dst_reg->smax_value = dst_reg->umax_value;
	}
	/* We may learn something more from the var_off */
	__update_reg_bounds(dst_reg);
}

static void scalar32_min_max_xor(struct bpf_reg_state *dst_reg,
				 struct bpf_reg_state *src_reg)
{
	bool src_known = tnum_subreg_is_const(src_reg->var_off);
	bool dst_known = tnum_subreg_is_const(dst_reg->var_off);
	struct tnum var32_off = tnum_subreg(dst_reg->var_off);
	s32 smin_val = src_reg->s32_min_value;

	if (src_known && dst_known) {
		__mark_reg32_known(dst_reg, var32_off.value);
		return;
	}

	/* We get both minimum and maximum from the var32_off. */
	dst_reg->u32_min_value = var32_off.value;
	dst_reg->u32_max_value = var32_off.value | var32_off.mask;

	if (dst_reg->s32_min_value >= 0 && smin_val >= 0) {
		/* XORing two positive sign numbers gives a positive,
		 * so safe to cast u32 result into s32.
		 */
		dst_reg->s32_min_value = dst_reg->u32_min_value;
		dst_reg->s32_max_value = dst_reg->u32_max_value;
	} else {
		dst_reg->s32_min_value = S32_MIN;
		dst_reg->s32_max_value = S32_MAX;
	}
}

static void scalar_min_max_xor(struct bpf_reg_state *dst_reg,
			       struct bpf_reg_state *src_reg)
{
	bool src_known = tnum_is_const(src_reg->var_off);
	bool dst_known = tnum_is_const(dst_reg->var_off);
	s64 smin_val = src_reg->smin_value;

	if (src_known && dst_known) {
		/* dst_reg->var_off.value has been updated earlier */
		__mark_reg_known(dst_reg, dst_reg->var_off.value);
		return;
	}

	/* We get both minimum and maximum from the var_off. */
	dst_reg->umin_value = dst_reg->var_off.value;
	dst_reg->umax_value = dst_reg->var_off.value | dst_reg->var_off.mask;

	if (dst_reg->smin_value >= 0 && smin_val >= 0) {
		/* XORing two positive sign numbers gives a positive,
		 * so safe to cast u64 result into s64.
		 */
		dst_reg->smin_value = dst_reg->umin_value;
		dst_reg->smax_value = dst_reg->umax_value;
	} else {
		dst_reg->smin_value = S64_MIN;
		dst_reg->smax_value = S64_MAX;
	}

	__update_reg_bounds(dst_reg);
}

static void __scalar32_min_max_lsh(struct bpf_reg_state *dst_reg,
				   u64 umin_val, u64 umax_val)
{
	/* We lose all sign bit information (except what we can pick
	 * up from var_off)
	 */
	dst_reg->s32_min_value = S32_MIN;
	dst_reg->s32_max_value = S32_MAX;
	/* If we might shift our top bit out, then we know nothing */
	if (umax_val > 31 || dst_reg->u32_max_value > 1ULL << (31 - umax_val)) {
		dst_reg->u32_min_value = 0;
		dst_reg->u32_max_value = U32_MAX;
	} else {
		dst_reg->u32_min_value <<= umin_val;
		dst_reg->u32_max_value <<= umax_val;
	}
}

static void scalar32_min_max_lsh(struct bpf_reg_state *dst_reg,
				 struct bpf_reg_state *src_reg)
{
	u32 umax_val = src_reg->u32_max_value;
	u32 umin_val = src_reg->u32_min_value;
	/* u32 alu operation will zext upper bits */
	struct tnum subreg = tnum_subreg(dst_reg->var_off);

	__scalar32_min_max_lsh(dst_reg, umin_val, umax_val);
	dst_reg->var_off = tnum_subreg(tnum_lshift(subreg, umin_val));
	/* Not required but being careful mark reg64 bounds as unknown so
	 * that we are forced to pick them up from tnum and zext later and
	 * if some path skips this step we are still safe.
	 */
	__mark_reg64_unbounded(dst_reg);
	__update_reg32_bounds(dst_reg);
}

static void __scalar64_min_max_lsh(struct bpf_reg_state *dst_reg,
				   u64 umin_val, u64 umax_val)
{
	/* Special case <<32 because it is a common compiler pattern to sign
	 * extend subreg by doing <<32 s>>32. In this case if 32bit bounds are
	 * positive we know this shift will also be positive so we can track
	 * bounds correctly. Otherwise we lose all sign bit information except
	 * what we can pick up from var_off. Perhaps we can generalize this
	 * later to shifts of any length.
	 */
	if (umin_val == 32 && umax_val == 32 && dst_reg->s32_max_value >= 0)
		dst_reg->smax_value = (s64)dst_reg->s32_max_value << 32;
	else
		dst_reg->smax_value = S64_MAX;

	if (umin_val == 32 && umax_val == 32 && dst_reg->s32_min_value >= 0)
		dst_reg->smin_value = (s64)dst_reg->s32_min_value << 32;
	else
		dst_reg->smin_value = S64_MIN;

	/* If we might shift our top bit out, then we know nothing */
	if (dst_reg->umax_value > 1ULL << (63 - umax_val)) {
		dst_reg->umin_value = 0;
		dst_reg->umax_value = U64_MAX;
	} else {
		dst_reg->umin_value <<= umin_val;
		dst_reg->umax_value <<= umax_val;
	}
}

static void scalar_min_max_lsh(struct bpf_reg_state *dst_reg,
			       struct bpf_reg_state *src_reg)
{
	u64 umax_val = src_reg->umax_value;
	u64 umin_val = src_reg->umin_value;

	/* scalar64 calc uses 32bit unshifted bounds so must be called first */
	__scalar64_min_max_lsh(dst_reg, umin_val, umax_val);
	__scalar32_min_max_lsh(dst_reg, umin_val, umax_val);

	dst_reg->var_off = tnum_lshift(dst_reg->var_off, umin_val);
	/* We may learn something more from the var_off */
	__update_reg_bounds(dst_reg);
}

static void scalar32_min_max_rsh(struct bpf_reg_state *dst_reg,
				 struct bpf_reg_state *src_reg)
{
	struct tnum subreg = tnum_subreg(dst_reg->var_off);
	u32 umax_val = src_reg->u32_max_value;
	u32 umin_val = src_reg->u32_min_value;

	/* BPF_RSH is an unsigned shift.  If the value in dst_reg might
	 * be negative, then either:
	 * 1) src_reg might be zero, so the sign bit of the result is
	 *    unknown, so we lose our signed bounds
	 * 2) it's known negative, thus the unsigned bounds capture the
	 *    signed bounds
	 * 3) the signed bounds cross zero, so they tell us nothing
	 *    about the result
	 * If the value in dst_reg is known nonnegative, then again the
	 * unsigned bounds capture the signed bounds.
	 * Thus, in all cases it suffices to blow away our signed bounds
	 * and rely on inferring new ones from the unsigned bounds and
	 * var_off of the result.
	 */
	dst_reg->s32_min_value = S32_MIN;
	dst_reg->s32_max_value = S32_MAX;

	dst_reg->var_off = tnum_rshift(subreg, umin_val);
	dst_reg->u32_min_value >>= umax_val;
	dst_reg->u32_max_value >>= umin_val;

	__mark_reg64_unbounded(dst_reg);
	__update_reg32_bounds(dst_reg);
}

static void scalar_min_max_rsh(struct bpf_reg_state *dst_reg,
			       struct bpf_reg_state *src_reg)
{
	u64 umax_val = src_reg->umax_value;
	u64 umin_val = src_reg->umin_value;

	/* BPF_RSH is an unsigned shift.  If the value in dst_reg might
	 * be negative, then either:
	 * 1) src_reg might be zero, so the sign bit of the result is
	 *    unknown, so we lose our signed bounds
	 * 2) it's known negative, thus the unsigned bounds capture the
	 *    signed bounds
	 * 3) the signed bounds cross zero, so they tell us nothing
	 *    about the result
	 * If the value in dst_reg is known nonnegative, then again the
	 * unsigned bounds capture the signed bounds.
	 * Thus, in all cases it suffices to blow away our signed bounds
	 * and rely on inferring new ones from the unsigned bounds and
	 * var_off of the result.
	 */
	dst_reg->smin_value = S64_MIN;
	dst_reg->smax_value = S64_MAX;
	dst_reg->var_off = tnum_rshift(dst_reg->var_off, umin_val);
	dst_reg->umin_value >>= umax_val;
	dst_reg->umax_value >>= umin_val;

	/* Its not easy to operate on alu32 bounds here because it depends
	 * on bits being shifted in. Take easy way out and mark unbounded
	 * so we can recalculate later from tnum.
	 */
	__mark_reg32_unbounded(dst_reg);
	__update_reg_bounds(dst_reg);
}

static void scalar32_min_max_arsh(struct bpf_reg_state *dst_reg,
				  struct bpf_reg_state *src_reg)
{
	u64 umin_val = src_reg->u32_min_value;

	/* Upon reaching here, src_known is true and
	 * umax_val is equal to umin_val.
	 */
	dst_reg->s32_min_value = (u32)(((s32)dst_reg->s32_min_value) >> umin_val);
	dst_reg->s32_max_value = (u32)(((s32)dst_reg->s32_max_value) >> umin_val);

	dst_reg->var_off = tnum_arshift(tnum_subreg(dst_reg->var_off), umin_val, 32);

	/* blow away the dst_reg umin_value/umax_value and rely on
	 * dst_reg var_off to refine the result.
	 */
	dst_reg->u32_min_value = 0;
	dst_reg->u32_max_value = U32_MAX;

	__mark_reg64_unbounded(dst_reg);
	__update_reg32_bounds(dst_reg);
}

static void scalar_min_max_arsh(struct bpf_reg_state *dst_reg,
				struct bpf_reg_state *src_reg)
{
	u64 umin_val = src_reg->umin_value;

	/* Upon reaching here, src_known is true and umax_val is equal
	 * to umin_val.
	 */
	dst_reg->smin_value >>= umin_val;
	dst_reg->smax_value >>= umin_val;

	dst_reg->var_off = tnum_arshift(dst_reg->var_off, umin_val, 64);

	/* blow away the dst_reg umin_value/umax_value and rely on
	 * dst_reg var_off to refine the result.
	 */
	dst_reg->umin_value = 0;
	dst_reg->umax_value = U64_MAX;

	/* Its not easy to operate on alu32 bounds here because it depends
	 * on bits being shifted in from upper 32-bits. Take easy way out
	 * and mark unbounded so we can recalculate later from tnum.
	 */
	__mark_reg32_unbounded(dst_reg);
	__update_reg_bounds(dst_reg);
}

/* WARNING: This function does calculations on 64-bit values, but the actual
 * execution may occur on 32-bit values. Therefore, things like bitshifts
 * need extra checks in the 32-bit case.
 */
static int adjust_scalar_min_max_vals(struct bpf_verifier_env *env,
				      struct bpf_insn *insn,
				      struct bpf_reg_state *dst_reg,
				      struct bpf_reg_state src_reg)
{
	struct bpf_reg_state *regs = cur_regs(env);
	u8 opcode = BPF_OP(insn->code);
	bool src_known;
	s64 smin_val, smax_val;
	u64 umin_val, umax_val;
	s32 s32_min_val, s32_max_val;
	u32 u32_min_val, u32_max_val;
	u64 insn_bitness = (BPF_CLASS(insn->code) == BPF_ALU64) ? 64 : 32;
	bool alu32 = (BPF_CLASS(insn->code) != BPF_ALU64);
	int ret;

	smin_val = src_reg.smin_value;
	smax_val = src_reg.smax_value;
	umin_val = src_reg.umin_value;
	umax_val = src_reg.umax_value;

	s32_min_val = src_reg.s32_min_value;
	s32_max_val = src_reg.s32_max_value;
	u32_min_val = src_reg.u32_min_value;
	u32_max_val = src_reg.u32_max_value;

	if (alu32) {
		src_known = tnum_subreg_is_const(src_reg.var_off);
		if ((src_known &&
		     (s32_min_val != s32_max_val || u32_min_val != u32_max_val)) ||
		    s32_min_val > s32_max_val || u32_min_val > u32_max_val) {
			/* Taint dst register if offset had invalid bounds
			 * derived from e.g. dead branches.
			 */
			__mark_reg_unknown(env, dst_reg);
			return 0;
		}
	} else {
		src_known = tnum_is_const(src_reg.var_off);
		if ((src_known &&
		     (smin_val != smax_val || umin_val != umax_val)) ||
		    smin_val > smax_val || umin_val > umax_val) {
			/* Taint dst register if offset had invalid bounds
			 * derived from e.g. dead branches.
			 */
			__mark_reg_unknown(env, dst_reg);
			return 0;
		}
	}

	if (!src_known &&
	    opcode != BPF_ADD && opcode != BPF_SUB && opcode != BPF_AND) {
		__mark_reg_unknown(env, dst_reg);
		return 0;
	}

	if (sanitize_needed(opcode)) {
		ret = sanitize_val_alu(env, insn);
		if (ret < 0)
			return sanitize_err(env, insn, ret, NULL, NULL);
	}

	/* Calculate sign/unsigned bounds and tnum for alu32 and alu64 bit ops.
	 * There are two classes of instructions: The first class we track both
	 * alu32 and alu64 sign/unsigned bounds independently this provides the
	 * greatest amount of precision when alu operations are mixed with jmp32
	 * operations. These operations are BPF_ADD, BPF_SUB, BPF_MUL, BPF_ADD,
	 * and BPF_OR. This is possible because these ops have fairly easy to
	 * understand and calculate behavior in both 32-bit and 64-bit alu ops.
	 * See alu32 verifier tests for examples. The second class of
	 * operations, BPF_LSH, BPF_RSH, and BPF_ARSH, however are not so easy
	 * with regards to tracking sign/unsigned bounds because the bits may
	 * cross subreg boundaries in the alu64 case. When this happens we mark
	 * the reg unbounded in the subreg bound space and use the resulting
	 * tnum to calculate an approximation of the sign/unsigned bounds.
	 */
	switch (opcode) {
	case BPF_ADD:
		scalar32_min_max_add(dst_reg, &src_reg);
		scalar_min_max_add(dst_reg, &src_reg);
		dst_reg->var_off = tnum_add(dst_reg->var_off, src_reg.var_off);
		break;
	case BPF_SUB:
		scalar32_min_max_sub(dst_reg, &src_reg);
		scalar_min_max_sub(dst_reg, &src_reg);
		dst_reg->var_off = tnum_sub(dst_reg->var_off, src_reg.var_off);
		break;
	case BPF_MUL:
		dst_reg->var_off = tnum_mul(dst_reg->var_off, src_reg.var_off);
		scalar32_min_max_mul(dst_reg, &src_reg);
		scalar_min_max_mul(dst_reg, &src_reg);
		break;
	case BPF_AND:
		dst_reg->var_off = tnum_and(dst_reg->var_off, src_reg.var_off);
		scalar32_min_max_and(dst_reg, &src_reg);
		scalar_min_max_and(dst_reg, &src_reg);
		break;
	case BPF_OR:
		dst_reg->var_off = tnum_or(dst_reg->var_off, src_reg.var_off);
		scalar32_min_max_or(dst_reg, &src_reg);
		scalar_min_max_or(dst_reg, &src_reg);
		break;
	case BPF_XOR:
		dst_reg->var_off = tnum_xor(dst_reg->var_off, src_reg.var_off);
		scalar32_min_max_xor(dst_reg, &src_reg);
		scalar_min_max_xor(dst_reg, &src_reg);
		break;
	case BPF_LSH:
		if (umax_val >= insn_bitness) {
			/* Shifts greater than 31 or 63 are undefined.
			 * This includes shifts by a negative number.
			 */
			mark_reg_unknown(env, regs, insn->dst_reg);
			break;
		}
		if (alu32)
			scalar32_min_max_lsh(dst_reg, &src_reg);
		else
			scalar_min_max_lsh(dst_reg, &src_reg);
		break;
	case BPF_RSH:
		if (umax_val >= insn_bitness) {
			/* Shifts greater than 31 or 63 are undefined.
			 * This includes shifts by a negative number.
			 */
			mark_reg_unknown(env, regs, insn->dst_reg);
			break;
		}
		if (alu32)
			scalar32_min_max_rsh(dst_reg, &src_reg);
		else
			scalar_min_max_rsh(dst_reg, &src_reg);
		break;
	case BPF_ARSH:
		if (umax_val >= insn_bitness) {
			/* Shifts greater than 31 or 63 are undefined.
			 * This includes shifts by a negative number.
			 */
			mark_reg_unknown(env, regs, insn->dst_reg);
			break;
		}
		if (alu32)
			scalar32_min_max_arsh(dst_reg, &src_reg);
		else
			scalar_min_max_arsh(dst_reg, &src_reg);
		break;
	default:
		mark_reg_unknown(env, regs, insn->dst_reg);
		break;
	}

	/* ALU32 ops are zero extended into 64bit register */
	if (alu32)
		zext_32_to_64(dst_reg);

	__update_reg_bounds(dst_reg);
	__reg_deduce_bounds(dst_reg);
	__reg_bound_offset(dst_reg);
	return 0;
}

/* Handles ALU ops other than BPF_END, BPF_NEG and BPF_MOV: computes new min/max
 * and var_off.
 */
static int adjust_reg_min_max_vals(struct bpf_verifier_env *env,
				   struct bpf_insn *insn)
{
	struct bpf_verifier_state *vstate = env->cur_state;
	struct bpf_func_state *state = vstate->frame[vstate->curframe];
	struct bpf_reg_state *regs = state->regs, *dst_reg, *src_reg;
	struct bpf_reg_state *ptr_reg = NULL, off_reg = {0};
	u8 opcode = BPF_OP(insn->code);
	int err;

	dst_reg = &regs[insn->dst_reg];
	src_reg = NULL;
	if (dst_reg->type != SCALAR_VALUE)
		ptr_reg = dst_reg;
	else
		/* Make sure ID is cleared otherwise dst_reg min/max could be
		 * incorrectly propagated into other registers by find_equal_scalars()
		 */
		dst_reg->id = 0;
	if (BPF_SRC(insn->code) == BPF_X) {
		src_reg = &regs[insn->src_reg];
		if (src_reg->type != SCALAR_VALUE) {
			if (dst_reg->type != SCALAR_VALUE) {
				/* Combining two pointers by any ALU op yields
				 * an arbitrary scalar. Disallow all math except
				 * pointer subtraction
				 */
				if (opcode == BPF_SUB && env->allow_ptr_leaks) {
					mark_reg_unknown(env, regs, insn->dst_reg);
					return 0;
				}
				verbose(env, "R%d pointer %s pointer prohibited\n",
					insn->dst_reg,
					bpf_alu_string[opcode >> 4]);
				return -EACCES;
			} else {
				/* scalar += pointer
				 * This is legal, but we have to reverse our
				 * src/dest handling in computing the range
				 */
				err = mark_chain_precision(env, insn->dst_reg);
				if (err)
					return err;
				return adjust_ptr_min_max_vals(env, insn,
							       src_reg, dst_reg);
			}
		} else if (ptr_reg) {
			/* pointer += scalar */
			err = mark_chain_precision(env, insn->src_reg);
			if (err)
				return err;
			return adjust_ptr_min_max_vals(env, insn,
						       dst_reg, src_reg);
		}
	} else {
		/* Pretend the src is a reg with a known value, since we only
		 * need to be able to read from this state.
		 */
		off_reg.type = SCALAR_VALUE;
		__mark_reg_known(&off_reg, insn->imm);
		src_reg = &off_reg;
		if (ptr_reg) /* pointer += K */
			return adjust_ptr_min_max_vals(env, insn,
						       ptr_reg, src_reg);
	}

	/* Got here implies adding two SCALAR_VALUEs */
	if (WARN_ON_ONCE(ptr_reg)) {
		print_verifier_state(env, state, true);
		verbose(env, "verifier internal error: unexpected ptr_reg\n");
		return -EINVAL;
	}
	if (WARN_ON(!src_reg)) {
		print_verifier_state(env, state, true);
		verbose(env, "verifier internal error: no src_reg\n");
		return -EINVAL;
	}
	return adjust_scalar_min_max_vals(env, insn, dst_reg, *src_reg);
}

/* check validity of 32-bit and 64-bit arithmetic operations */
static int check_alu_op(struct bpf_verifier_env *env, struct bpf_insn *insn)
{
	struct bpf_reg_state *regs = cur_regs(env);
	u8 opcode = BPF_OP(insn->code);
	int err;

	if (opcode == BPF_END || opcode == BPF_NEG) {
		if (opcode == BPF_NEG) {
			if (BPF_SRC(insn->code) != 0 ||
			    insn->src_reg != BPF_REG_0 ||
			    insn->off != 0 || insn->imm != 0) {
				verbose(env, "BPF_NEG uses reserved fields\n");
				return -EINVAL;
			}
		} else {
			if (insn->src_reg != BPF_REG_0 || insn->off != 0 ||
			    (insn->imm != 16 && insn->imm != 32 && insn->imm != 64) ||
			    BPF_CLASS(insn->code) == BPF_ALU64) {
				verbose(env, "BPF_END uses reserved fields\n");
				return -EINVAL;
			}
		}

		/* check src operand */
		err = check_reg_arg(env, insn->dst_reg, SRC_OP);
		if (err)
			return err;

		if (is_pointer_value(env, insn->dst_reg)) {
			verbose(env, "R%d pointer arithmetic prohibited\n",
				insn->dst_reg);
			return -EACCES;
		}

		/* check dest operand */
		err = check_reg_arg(env, insn->dst_reg, DST_OP);
		if (err)
			return err;

	} else if (opcode == BPF_MOV) {

		if (BPF_SRC(insn->code) == BPF_X) {
			if (insn->imm != 0 || insn->off != 0) {
				verbose(env, "BPF_MOV uses reserved fields\n");
				return -EINVAL;
			}

			/* check src operand */
			err = check_reg_arg(env, insn->src_reg, SRC_OP);
			if (err)
				return err;
		} else {
			if (insn->src_reg != BPF_REG_0 || insn->off != 0) {
				verbose(env, "BPF_MOV uses reserved fields\n");
				return -EINVAL;
			}
		}

		/* check dest operand, mark as required later */
		err = check_reg_arg(env, insn->dst_reg, DST_OP_NO_MARK);
		if (err)
			return err;

		if (BPF_SRC(insn->code) == BPF_X) {
			struct bpf_reg_state *src_reg = regs + insn->src_reg;
			struct bpf_reg_state *dst_reg = regs + insn->dst_reg;

			if (BPF_CLASS(insn->code) == BPF_ALU64) {
				/* case: R1 = R2
				 * copy register state to dest reg
				 */
				if (src_reg->type == SCALAR_VALUE && !src_reg->id)
					/* Assign src and dst registers the same ID
					 * that will be used by find_equal_scalars()
					 * to propagate min/max range.
					 */
					src_reg->id = ++env->id_gen;
				*dst_reg = *src_reg;
				dst_reg->live |= REG_LIVE_WRITTEN;
				dst_reg->subreg_def = DEF_NOT_SUBREG;
			} else {
				/* R1 = (u32) R2 */
				if (is_pointer_value(env, insn->src_reg)) {
					verbose(env,
						"R%d partial copy of pointer\n",
						insn->src_reg);
					return -EACCES;
				} else if (src_reg->type == SCALAR_VALUE) {
					*dst_reg = *src_reg;
					/* Make sure ID is cleared otherwise
					 * dst_reg min/max could be incorrectly
					 * propagated into src_reg by find_equal_scalars()
					 */
					dst_reg->id = 0;
					dst_reg->live |= REG_LIVE_WRITTEN;
					dst_reg->subreg_def = env->insn_idx + 1;
				} else {
					mark_reg_unknown(env, regs,
							 insn->dst_reg);
				}
				zext_32_to_64(dst_reg);

				__update_reg_bounds(dst_reg);
				__reg_deduce_bounds(dst_reg);
				__reg_bound_offset(dst_reg);
			}
		} else {
			/* case: R = imm
			 * remember the value we stored into this reg
			 */
			/* clear any state __mark_reg_known doesn't set */
			mark_reg_unknown(env, regs, insn->dst_reg);
			regs[insn->dst_reg].type = SCALAR_VALUE;
			if (BPF_CLASS(insn->code) == BPF_ALU64) {
				__mark_reg_known(regs + insn->dst_reg,
						 insn->imm);
			} else {
				__mark_reg_known(regs + insn->dst_reg,
						 (u32)insn->imm);
			}
		}

	} else if (opcode > BPF_END) {
		verbose(env, "invalid BPF_ALU opcode %x\n", opcode);
		return -EINVAL;

	} else {	/* all other ALU ops: and, sub, xor, add, ... */

		if (BPF_SRC(insn->code) == BPF_X) {
			if (insn->imm != 0 || insn->off != 0) {
				verbose(env, "BPF_ALU uses reserved fields\n");
				return -EINVAL;
			}
			/* check src1 operand */
			err = check_reg_arg(env, insn->src_reg, SRC_OP);
			if (err)
				return err;
		} else {
			if (insn->src_reg != BPF_REG_0 || insn->off != 0) {
				verbose(env, "BPF_ALU uses reserved fields\n");
				return -EINVAL;
			}
		}

		/* check src2 operand */
		err = check_reg_arg(env, insn->dst_reg, SRC_OP);
		if (err)
			return err;

		if ((opcode == BPF_MOD || opcode == BPF_DIV) &&
		    BPF_SRC(insn->code) == BPF_K && insn->imm == 0) {
			verbose(env, "div by zero\n");
			return -EINVAL;
		}

		if ((opcode == BPF_LSH || opcode == BPF_RSH ||
		     opcode == BPF_ARSH) && BPF_SRC(insn->code) == BPF_K) {
			int size = BPF_CLASS(insn->code) == BPF_ALU64 ? 64 : 32;

			if (insn->imm < 0 || insn->imm >= size) {
				verbose(env, "invalid shift %d\n", insn->imm);
				return -EINVAL;
			}
		}

		/* check dest operand */
		err = check_reg_arg(env, insn->dst_reg, DST_OP_NO_MARK);
		if (err)
			return err;

		return adjust_reg_min_max_vals(env, insn);
	}

	return 0;
}

static void __find_good_pkt_pointers(struct bpf_func_state *state,
				     struct bpf_reg_state *dst_reg,
				     enum bpf_reg_type type, int new_range)
{
	struct bpf_reg_state *reg;
	int i;

	for (i = 0; i < MAX_BPF_REG; i++) {
		reg = &state->regs[i];
		if (reg->type == type && reg->id == dst_reg->id)
			/* keep the maximum range already checked */
			reg->range = max(reg->range, new_range);
	}

	bpf_for_each_spilled_reg(i, state, reg) {
		if (!reg)
			continue;
		if (reg->type == type && reg->id == dst_reg->id)
			reg->range = max(reg->range, new_range);
	}
}

static void find_good_pkt_pointers(struct bpf_verifier_state *vstate,
				   struct bpf_reg_state *dst_reg,
				   enum bpf_reg_type type,
				   bool range_right_open)
{
	int new_range, i;

	if (dst_reg->off < 0 ||
	    (dst_reg->off == 0 && range_right_open))
		/* This doesn't give us any range */
		return;

	if (dst_reg->umax_value > MAX_PACKET_OFF ||
	    dst_reg->umax_value + dst_reg->off > MAX_PACKET_OFF)
		/* Risk of overflow.  For instance, ptr + (1<<63) may be less
		 * than pkt_end, but that's because it's also less than pkt.
		 */
		return;

	new_range = dst_reg->off;
	if (range_right_open)
		new_range++;

	/* Examples for register markings:
	 *
	 * pkt_data in dst register:
	 *
	 *   r2 = r3;
	 *   r2 += 8;
	 *   if (r2 > pkt_end) goto <handle exception>
	 *   <access okay>
	 *
	 *   r2 = r3;
	 *   r2 += 8;
	 *   if (r2 < pkt_end) goto <access okay>
	 *   <handle exception>
	 *
	 *   Where:
	 *     r2 == dst_reg, pkt_end == src_reg
	 *     r2=pkt(id=n,off=8,r=0)
	 *     r3=pkt(id=n,off=0,r=0)
	 *
	 * pkt_data in src register:
	 *
	 *   r2 = r3;
	 *   r2 += 8;
	 *   if (pkt_end >= r2) goto <access okay>
	 *   <handle exception>
	 *
	 *   r2 = r3;
	 *   r2 += 8;
	 *   if (pkt_end <= r2) goto <handle exception>
	 *   <access okay>
	 *
	 *   Where:
	 *     pkt_end == dst_reg, r2 == src_reg
	 *     r2=pkt(id=n,off=8,r=0)
	 *     r3=pkt(id=n,off=0,r=0)
	 *
	 * Find register r3 and mark its range as r3=pkt(id=n,off=0,r=8)
	 * or r3=pkt(id=n,off=0,r=8-1), so that range of bytes [r3, r3 + 8)
	 * and [r3, r3 + 8-1) respectively is safe to access depending on
	 * the check.
	 */

	/* If our ids match, then we must have the same max_value.  And we
	 * don't care about the other reg's fixed offset, since if it's too big
	 * the range won't allow anything.
	 * dst_reg->off is known < MAX_PACKET_OFF, therefore it fits in a u16.
	 */
	for (i = 0; i <= vstate->curframe; i++)
		__find_good_pkt_pointers(vstate->frame[i], dst_reg, type,
					 new_range);
}

static int is_branch32_taken(struct bpf_reg_state *reg, u32 val, u8 opcode)
{
	struct tnum subreg = tnum_subreg(reg->var_off);
	s32 sval = (s32)val;

	switch (opcode) {
	case BPF_JEQ:
		if (tnum_is_const(subreg))
			return !!tnum_equals_const(subreg, val);
		break;
	case BPF_JNE:
		if (tnum_is_const(subreg))
			return !tnum_equals_const(subreg, val);
		break;
	case BPF_JSET:
		if ((~subreg.mask & subreg.value) & val)
			return 1;
		if (!((subreg.mask | subreg.value) & val))
			return 0;
		break;
	case BPF_JGT:
		if (reg->u32_min_value > val)
			return 1;
		else if (reg->u32_max_value <= val)
			return 0;
		break;
	case BPF_JSGT:
		if (reg->s32_min_value > sval)
			return 1;
		else if (reg->s32_max_value <= sval)
			return 0;
		break;
	case BPF_JLT:
		if (reg->u32_max_value < val)
			return 1;
		else if (reg->u32_min_value >= val)
			return 0;
		break;
	case BPF_JSLT:
		if (reg->s32_max_value < sval)
			return 1;
		else if (reg->s32_min_value >= sval)
			return 0;
		break;
	case BPF_JGE:
		if (reg->u32_min_value >= val)
			return 1;
		else if (reg->u32_max_value < val)
			return 0;
		break;
	case BPF_JSGE:
		if (reg->s32_min_value >= sval)
			return 1;
		else if (reg->s32_max_value < sval)
			return 0;
		break;
	case BPF_JLE:
		if (reg->u32_max_value <= val)
			return 1;
		else if (reg->u32_min_value > val)
			return 0;
		break;
	case BPF_JSLE:
		if (reg->s32_max_value <= sval)
			return 1;
		else if (reg->s32_min_value > sval)
			return 0;
		break;
	}

	return -1;
}


static int is_branch64_taken(struct bpf_reg_state *reg, u64 val, u8 opcode)
{
	s64 sval = (s64)val;

	switch (opcode) {
	case BPF_JEQ:
		if (tnum_is_const(reg->var_off))
			return !!tnum_equals_const(reg->var_off, val);
		break;
	case BPF_JNE:
		if (tnum_is_const(reg->var_off))
			return !tnum_equals_const(reg->var_off, val);
		break;
	case BPF_JSET:
		if ((~reg->var_off.mask & reg->var_off.value) & val)
			return 1;
		if (!((reg->var_off.mask | reg->var_off.value) & val))
			return 0;
		break;
	case BPF_JGT:
		if (reg->umin_value > val)
			return 1;
		else if (reg->umax_value <= val)
			return 0;
		break;
	case BPF_JSGT:
		if (reg->smin_value > sval)
			return 1;
		else if (reg->smax_value <= sval)
			return 0;
		break;
	case BPF_JLT:
		if (reg->umax_value < val)
			return 1;
		else if (reg->umin_value >= val)
			return 0;
		break;
	case BPF_JSLT:
		if (reg->smax_value < sval)
			return 1;
		else if (reg->smin_value >= sval)
			return 0;
		break;
	case BPF_JGE:
		if (reg->umin_value >= val)
			return 1;
		else if (reg->umax_value < val)
			return 0;
		break;
	case BPF_JSGE:
		if (reg->smin_value >= sval)
			return 1;
		else if (reg->smax_value < sval)
			return 0;
		break;
	case BPF_JLE:
		if (reg->umax_value <= val)
			return 1;
		else if (reg->umin_value > val)
			return 0;
		break;
	case BPF_JSLE:
		if (reg->smax_value <= sval)
			return 1;
		else if (reg->smin_value > sval)
			return 0;
		break;
	}

	return -1;
}

/* compute branch direction of the expression "if (reg opcode val) goto target;"
 * and return:
 *  1 - branch will be taken and "goto target" will be executed
 *  0 - branch will not be taken and fall-through to next insn
 * -1 - unknown. Example: "if (reg < 5)" is unknown when register value
 *      range [0,10]
 */
static int is_branch_taken(struct bpf_reg_state *reg, u64 val, u8 opcode,
			   bool is_jmp32)
{
	if (__is_pointer_value(false, reg)) {
		if (!reg_type_not_null(reg->type))
			return -1;

		/* If pointer is valid tests against zero will fail so we can
		 * use this to direct branch taken.
		 */
		if (val != 0)
			return -1;

		switch (opcode) {
		case BPF_JEQ:
			return 0;
		case BPF_JNE:
			return 1;
		default:
			return -1;
		}
	}

	if (is_jmp32)
		return is_branch32_taken(reg, val, opcode);
	return is_branch64_taken(reg, val, opcode);
}

static int flip_opcode(u32 opcode)
{
	/* How can we transform "a <op> b" into "b <op> a"? */
	static const u8 opcode_flip[16] = {
		/* these stay the same */
		[BPF_JEQ  >> 4] = BPF_JEQ,
		[BPF_JNE  >> 4] = BPF_JNE,
		[BPF_JSET >> 4] = BPF_JSET,
		/* these swap "lesser" and "greater" (L and G in the opcodes) */
		[BPF_JGE  >> 4] = BPF_JLE,
		[BPF_JGT  >> 4] = BPF_JLT,
		[BPF_JLE  >> 4] = BPF_JGE,
		[BPF_JLT  >> 4] = BPF_JGT,
		[BPF_JSGE >> 4] = BPF_JSLE,
		[BPF_JSGT >> 4] = BPF_JSLT,
		[BPF_JSLE >> 4] = BPF_JSGE,
		[BPF_JSLT >> 4] = BPF_JSGT
	};
	return opcode_flip[opcode >> 4];
}

static int is_pkt_ptr_branch_taken(struct bpf_reg_state *dst_reg,
				   struct bpf_reg_state *src_reg,
				   u8 opcode)
{
	struct bpf_reg_state *pkt;

	if (src_reg->type == PTR_TO_PACKET_END) {
		pkt = dst_reg;
	} else if (dst_reg->type == PTR_TO_PACKET_END) {
		pkt = src_reg;
		opcode = flip_opcode(opcode);
	} else {
		return -1;
	}

	if (pkt->range >= 0)
		return -1;

	switch (opcode) {
	case BPF_JLE:
		/* pkt <= pkt_end */
		fallthrough;
	case BPF_JGT:
		/* pkt > pkt_end */
		if (pkt->range == BEYOND_PKT_END)
			/* pkt has at last one extra byte beyond pkt_end */
			return opcode == BPF_JGT;
		break;
	case BPF_JLT:
		/* pkt < pkt_end */
		fallthrough;
	case BPF_JGE:
		/* pkt >= pkt_end */
		if (pkt->range == BEYOND_PKT_END || pkt->range == AT_PKT_END)
			return opcode == BPF_JGE;
		break;
	}
	return -1;
}

/* Adjusts the register min/max values in the case that the dst_reg is the
 * variable register that we are working on, and src_reg is a constant or we're
 * simply doing a BPF_K check.
 * In JEQ/JNE cases we also adjust the var_off values.
 */
static void reg_set_min_max(struct bpf_reg_state *true_reg,
			    struct bpf_reg_state *false_reg,
			    u64 val, u32 val32,
			    u8 opcode, bool is_jmp32)
{
	struct tnum false_32off = tnum_subreg(false_reg->var_off);
	struct tnum false_64off = false_reg->var_off;
	struct tnum true_32off = tnum_subreg(true_reg->var_off);
	struct tnum true_64off = true_reg->var_off;
	s64 sval = (s64)val;
	s32 sval32 = (s32)val32;

	/* If the dst_reg is a pointer, we can't learn anything about its
	 * variable offset from the compare (unless src_reg were a pointer into
	 * the same object, but we don't bother with that.
	 * Since false_reg and true_reg have the same type by construction, we
	 * only need to check one of them for pointerness.
	 */
	if (__is_pointer_value(false, false_reg))
		return;

	switch (opcode) {
	case BPF_JEQ:
	case BPF_JNE:
	{
		struct bpf_reg_state *reg =
			opcode == BPF_JEQ ? true_reg : false_reg;

		/* JEQ/JNE comparison doesn't change the register equivalence.
		 * r1 = r2;
		 * if (r1 == 42) goto label;
		 * ...
		 * label: // here both r1 and r2 are known to be 42.
		 *
		 * Hence when marking register as known preserve it's ID.
		 */
		if (is_jmp32)
			__mark_reg32_known(reg, val32);
		else
			___mark_reg_known(reg, val);
		break;
	}
	case BPF_JSET:
		if (is_jmp32) {
			false_32off = tnum_and(false_32off, tnum_const(~val32));
			if (is_power_of_2(val32))
				true_32off = tnum_or(true_32off,
						     tnum_const(val32));
		} else {
			false_64off = tnum_and(false_64off, tnum_const(~val));
			if (is_power_of_2(val))
				true_64off = tnum_or(true_64off,
						     tnum_const(val));
		}
		break;
	case BPF_JGE:
	case BPF_JGT:
	{
		if (is_jmp32) {
			u32 false_umax = opcode == BPF_JGT ? val32  : val32 - 1;
			u32 true_umin = opcode == BPF_JGT ? val32 + 1 : val32;

			false_reg->u32_max_value = min(false_reg->u32_max_value,
						       false_umax);
			true_reg->u32_min_value = max(true_reg->u32_min_value,
						      true_umin);
		} else {
			u64 false_umax = opcode == BPF_JGT ? val    : val - 1;
			u64 true_umin = opcode == BPF_JGT ? val + 1 : val;

			false_reg->umax_value = min(false_reg->umax_value, false_umax);
			true_reg->umin_value = max(true_reg->umin_value, true_umin);
		}
		break;
	}
	case BPF_JSGE:
	case BPF_JSGT:
	{
		if (is_jmp32) {
			s32 false_smax = opcode == BPF_JSGT ? sval32    : sval32 - 1;
			s32 true_smin = opcode == BPF_JSGT ? sval32 + 1 : sval32;

			false_reg->s32_max_value = min(false_reg->s32_max_value, false_smax);
			true_reg->s32_min_value = max(true_reg->s32_min_value, true_smin);
		} else {
			s64 false_smax = opcode == BPF_JSGT ? sval    : sval - 1;
			s64 true_smin = opcode == BPF_JSGT ? sval + 1 : sval;

			false_reg->smax_value = min(false_reg->smax_value, false_smax);
			true_reg->smin_value = max(true_reg->smin_value, true_smin);
		}
		break;
	}
	case BPF_JLE:
	case BPF_JLT:
	{
		if (is_jmp32) {
			u32 false_umin = opcode == BPF_JLT ? val32  : val32 + 1;
			u32 true_umax = opcode == BPF_JLT ? val32 - 1 : val32;

			false_reg->u32_min_value = max(false_reg->u32_min_value,
						       false_umin);
			true_reg->u32_max_value = min(true_reg->u32_max_value,
						      true_umax);
		} else {
			u64 false_umin = opcode == BPF_JLT ? val    : val + 1;
			u64 true_umax = opcode == BPF_JLT ? val - 1 : val;

			false_reg->umin_value = max(false_reg->umin_value, false_umin);
			true_reg->umax_value = min(true_reg->umax_value, true_umax);
		}
		break;
	}
	case BPF_JSLE:
	case BPF_JSLT:
	{
		if (is_jmp32) {
			s32 false_smin = opcode == BPF_JSLT ? sval32    : sval32 + 1;
			s32 true_smax = opcode == BPF_JSLT ? sval32 - 1 : sval32;

			false_reg->s32_min_value = max(false_reg->s32_min_value, false_smin);
			true_reg->s32_max_value = min(true_reg->s32_max_value, true_smax);
		} else {
			s64 false_smin = opcode == BPF_JSLT ? sval    : sval + 1;
			s64 true_smax = opcode == BPF_JSLT ? sval - 1 : sval;

			false_reg->smin_value = max(false_reg->smin_value, false_smin);
			true_reg->smax_value = min(true_reg->smax_value, true_smax);
		}
		break;
	}
	default:
		return;
	}

	if (is_jmp32) {
		false_reg->var_off = tnum_or(tnum_clear_subreg(false_64off),
					     tnum_subreg(false_32off));
		true_reg->var_off = tnum_or(tnum_clear_subreg(true_64off),
					    tnum_subreg(true_32off));
		__reg_combine_32_into_64(false_reg);
		__reg_combine_32_into_64(true_reg);
	} else {
		false_reg->var_off = false_64off;
		true_reg->var_off = true_64off;
		__reg_combine_64_into_32(false_reg);
		__reg_combine_64_into_32(true_reg);
	}
}

/* Same as above, but for the case that dst_reg holds a constant and src_reg is
 * the variable reg.
 */
static void reg_set_min_max_inv(struct bpf_reg_state *true_reg,
				struct bpf_reg_state *false_reg,
				u64 val, u32 val32,
				u8 opcode, bool is_jmp32)
{
	opcode = flip_opcode(opcode);
	/* This uses zero as "not present in table"; luckily the zero opcode,
	 * BPF_JA, can't get here.
	 */
	if (opcode)
		reg_set_min_max(true_reg, false_reg, val, val32, opcode, is_jmp32);
}

/* Regs are known to be equal, so intersect their min/max/var_off */
static void __reg_combine_min_max(struct bpf_reg_state *src_reg,
				  struct bpf_reg_state *dst_reg)
{
	src_reg->umin_value = dst_reg->umin_value = max(src_reg->umin_value,
							dst_reg->umin_value);
	src_reg->umax_value = dst_reg->umax_value = min(src_reg->umax_value,
							dst_reg->umax_value);
	src_reg->smin_value = dst_reg->smin_value = max(src_reg->smin_value,
							dst_reg->smin_value);
	src_reg->smax_value = dst_reg->smax_value = min(src_reg->smax_value,
							dst_reg->smax_value);
	src_reg->var_off = dst_reg->var_off = tnum_intersect(src_reg->var_off,
							     dst_reg->var_off);
	/* We might have learned new bounds from the var_off. */
	__update_reg_bounds(src_reg);
	__update_reg_bounds(dst_reg);
	/* We might have learned something about the sign bit. */
	__reg_deduce_bounds(src_reg);
	__reg_deduce_bounds(dst_reg);
	/* We might have learned some bits from the bounds. */
	__reg_bound_offset(src_reg);
	__reg_bound_offset(dst_reg);
	/* Intersecting with the old var_off might have improved our bounds
	 * slightly.  e.g. if umax was 0x7f...f and var_off was (0; 0xf...fc),
	 * then new var_off is (0; 0x7f...fc) which improves our umax.
	 */
	__update_reg_bounds(src_reg);
	__update_reg_bounds(dst_reg);
}

static void reg_combine_min_max(struct bpf_reg_state *true_src,
				struct bpf_reg_state *true_dst,
				struct bpf_reg_state *false_src,
				struct bpf_reg_state *false_dst,
				u8 opcode)
{
	switch (opcode) {
	case BPF_JEQ:
		__reg_combine_min_max(true_src, true_dst);
		break;
	case BPF_JNE:
		__reg_combine_min_max(false_src, false_dst);
		break;
	}
}

static void mark_ptr_or_null_reg(struct bpf_func_state *state,
				 struct bpf_reg_state *reg, u32 id,
				 bool is_null)
{
	if (type_may_be_null(reg->type) && reg->id == id &&
	    !WARN_ON_ONCE(!reg->id)) {
		if (WARN_ON_ONCE(reg->smin_value || reg->smax_value ||
				 !tnum_equals_const(reg->var_off, 0) ||
				 reg->off)) {
			/* Old offset (both fixed and variable parts) should
			 * have been known-zero, because we don't allow pointer
			 * arithmetic on pointers that might be NULL. If we
			 * see this happening, don't convert the register.
			 */
			return;
		}
		if (is_null) {
			reg->type = SCALAR_VALUE;
			/* We don't need id and ref_obj_id from this point
			 * onwards anymore, thus we should better reset it,
			 * so that state pruning has chances to take effect.
			 */
			reg->id = 0;
			reg->ref_obj_id = 0;

			return;
		}

		mark_ptr_not_null_reg(reg);

		if (!reg_may_point_to_spin_lock(reg)) {
			/* For not-NULL ptr, reg->ref_obj_id will be reset
			 * in release_reg_references().
			 *
			 * reg->id is still used by spin_lock ptr. Other
			 * than spin_lock ptr type, reg->id can be reset.
			 */
			reg->id = 0;
		}
	}
}

static void __mark_ptr_or_null_regs(struct bpf_func_state *state, u32 id,
				    bool is_null)
{
	struct bpf_reg_state *reg;
	int i;

	for (i = 0; i < MAX_BPF_REG; i++)
		mark_ptr_or_null_reg(state, &state->regs[i], id, is_null);

	bpf_for_each_spilled_reg(i, state, reg) {
		if (!reg)
			continue;
		mark_ptr_or_null_reg(state, reg, id, is_null);
	}
}

/* The logic is similar to find_good_pkt_pointers(), both could eventually
 * be folded together at some point.
 */
static void mark_ptr_or_null_regs(struct bpf_verifier_state *vstate, u32 regno,
				  bool is_null)
{
	struct bpf_func_state *state = vstate->frame[vstate->curframe];
	struct bpf_reg_state *regs = state->regs;
	u32 ref_obj_id = regs[regno].ref_obj_id;
	u32 id = regs[regno].id;
	int i;

	if (ref_obj_id && ref_obj_id == id && is_null)
		/* regs[regno] is in the " == NULL" branch.
		 * No one could have freed the reference state before
		 * doing the NULL check.
		 */
		WARN_ON_ONCE(release_reference_state(state, id));

	for (i = 0; i <= vstate->curframe; i++)
		__mark_ptr_or_null_regs(vstate->frame[i], id, is_null);
}

static bool try_match_pkt_pointers(const struct bpf_insn *insn,
				   struct bpf_reg_state *dst_reg,
				   struct bpf_reg_state *src_reg,
				   struct bpf_verifier_state *this_branch,
				   struct bpf_verifier_state *other_branch)
{
	if (BPF_SRC(insn->code) != BPF_X)
		return false;

	/* Pointers are always 64-bit. */
	if (BPF_CLASS(insn->code) == BPF_JMP32)
		return false;

	switch (BPF_OP(insn->code)) {
	case BPF_JGT:
		if ((dst_reg->type == PTR_TO_PACKET &&
		     src_reg->type == PTR_TO_PACKET_END) ||
		    (dst_reg->type == PTR_TO_PACKET_META &&
		     reg_is_init_pkt_pointer(src_reg, PTR_TO_PACKET))) {
			/* pkt_data' > pkt_end, pkt_meta' > pkt_data */
			find_good_pkt_pointers(this_branch, dst_reg,
					       dst_reg->type, false);
			mark_pkt_end(other_branch, insn->dst_reg, true);
		} else if ((dst_reg->type == PTR_TO_PACKET_END &&
			    src_reg->type == PTR_TO_PACKET) ||
			   (reg_is_init_pkt_pointer(dst_reg, PTR_TO_PACKET) &&
			    src_reg->type == PTR_TO_PACKET_META)) {
			/* pkt_end > pkt_data', pkt_data > pkt_meta' */
			find_good_pkt_pointers(other_branch, src_reg,
					       src_reg->type, true);
			mark_pkt_end(this_branch, insn->src_reg, false);
		} else {
			return false;
		}
		break;
	case BPF_JLT:
		if ((dst_reg->type == PTR_TO_PACKET &&
		     src_reg->type == PTR_TO_PACKET_END) ||
		    (dst_reg->type == PTR_TO_PACKET_META &&
		     reg_is_init_pkt_pointer(src_reg, PTR_TO_PACKET))) {
			/* pkt_data' < pkt_end, pkt_meta' < pkt_data */
			find_good_pkt_pointers(other_branch, dst_reg,
					       dst_reg->type, true);
			mark_pkt_end(this_branch, insn->dst_reg, false);
		} else if ((dst_reg->type == PTR_TO_PACKET_END &&
			    src_reg->type == PTR_TO_PACKET) ||
			   (reg_is_init_pkt_pointer(dst_reg, PTR_TO_PACKET) &&
			    src_reg->type == PTR_TO_PACKET_META)) {
			/* pkt_end < pkt_data', pkt_data > pkt_meta' */
			find_good_pkt_pointers(this_branch, src_reg,
					       src_reg->type, false);
			mark_pkt_end(other_branch, insn->src_reg, true);
		} else {
			return false;
		}
		break;
	case BPF_JGE:
		if ((dst_reg->type == PTR_TO_PACKET &&
		     src_reg->type == PTR_TO_PACKET_END) ||
		    (dst_reg->type == PTR_TO_PACKET_META &&
		     reg_is_init_pkt_pointer(src_reg, PTR_TO_PACKET))) {
			/* pkt_data' >= pkt_end, pkt_meta' >= pkt_data */
			find_good_pkt_pointers(this_branch, dst_reg,
					       dst_reg->type, true);
			mark_pkt_end(other_branch, insn->dst_reg, false);
		} else if ((dst_reg->type == PTR_TO_PACKET_END &&
			    src_reg->type == PTR_TO_PACKET) ||
			   (reg_is_init_pkt_pointer(dst_reg, PTR_TO_PACKET) &&
			    src_reg->type == PTR_TO_PACKET_META)) {
			/* pkt_end >= pkt_data', pkt_data >= pkt_meta' */
			find_good_pkt_pointers(other_branch, src_reg,
					       src_reg->type, false);
			mark_pkt_end(this_branch, insn->src_reg, true);
		} else {
			return false;
		}
		break;
	case BPF_JLE:
		if ((dst_reg->type == PTR_TO_PACKET &&
		     src_reg->type == PTR_TO_PACKET_END) ||
		    (dst_reg->type == PTR_TO_PACKET_META &&
		     reg_is_init_pkt_pointer(src_reg, PTR_TO_PACKET))) {
			/* pkt_data' <= pkt_end, pkt_meta' <= pkt_data */
			find_good_pkt_pointers(other_branch, dst_reg,
					       dst_reg->type, false);
			mark_pkt_end(this_branch, insn->dst_reg, true);
		} else if ((dst_reg->type == PTR_TO_PACKET_END &&
			    src_reg->type == PTR_TO_PACKET) ||
			   (reg_is_init_pkt_pointer(dst_reg, PTR_TO_PACKET) &&
			    src_reg->type == PTR_TO_PACKET_META)) {
			/* pkt_end <= pkt_data', pkt_data <= pkt_meta' */
			find_good_pkt_pointers(this_branch, src_reg,
					       src_reg->type, true);
			mark_pkt_end(other_branch, insn->src_reg, false);
		} else {
			return false;
		}
		break;
	default:
		return false;
	}

	return true;
}

static void find_equal_scalars(struct bpf_verifier_state *vstate,
			       struct bpf_reg_state *known_reg)
{
	struct bpf_func_state *state;
	struct bpf_reg_state *reg;
	int i, j;

	for (i = 0; i <= vstate->curframe; i++) {
		state = vstate->frame[i];
		for (j = 0; j < MAX_BPF_REG; j++) {
			reg = &state->regs[j];
			if (reg->type == SCALAR_VALUE && reg->id == known_reg->id)
				*reg = *known_reg;
		}

		bpf_for_each_spilled_reg(j, state, reg) {
			if (!reg)
				continue;
			if (reg->type == SCALAR_VALUE && reg->id == known_reg->id)
				*reg = *known_reg;
		}
	}
}

static int check_cond_jmp_op(struct bpf_verifier_env *env,
			     struct bpf_insn *insn, int *insn_idx)
{
	struct bpf_verifier_state *this_branch = env->cur_state;
	struct bpf_verifier_state *other_branch;
	struct bpf_reg_state *regs = this_branch->frame[this_branch->curframe]->regs;
	struct bpf_reg_state *dst_reg, *other_branch_regs, *src_reg = NULL;
	u8 opcode = BPF_OP(insn->code);
	bool is_jmp32;
	int pred = -1;
	int err;

	/* Only conditional jumps are expected to reach here. */
	if (opcode == BPF_JA || opcode > BPF_JSLE) {
		verbose(env, "invalid BPF_JMP/JMP32 opcode %x\n", opcode);
		return -EINVAL;
	}

	if (BPF_SRC(insn->code) == BPF_X) {
		if (insn->imm != 0) {
			verbose(env, "BPF_JMP/JMP32 uses reserved fields\n");
			return -EINVAL;
		}

		/* check src1 operand */
		err = check_reg_arg(env, insn->src_reg, SRC_OP);
		if (err)
			return err;

		if (is_pointer_value(env, insn->src_reg)) {
			verbose(env, "R%d pointer comparison prohibited\n",
				insn->src_reg);
			return -EACCES;
		}
		src_reg = &regs[insn->src_reg];
	} else {
		if (insn->src_reg != BPF_REG_0) {
			verbose(env, "BPF_JMP/JMP32 uses reserved fields\n");
			return -EINVAL;
		}
	}

	/* check src2 operand */
	err = check_reg_arg(env, insn->dst_reg, SRC_OP);
	if (err)
		return err;

	dst_reg = &regs[insn->dst_reg];
	is_jmp32 = BPF_CLASS(insn->code) == BPF_JMP32;

	if (BPF_SRC(insn->code) == BPF_K) {
		pred = is_branch_taken(dst_reg, insn->imm, opcode, is_jmp32);
	} else if (src_reg->type == SCALAR_VALUE &&
		   is_jmp32 && tnum_is_const(tnum_subreg(src_reg->var_off))) {
		pred = is_branch_taken(dst_reg,
				       tnum_subreg(src_reg->var_off).value,
				       opcode,
				       is_jmp32);
	} else if (src_reg->type == SCALAR_VALUE &&
		   !is_jmp32 && tnum_is_const(src_reg->var_off)) {
		pred = is_branch_taken(dst_reg,
				       src_reg->var_off.value,
				       opcode,
				       is_jmp32);
	} else if (reg_is_pkt_pointer_any(dst_reg) &&
		   reg_is_pkt_pointer_any(src_reg) &&
		   !is_jmp32) {
		pred = is_pkt_ptr_branch_taken(dst_reg, src_reg, opcode);
	}

	if (pred >= 0) {
		/* If we get here with a dst_reg pointer type it is because
		 * above is_branch_taken() special cased the 0 comparison.
		 */
		if (!__is_pointer_value(false, dst_reg))
			err = mark_chain_precision(env, insn->dst_reg);
		if (BPF_SRC(insn->code) == BPF_X && !err &&
		    !__is_pointer_value(false, src_reg))
			err = mark_chain_precision(env, insn->src_reg);
		if (err)
			return err;
	}

	if (pred == 1) {
		/* Only follow the goto, ignore fall-through. If needed, push
		 * the fall-through branch for simulation under speculative
		 * execution.
		 */
		if (!env->bypass_spec_v1 &&
		    !sanitize_speculative_path(env, insn, *insn_idx + 1,
					       *insn_idx))
			return -EFAULT;
		*insn_idx += insn->off;
		return 0;
	} else if (pred == 0) {
		/* Only follow the fall-through branch, since that's where the
		 * program will go. If needed, push the goto branch for
		 * simulation under speculative execution.
		 */
		if (!env->bypass_spec_v1 &&
		    !sanitize_speculative_path(env, insn,
					       *insn_idx + insn->off + 1,
					       *insn_idx))
			return -EFAULT;
		return 0;
	}

	other_branch = push_stack(env, *insn_idx + insn->off + 1, *insn_idx,
				  false);
	if (!other_branch)
		return -EFAULT;
	other_branch_regs = other_branch->frame[other_branch->curframe]->regs;

	/* detect if we are comparing against a constant value so we can adjust
	 * our min/max values for our dst register.
	 * this is only legit if both are scalars (or pointers to the same
	 * object, I suppose, but we don't support that right now), because
	 * otherwise the different base pointers mean the offsets aren't
	 * comparable.
	 */
	if (BPF_SRC(insn->code) == BPF_X) {
		struct bpf_reg_state *src_reg = &regs[insn->src_reg];

		if (dst_reg->type == SCALAR_VALUE &&
		    src_reg->type == SCALAR_VALUE) {
			if (tnum_is_const(src_reg->var_off) ||
			    (is_jmp32 &&
			     tnum_is_const(tnum_subreg(src_reg->var_off))))
				reg_set_min_max(&other_branch_regs[insn->dst_reg],
						dst_reg,
						src_reg->var_off.value,
						tnum_subreg(src_reg->var_off).value,
						opcode, is_jmp32);
			else if (tnum_is_const(dst_reg->var_off) ||
				 (is_jmp32 &&
				  tnum_is_const(tnum_subreg(dst_reg->var_off))))
				reg_set_min_max_inv(&other_branch_regs[insn->src_reg],
						    src_reg,
						    dst_reg->var_off.value,
						    tnum_subreg(dst_reg->var_off).value,
						    opcode, is_jmp32);
			else if (!is_jmp32 &&
				 (opcode == BPF_JEQ || opcode == BPF_JNE))
				/* Comparing for equality, we can combine knowledge */
				reg_combine_min_max(&other_branch_regs[insn->src_reg],
						    &other_branch_regs[insn->dst_reg],
						    src_reg, dst_reg, opcode);
			if (src_reg->id &&
			    !WARN_ON_ONCE(src_reg->id != other_branch_regs[insn->src_reg].id)) {
				find_equal_scalars(this_branch, src_reg);
				find_equal_scalars(other_branch, &other_branch_regs[insn->src_reg]);
			}

		}
	} else if (dst_reg->type == SCALAR_VALUE) {
		reg_set_min_max(&other_branch_regs[insn->dst_reg],
					dst_reg, insn->imm, (u32)insn->imm,
					opcode, is_jmp32);
	}

	if (dst_reg->type == SCALAR_VALUE && dst_reg->id &&
	    !WARN_ON_ONCE(dst_reg->id != other_branch_regs[insn->dst_reg].id)) {
		find_equal_scalars(this_branch, dst_reg);
		find_equal_scalars(other_branch, &other_branch_regs[insn->dst_reg]);
	}

	/* detect if R == 0 where R is returned from bpf_map_lookup_elem().
	 * NOTE: these optimizations below are related with pointer comparison
	 *       which will never be JMP32.
	 */
	if (!is_jmp32 && BPF_SRC(insn->code) == BPF_K &&
	    insn->imm == 0 && (opcode == BPF_JEQ || opcode == BPF_JNE) &&
	    type_may_be_null(dst_reg->type)) {
		/* Mark all identical registers in each branch as either
		 * safe or unknown depending R == 0 or R != 0 conditional.
		 */
		mark_ptr_or_null_regs(this_branch, insn->dst_reg,
				      opcode == BPF_JNE);
		mark_ptr_or_null_regs(other_branch, insn->dst_reg,
				      opcode == BPF_JEQ);
	} else if (!try_match_pkt_pointers(insn, dst_reg, &regs[insn->src_reg],
					   this_branch, other_branch) &&
		   is_pointer_value(env, insn->dst_reg)) {
		verbose(env, "R%d pointer comparison prohibited\n",
			insn->dst_reg);
		return -EACCES;
	}
	if (env->log.level & BPF_LOG_LEVEL)
		print_insn_state(env, this_branch->frame[this_branch->curframe]);
	return 0;
}

/* verify BPF_LD_IMM64 instruction */
static int check_ld_imm(struct bpf_verifier_env *env, struct bpf_insn *insn)
{
	struct bpf_insn_aux_data *aux = cur_aux(env);
	struct bpf_reg_state *regs = cur_regs(env);
	struct bpf_reg_state *dst_reg;
	struct bpf_map *map;
	int err;

	if (BPF_SIZE(insn->code) != BPF_DW) {
		verbose(env, "invalid BPF_LD_IMM insn\n");
		return -EINVAL;
	}
	if (insn->off != 0) {
		verbose(env, "BPF_LD_IMM64 uses reserved fields\n");
		return -EINVAL;
	}

	err = check_reg_arg(env, insn->dst_reg, DST_OP);
	if (err)
		return err;

	dst_reg = &regs[insn->dst_reg];
	if (insn->src_reg == 0) {
		u64 imm = ((u64)(insn + 1)->imm << 32) | (u32)insn->imm;

		dst_reg->type = SCALAR_VALUE;
		__mark_reg_known(&regs[insn->dst_reg], imm);
		return 0;
	}

	/* All special src_reg cases are listed below. From this point onwards
	 * we either succeed and assign a corresponding dst_reg->type after
	 * zeroing the offset, or fail and reject the program.
	 */
	mark_reg_known_zero(env, regs, insn->dst_reg);

	if (insn->src_reg == BPF_PSEUDO_BTF_ID) {
		dst_reg->type = aux->btf_var.reg_type;
		switch (base_type(dst_reg->type)) {
		case PTR_TO_MEM:
			dst_reg->mem_size = aux->btf_var.mem_size;
			break;
		case PTR_TO_BTF_ID:
			dst_reg->btf = aux->btf_var.btf;
			dst_reg->btf_id = aux->btf_var.btf_id;
			break;
		default:
			verbose(env, "bpf verifier is misconfigured\n");
			return -EFAULT;
		}
		return 0;
	}

	if (insn->src_reg == BPF_PSEUDO_FUNC) {
		struct bpf_prog_aux *aux = env->prog->aux;
		u32 subprogno = find_subprog(env,
					     env->insn_idx + insn->imm + 1);

		if (!aux->func_info) {
			verbose(env, "missing btf func_info\n");
			return -EINVAL;
		}
		if (aux->func_info_aux[subprogno].linkage != BTF_FUNC_STATIC) {
			verbose(env, "callback function not static\n");
			return -EINVAL;
		}

		dst_reg->type = PTR_TO_FUNC;
		dst_reg->subprogno = subprogno;
		return 0;
	}

	map = env->used_maps[aux->map_index];
	dst_reg->map_ptr = map;

	if (insn->src_reg == BPF_PSEUDO_MAP_VALUE ||
	    insn->src_reg == BPF_PSEUDO_MAP_IDX_VALUE) {
		dst_reg->type = PTR_TO_MAP_VALUE;
		dst_reg->off = aux->map_off;
		if (map_value_has_spin_lock(map))
			dst_reg->id = ++env->id_gen;
	} else if (insn->src_reg == BPF_PSEUDO_MAP_FD ||
		   insn->src_reg == BPF_PSEUDO_MAP_IDX) {
		dst_reg->type = CONST_PTR_TO_MAP;
	} else {
		verbose(env, "bpf verifier is misconfigured\n");
		return -EINVAL;
	}

	return 0;
}

static bool may_access_skb(enum bpf_prog_type type)
{
	switch (type) {
	case BPF_PROG_TYPE_SOCKET_FILTER:
	case BPF_PROG_TYPE_SCHED_CLS:
	case BPF_PROG_TYPE_SCHED_ACT:
		return true;
	default:
		return false;
	}
}

/* verify safety of LD_ABS|LD_IND instructions:
 * - they can only appear in the programs where ctx == skb
 * - since they are wrappers of function calls, they scratch R1-R5 registers,
 *   preserve R6-R9, and store return value into R0
 *
 * Implicit input:
 *   ctx == skb == R6 == CTX
 *
 * Explicit input:
 *   SRC == any register
 *   IMM == 32-bit immediate
 *
 * Output:
 *   R0 - 8/16/32-bit skb data converted to cpu endianness
 */
static int check_ld_abs(struct bpf_verifier_env *env, struct bpf_insn *insn)
{
	struct bpf_reg_state *regs = cur_regs(env);
	static const int ctx_reg = BPF_REG_6;
	u8 mode = BPF_MODE(insn->code);
	int i, err;

	if (!may_access_skb(resolve_prog_type(env->prog))) {
		verbose(env, "BPF_LD_[ABS|IND] instructions not allowed for this program type\n");
		return -EINVAL;
	}

	if (!env->ops->gen_ld_abs) {
		verbose(env, "bpf verifier is misconfigured\n");
		return -EINVAL;
	}

	if (insn->dst_reg != BPF_REG_0 || insn->off != 0 ||
	    BPF_SIZE(insn->code) == BPF_DW ||
	    (mode == BPF_ABS && insn->src_reg != BPF_REG_0)) {
		verbose(env, "BPF_LD_[ABS|IND] uses reserved fields\n");
		return -EINVAL;
	}

	/* check whether implicit source operand (register R6) is readable */
	err = check_reg_arg(env, ctx_reg, SRC_OP);
	if (err)
		return err;

	/* Disallow usage of BPF_LD_[ABS|IND] with reference tracking, as
	 * gen_ld_abs() may terminate the program at runtime, leading to
	 * reference leak.
	 */
	err = check_reference_leak(env);
	if (err) {
		verbose(env, "BPF_LD_[ABS|IND] cannot be mixed with socket references\n");
		return err;
	}

	if (env->cur_state->active_spin_lock) {
		verbose(env, "BPF_LD_[ABS|IND] cannot be used inside bpf_spin_lock-ed region\n");
		return -EINVAL;
	}

	if (regs[ctx_reg].type != PTR_TO_CTX) {
		verbose(env,
			"at the time of BPF_LD_ABS|IND R6 != pointer to skb\n");
		return -EINVAL;
	}

	if (mode == BPF_IND) {
		/* check explicit source operand */
		err = check_reg_arg(env, insn->src_reg, SRC_OP);
		if (err)
			return err;
	}

	err = check_ptr_off_reg(env, &regs[ctx_reg], ctx_reg);
	if (err < 0)
		return err;

	/* reset caller saved regs to unreadable */
	for (i = 0; i < CALLER_SAVED_REGS; i++) {
		mark_reg_not_init(env, regs, caller_saved[i]);
		check_reg_arg(env, caller_saved[i], DST_OP_NO_MARK);
	}

	/* mark destination R0 register as readable, since it contains
	 * the value fetched from the packet.
	 * Already marked as written above.
	 */
	mark_reg_unknown(env, regs, BPF_REG_0);
	/* ld_abs load up to 32-bit skb data. */
	regs[BPF_REG_0].subreg_def = env->insn_idx + 1;
	return 0;
}

static int check_return_code(struct bpf_verifier_env *env)
{
	struct tnum enforce_attach_type_range = tnum_unknown;
	const struct bpf_prog *prog = env->prog;
	struct bpf_reg_state *reg;
	struct tnum range = tnum_range(0, 1);
	enum bpf_prog_type prog_type = resolve_prog_type(env->prog);
	int err;
	struct bpf_func_state *frame = env->cur_state->frame[0];
	const bool is_subprog = frame->subprogno;

	/* LSM and struct_ops func-ptr's return type could be "void" */
	if (!is_subprog &&
	    (prog_type == BPF_PROG_TYPE_STRUCT_OPS ||
	     prog_type == BPF_PROG_TYPE_LSM) &&
	    !prog->aux->attach_func_proto->type)
		return 0;

	/* eBPF calling convention is such that R0 is used
	 * to return the value from eBPF program.
	 * Make sure that it's readable at this time
	 * of bpf_exit, which means that program wrote
	 * something into it earlier
	 */
	err = check_reg_arg(env, BPF_REG_0, SRC_OP);
	if (err)
		return err;

	if (is_pointer_value(env, BPF_REG_0)) {
		verbose(env, "R0 leaks addr as return value\n");
		return -EACCES;
	}

	reg = cur_regs(env) + BPF_REG_0;

	if (frame->in_async_callback_fn) {
		/* enforce return zero from async callbacks like timer */
		if (reg->type != SCALAR_VALUE) {
			verbose(env, "In async callback the register R0 is not a known value (%s)\n",
				reg_type_str(env, reg->type));
			return -EINVAL;
		}

		if (!tnum_in(tnum_const(0), reg->var_off)) {
			verbose_invalid_scalar(env, reg, &range, "async callback", "R0");
			return -EINVAL;
		}
		return 0;
	}

	if (is_subprog) {
		if (reg->type != SCALAR_VALUE) {
			verbose(env, "At subprogram exit the register R0 is not a scalar value (%s)\n",
				reg_type_str(env, reg->type));
			return -EINVAL;
		}
		return 0;
	}

	switch (prog_type) {
	case BPF_PROG_TYPE_CGROUP_SOCK_ADDR:
		if (env->prog->expected_attach_type == BPF_CGROUP_UDP4_RECVMSG ||
		    env->prog->expected_attach_type == BPF_CGROUP_UDP6_RECVMSG ||
		    env->prog->expected_attach_type == BPF_CGROUP_INET4_GETPEERNAME ||
		    env->prog->expected_attach_type == BPF_CGROUP_INET6_GETPEERNAME ||
		    env->prog->expected_attach_type == BPF_CGROUP_INET4_GETSOCKNAME ||
		    env->prog->expected_attach_type == BPF_CGROUP_INET6_GETSOCKNAME)
			range = tnum_range(1, 1);
		if (env->prog->expected_attach_type == BPF_CGROUP_INET4_BIND ||
		    env->prog->expected_attach_type == BPF_CGROUP_INET6_BIND)
			range = tnum_range(0, 3);
		break;
	case BPF_PROG_TYPE_CGROUP_SKB:
		if (env->prog->expected_attach_type == BPF_CGROUP_INET_EGRESS) {
			range = tnum_range(0, 3);
			enforce_attach_type_range = tnum_range(2, 3);
		}
		break;
	case BPF_PROG_TYPE_CGROUP_SOCK:
	case BPF_PROG_TYPE_SOCK_OPS:
	case BPF_PROG_TYPE_CGROUP_DEVICE:
	case BPF_PROG_TYPE_CGROUP_SYSCTL:
	case BPF_PROG_TYPE_CGROUP_SOCKOPT:
		break;
	case BPF_PROG_TYPE_RAW_TRACEPOINT:
		if (!env->prog->aux->attach_btf_id)
			return 0;
		range = tnum_const(0);
		break;
	case BPF_PROG_TYPE_TRACING:
		switch (env->prog->expected_attach_type) {
		case BPF_TRACE_FENTRY:
		case BPF_TRACE_FEXIT:
			range = tnum_const(0);
			break;
		case BPF_TRACE_RAW_TP:
		case BPF_MODIFY_RETURN:
			return 0;
		case BPF_TRACE_ITER:
			break;
		default:
			return -ENOTSUPP;
		}
		break;
	case BPF_PROG_TYPE_SK_LOOKUP:
		range = tnum_range(SK_DROP, SK_PASS);
		break;
	case BPF_PROG_TYPE_EXT:
		/* freplace program can return anything as its return value
		 * depends on the to-be-replaced kernel func or bpf program.
		 */
	default:
		return 0;
	}

	if (reg->type != SCALAR_VALUE) {
		verbose(env, "At program exit the register R0 is not a known value (%s)\n",
			reg_type_str(env, reg->type));
		return -EINVAL;
	}

	if (!tnum_in(range, reg->var_off)) {
		verbose_invalid_scalar(env, reg, &range, "program exit", "R0");
		return -EINVAL;
	}

	if (!tnum_is_unknown(enforce_attach_type_range) &&
	    tnum_in(enforce_attach_type_range, reg->var_off))
		env->prog->enforce_expected_attach_type = 1;
	return 0;
}

/* non-recursive DFS pseudo code
 * 1  procedure DFS-iterative(G,v):
 * 2      label v as discovered
 * 3      let S be a stack
 * 4      S.push(v)
 * 5      while S is not empty
 * 6            t <- S.pop()
 * 7            if t is what we're looking for:
 * 8                return t
 * 9            for all edges e in G.adjacentEdges(t) do
 * 10               if edge e is already labelled
 * 11                   continue with the next edge
 * 12               w <- G.adjacentVertex(t,e)
 * 13               if vertex w is not discovered and not explored
 * 14                   label e as tree-edge
 * 15                   label w as discovered
 * 16                   S.push(w)
 * 17                   continue at 5
 * 18               else if vertex w is discovered
 * 19                   label e as back-edge
 * 20               else
 * 21                   // vertex w is explored
 * 22                   label e as forward- or cross-edge
 * 23           label t as explored
 * 24           S.pop()
 *
 * convention:
 * 0x10 - discovered
 * 0x11 - discovered and fall-through edge labelled
 * 0x12 - discovered and fall-through and branch edges labelled
 * 0x20 - explored
 */

enum {
	DISCOVERED = 0x10,
	EXPLORED = 0x20,
	FALLTHROUGH = 1,
	BRANCH = 2,
};

static u32 state_htab_size(struct bpf_verifier_env *env)
{
	return env->prog->len;
}

static struct bpf_verifier_state_list **explored_state(
					struct bpf_verifier_env *env,
					int idx)
{
	struct bpf_verifier_state *cur = env->cur_state;
	struct bpf_func_state *state = cur->frame[cur->curframe];

	return &env->explored_states[(idx ^ state->callsite) % state_htab_size(env)];
}

static void init_explored_state(struct bpf_verifier_env *env, int idx)
{
	env->insn_aux_data[idx].prune_point = true;
}

enum {
	DONE_EXPLORING = 0,
	KEEP_EXPLORING = 1,
};

/* t, w, e - match pseudo-code above:
 * t - index of current instruction
 * w - next instruction
 * e - edge
 */
static int push_insn(int t, int w, int e, struct bpf_verifier_env *env,
		     bool loop_ok)
{
	int *insn_stack = env->cfg.insn_stack;
	int *insn_state = env->cfg.insn_state;

	if (e == FALLTHROUGH && insn_state[t] >= (DISCOVERED | FALLTHROUGH))
		return DONE_EXPLORING;

	if (e == BRANCH && insn_state[t] >= (DISCOVERED | BRANCH))
		return DONE_EXPLORING;

	if (w < 0 || w >= env->prog->len) {
		verbose_linfo(env, t, "%d: ", t);
		verbose(env, "jump out of range from insn %d to %d\n", t, w);
		return -EINVAL;
	}

	if (e == BRANCH)
		/* mark branch target for state pruning */
		init_explored_state(env, w);

	if (insn_state[w] == 0) {
		/* tree-edge */
		insn_state[t] = DISCOVERED | e;
		insn_state[w] = DISCOVERED;
		if (env->cfg.cur_stack >= env->prog->len)
			return -E2BIG;
		insn_stack[env->cfg.cur_stack++] = w;
		return KEEP_EXPLORING;
	} else if ((insn_state[w] & 0xF0) == DISCOVERED) {
		if (loop_ok && env->bpf_capable)
			return DONE_EXPLORING;
		verbose_linfo(env, t, "%d: ", t);
		verbose_linfo(env, w, "%d: ", w);
		verbose(env, "back-edge from insn %d to %d\n", t, w);
		return -EINVAL;
	} else if (insn_state[w] == EXPLORED) {
		/* forward- or cross-edge */
		insn_state[t] = DISCOVERED | e;
	} else {
		verbose(env, "insn state internal bug\n");
		return -EFAULT;
	}
	return DONE_EXPLORING;
}

static int visit_func_call_insn(int t, int insn_cnt,
				struct bpf_insn *insns,
				struct bpf_verifier_env *env,
				bool visit_callee)
{
	int ret;

	ret = push_insn(t, t + 1, FALLTHROUGH, env, false);
	if (ret)
		return ret;

	if (t + 1 < insn_cnt)
		init_explored_state(env, t + 1);
	if (visit_callee) {
		init_explored_state(env, t);
		ret = push_insn(t, t + insns[t].imm + 1, BRANCH, env,
				/* It's ok to allow recursion from CFG point of
				 * view. __check_func_call() will do the actual
				 * check.
				 */
				bpf_pseudo_func(insns + t));
	}
	return ret;
}

/* Visits the instruction at index t and returns one of the following:
 *  < 0 - an error occurred
 *  DONE_EXPLORING - the instruction was fully explored
 *  KEEP_EXPLORING - there is still work to be done before it is fully explored
 */
static int visit_insn(int t, int insn_cnt, struct bpf_verifier_env *env)
{
	struct bpf_insn *insns = env->prog->insnsi;
	int ret;

	if (bpf_pseudo_func(insns + t))
		return visit_func_call_insn(t, insn_cnt, insns, env, true);

	/* All non-branch instructions have a single fall-through edge. */
	if (BPF_CLASS(insns[t].code) != BPF_JMP &&
	    BPF_CLASS(insns[t].code) != BPF_JMP32)
		return push_insn(t, t + 1, FALLTHROUGH, env, false);

	switch (BPF_OP(insns[t].code)) {
	case BPF_EXIT:
		return DONE_EXPLORING;

	case BPF_CALL:
		if (insns[t].imm == BPF_FUNC_timer_set_callback)
			/* Mark this call insn to trigger is_state_visited() check
			 * before call itself is processed by __check_func_call().
			 * Otherwise new async state will be pushed for further
			 * exploration.
			 */
			init_explored_state(env, t);
		return visit_func_call_insn(t, insn_cnt, insns, env,
					    insns[t].src_reg == BPF_PSEUDO_CALL);

	case BPF_JA:
		if (BPF_SRC(insns[t].code) != BPF_K)
			return -EINVAL;

		/* unconditional jump with single edge */
		ret = push_insn(t, t + insns[t].off + 1, FALLTHROUGH, env,
				true);
		if (ret)
			return ret;

		/* unconditional jmp is not a good pruning point,
		 * but it's marked, since backtracking needs
		 * to record jmp history in is_state_visited().
		 */
		init_explored_state(env, t + insns[t].off + 1);
		/* tell verifier to check for equivalent states
		 * after every call and jump
		 */
		if (t + 1 < insn_cnt)
			init_explored_state(env, t + 1);

		return ret;

	default:
		/* conditional jump with two edges */
		init_explored_state(env, t);
		ret = push_insn(t, t + 1, FALLTHROUGH, env, true);
		if (ret)
			return ret;

		return push_insn(t, t + insns[t].off + 1, BRANCH, env, true);
	}
}

/* non-recursive depth-first-search to detect loops in BPF program
 * loop == back-edge in directed graph
 */
static int check_cfg(struct bpf_verifier_env *env)
{
	int insn_cnt = env->prog->len;
	int *insn_stack, *insn_state;
	int ret = 0;
	int i;

	insn_state = env->cfg.insn_state = kvcalloc(insn_cnt, sizeof(int), GFP_KERNEL);
	if (!insn_state)
		return -ENOMEM;

	insn_stack = env->cfg.insn_stack = kvcalloc(insn_cnt, sizeof(int), GFP_KERNEL);
	if (!insn_stack) {
		kvfree(insn_state);
		return -ENOMEM;
	}

	insn_state[0] = DISCOVERED; /* mark 1st insn as discovered */
	insn_stack[0] = 0; /* 0 is the first instruction */
	env->cfg.cur_stack = 1;

	while (env->cfg.cur_stack > 0) {
		int t = insn_stack[env->cfg.cur_stack - 1];

		ret = visit_insn(t, insn_cnt, env);
		switch (ret) {
		case DONE_EXPLORING:
			insn_state[t] = EXPLORED;
			env->cfg.cur_stack--;
			break;
		case KEEP_EXPLORING:
			break;
		default:
			if (ret > 0) {
				verbose(env, "visit_insn internal bug\n");
				ret = -EFAULT;
			}
			goto err_free;
		}
	}

	if (env->cfg.cur_stack < 0) {
		verbose(env, "pop stack internal bug\n");
		ret = -EFAULT;
		goto err_free;
	}

	for (i = 0; i < insn_cnt; i++) {
		if (insn_state[i] != EXPLORED) {
			verbose(env, "unreachable insn %d\n", i);
			ret = -EINVAL;
			goto err_free;
		}
	}
	ret = 0; /* cfg looks good */

err_free:
	kvfree(insn_state);
	kvfree(insn_stack);
	env->cfg.insn_state = env->cfg.insn_stack = NULL;
	return ret;
}

static int check_abnormal_return(struct bpf_verifier_env *env)
{
	int i;

	for (i = 1; i < env->subprog_cnt; i++) {
		if (env->subprog_info[i].has_ld_abs) {
			verbose(env, "LD_ABS is not allowed in subprogs without BTF\n");
			return -EINVAL;
		}
		if (env->subprog_info[i].has_tail_call) {
			verbose(env, "tail_call is not allowed in subprogs without BTF\n");
			return -EINVAL;
		}
	}
	return 0;
}

/* The minimum supported BTF func info size */
#define MIN_BPF_FUNCINFO_SIZE	8
#define MAX_FUNCINFO_REC_SIZE	252

static int check_btf_func(struct bpf_verifier_env *env,
			  const union bpf_attr *attr,
			  bpfptr_t uattr)
{
	const struct btf_type *type, *func_proto, *ret_type;
	u32 i, nfuncs, urec_size, min_size;
	u32 krec_size = sizeof(struct bpf_func_info);
	struct bpf_func_info *krecord;
	struct bpf_func_info_aux *info_aux = NULL;
	struct bpf_prog *prog;
	const struct btf *btf;
	bpfptr_t urecord;
	u32 prev_offset = 0;
	bool scalar_return;
	int ret = -ENOMEM;

	nfuncs = attr->func_info_cnt;
	if (!nfuncs) {
		if (check_abnormal_return(env))
			return -EINVAL;
		return 0;
	}

	if (nfuncs != env->subprog_cnt) {
		verbose(env, "number of funcs in func_info doesn't match number of subprogs\n");
		return -EINVAL;
	}

	urec_size = attr->func_info_rec_size;
	if (urec_size < MIN_BPF_FUNCINFO_SIZE ||
	    urec_size > MAX_FUNCINFO_REC_SIZE ||
	    urec_size % sizeof(u32)) {
		verbose(env, "invalid func info rec size %u\n", urec_size);
		return -EINVAL;
	}

	prog = env->prog;
	btf = prog->aux->btf;

	urecord = make_bpfptr(attr->func_info, uattr.is_kernel);
	min_size = min_t(u32, krec_size, urec_size);

	krecord = kvcalloc(nfuncs, krec_size, GFP_KERNEL | __GFP_NOWARN);
	if (!krecord)
		return -ENOMEM;
	info_aux = kcalloc(nfuncs, sizeof(*info_aux), GFP_KERNEL | __GFP_NOWARN);
	if (!info_aux)
		goto err_free;

	for (i = 0; i < nfuncs; i++) {
		ret = bpf_check_uarg_tail_zero(urecord, krec_size, urec_size);
		if (ret) {
			if (ret == -E2BIG) {
				verbose(env, "nonzero tailing record in func info");
				/* set the size kernel expects so loader can zero
				 * out the rest of the record.
				 */
				if (copy_to_bpfptr_offset(uattr,
							  offsetof(union bpf_attr, func_info_rec_size),
							  &min_size, sizeof(min_size)))
					ret = -EFAULT;
			}
			goto err_free;
		}

		if (copy_from_bpfptr(&krecord[i], urecord, min_size)) {
			ret = -EFAULT;
			goto err_free;
		}

		/* check insn_off */
		ret = -EINVAL;
		if (i == 0) {
			if (krecord[i].insn_off) {
				verbose(env,
					"nonzero insn_off %u for the first func info record",
					krecord[i].insn_off);
				goto err_free;
			}
		} else if (krecord[i].insn_off <= prev_offset) {
			verbose(env,
				"same or smaller insn offset (%u) than previous func info record (%u)",
				krecord[i].insn_off, prev_offset);
			goto err_free;
		}

		if (env->subprog_info[i].start != krecord[i].insn_off) {
			verbose(env, "func_info BTF section doesn't match subprog layout in BPF program\n");
			goto err_free;
		}

		/* check type_id */
		type = btf_type_by_id(btf, krecord[i].type_id);
		if (!type || !btf_type_is_func(type)) {
			verbose(env, "invalid type id %d in func info",
				krecord[i].type_id);
			goto err_free;
		}
		info_aux[i].linkage = BTF_INFO_VLEN(type->info);

		func_proto = btf_type_by_id(btf, type->type);
		if (unlikely(!func_proto || !btf_type_is_func_proto(func_proto)))
			/* btf_func_check() already verified it during BTF load */
			goto err_free;
		ret_type = btf_type_skip_modifiers(btf, func_proto->type, NULL);
		scalar_return =
			btf_type_is_small_int(ret_type) || btf_type_is_enum(ret_type);
		if (i && !scalar_return && env->subprog_info[i].has_ld_abs) {
			verbose(env, "LD_ABS is only allowed in functions that return 'int'.\n");
			goto err_free;
		}
		if (i && !scalar_return && env->subprog_info[i].has_tail_call) {
			verbose(env, "tail_call is only allowed in functions that return 'int'.\n");
			goto err_free;
		}

		prev_offset = krecord[i].insn_off;
		bpfptr_add(&urecord, urec_size);
	}

	prog->aux->func_info = krecord;
	prog->aux->func_info_cnt = nfuncs;
	prog->aux->func_info_aux = info_aux;
	return 0;

err_free:
	kvfree(krecord);
	kfree(info_aux);
	return ret;
}

static void adjust_btf_func(struct bpf_verifier_env *env)
{
	struct bpf_prog_aux *aux = env->prog->aux;
	int i;

	if (!aux->func_info)
		return;

	for (i = 0; i < env->subprog_cnt; i++)
		aux->func_info[i].insn_off = env->subprog_info[i].start;
}

#define MIN_BPF_LINEINFO_SIZE	offsetofend(struct bpf_line_info, line_col)
#define MAX_LINEINFO_REC_SIZE	MAX_FUNCINFO_REC_SIZE

static int check_btf_line(struct bpf_verifier_env *env,
			  const union bpf_attr *attr,
			  bpfptr_t uattr)
{
	u32 i, s, nr_linfo, ncopy, expected_size, rec_size, prev_offset = 0;
	struct bpf_subprog_info *sub;
	struct bpf_line_info *linfo;
	struct bpf_prog *prog;
	const struct btf *btf;
	bpfptr_t ulinfo;
	int err;

	nr_linfo = attr->line_info_cnt;
	if (!nr_linfo)
		return 0;
	if (nr_linfo > INT_MAX / sizeof(struct bpf_line_info))
		return -EINVAL;

	rec_size = attr->line_info_rec_size;
	if (rec_size < MIN_BPF_LINEINFO_SIZE ||
	    rec_size > MAX_LINEINFO_REC_SIZE ||
	    rec_size & (sizeof(u32) - 1))
		return -EINVAL;

	/* Need to zero it in case the userspace may
	 * pass in a smaller bpf_line_info object.
	 */
	linfo = kvcalloc(nr_linfo, sizeof(struct bpf_line_info),
			 GFP_KERNEL | __GFP_NOWARN);
	if (!linfo)
		return -ENOMEM;

	prog = env->prog;
	btf = prog->aux->btf;

	s = 0;
	sub = env->subprog_info;
	ulinfo = make_bpfptr(attr->line_info, uattr.is_kernel);
	expected_size = sizeof(struct bpf_line_info);
	ncopy = min_t(u32, expected_size, rec_size);
	for (i = 0; i < nr_linfo; i++) {
		err = bpf_check_uarg_tail_zero(ulinfo, expected_size, rec_size);
		if (err) {
			if (err == -E2BIG) {
				verbose(env, "nonzero tailing record in line_info");
				if (copy_to_bpfptr_offset(uattr,
							  offsetof(union bpf_attr, line_info_rec_size),
							  &expected_size, sizeof(expected_size)))
					err = -EFAULT;
			}
			goto err_free;
		}

		if (copy_from_bpfptr(&linfo[i], ulinfo, ncopy)) {
			err = -EFAULT;
			goto err_free;
		}

		/*
		 * Check insn_off to ensure
		 * 1) strictly increasing AND
		 * 2) bounded by prog->len
		 *
		 * The linfo[0].insn_off == 0 check logically falls into
		 * the later "missing bpf_line_info for func..." case
		 * because the first linfo[0].insn_off must be the
		 * first sub also and the first sub must have
		 * subprog_info[0].start == 0.
		 */
		if ((i && linfo[i].insn_off <= prev_offset) ||
		    linfo[i].insn_off >= prog->len) {
			verbose(env, "Invalid line_info[%u].insn_off:%u (prev_offset:%u prog->len:%u)\n",
				i, linfo[i].insn_off, prev_offset,
				prog->len);
			err = -EINVAL;
			goto err_free;
		}

		if (!prog->insnsi[linfo[i].insn_off].code) {
			verbose(env,
				"Invalid insn code at line_info[%u].insn_off\n",
				i);
			err = -EINVAL;
			goto err_free;
		}

		if (!btf_name_by_offset(btf, linfo[i].line_off) ||
		    !btf_name_by_offset(btf, linfo[i].file_name_off)) {
			verbose(env, "Invalid line_info[%u].line_off or .file_name_off\n", i);
			err = -EINVAL;
			goto err_free;
		}

		if (s != env->subprog_cnt) {
			if (linfo[i].insn_off == sub[s].start) {
				sub[s].linfo_idx = i;
				s++;
			} else if (sub[s].start < linfo[i].insn_off) {
				verbose(env, "missing bpf_line_info for func#%u\n", s);
				err = -EINVAL;
				goto err_free;
			}
		}

		prev_offset = linfo[i].insn_off;
		bpfptr_add(&ulinfo, rec_size);
	}

	if (s != env->subprog_cnt) {
		verbose(env, "missing bpf_line_info for %u funcs starting from func#%u\n",
			env->subprog_cnt - s, s);
		err = -EINVAL;
		goto err_free;
	}

	prog->aux->linfo = linfo;
	prog->aux->nr_linfo = nr_linfo;

	return 0;

err_free:
	kvfree(linfo);
	return err;
}

#define MIN_CORE_RELO_SIZE	sizeof(struct bpf_core_relo)
#define MAX_CORE_RELO_SIZE	MAX_FUNCINFO_REC_SIZE

static int check_core_relo(struct bpf_verifier_env *env,
			   const union bpf_attr *attr,
			   bpfptr_t uattr)
{
	u32 i, nr_core_relo, ncopy, expected_size, rec_size;
	struct bpf_core_relo core_relo = {};
	struct bpf_prog *prog = env->prog;
	const struct btf *btf = prog->aux->btf;
	struct bpf_core_ctx ctx = {
		.log = &env->log,
		.btf = btf,
	};
	bpfptr_t u_core_relo;
	int err;

	nr_core_relo = attr->core_relo_cnt;
	if (!nr_core_relo)
		return 0;
	if (nr_core_relo > INT_MAX / sizeof(struct bpf_core_relo))
		return -EINVAL;

	rec_size = attr->core_relo_rec_size;
	if (rec_size < MIN_CORE_RELO_SIZE ||
	    rec_size > MAX_CORE_RELO_SIZE ||
	    rec_size % sizeof(u32))
		return -EINVAL;

	u_core_relo = make_bpfptr(attr->core_relos, uattr.is_kernel);
	expected_size = sizeof(struct bpf_core_relo);
	ncopy = min_t(u32, expected_size, rec_size);

	/* Unlike func_info and line_info, copy and apply each CO-RE
	 * relocation record one at a time.
	 */
	for (i = 0; i < nr_core_relo; i++) {
		/* future proofing when sizeof(bpf_core_relo) changes */
		err = bpf_check_uarg_tail_zero(u_core_relo, expected_size, rec_size);
		if (err) {
			if (err == -E2BIG) {
				verbose(env, "nonzero tailing record in core_relo");
				if (copy_to_bpfptr_offset(uattr,
							  offsetof(union bpf_attr, core_relo_rec_size),
							  &expected_size, sizeof(expected_size)))
					err = -EFAULT;
			}
			break;
		}

		if (copy_from_bpfptr(&core_relo, u_core_relo, ncopy)) {
			err = -EFAULT;
			break;
		}

		if (core_relo.insn_off % 8 || core_relo.insn_off / 8 >= prog->len) {
			verbose(env, "Invalid core_relo[%u].insn_off:%u prog->len:%u\n",
				i, core_relo.insn_off, prog->len);
			err = -EINVAL;
			break;
		}

		err = bpf_core_apply(&ctx, &core_relo, i,
				     &prog->insnsi[core_relo.insn_off / 8]);
		if (err)
			break;
		bpfptr_add(&u_core_relo, rec_size);
	}
	return err;
}

static int check_btf_info(struct bpf_verifier_env *env,
			  const union bpf_attr *attr,
			  bpfptr_t uattr)
{
	struct btf *btf;
	int err;

	if (!attr->func_info_cnt && !attr->line_info_cnt) {
		if (check_abnormal_return(env))
			return -EINVAL;
		return 0;
	}

	btf = btf_get_by_fd(attr->prog_btf_fd);
	if (IS_ERR(btf))
		return PTR_ERR(btf);
	if (btf_is_kernel(btf)) {
		btf_put(btf);
		return -EACCES;
	}
	env->prog->aux->btf = btf;

	err = check_btf_func(env, attr, uattr);
	if (err)
		return err;

	err = check_btf_line(env, attr, uattr);
	if (err)
		return err;

	err = check_core_relo(env, attr, uattr);
	if (err)
		return err;

	return 0;
}

/* check %cur's range satisfies %old's */
static bool range_within(struct bpf_reg_state *old,
			 struct bpf_reg_state *cur)
{
	return old->umin_value <= cur->umin_value &&
	       old->umax_value >= cur->umax_value &&
	       old->smin_value <= cur->smin_value &&
	       old->smax_value >= cur->smax_value &&
	       old->u32_min_value <= cur->u32_min_value &&
	       old->u32_max_value >= cur->u32_max_value &&
	       old->s32_min_value <= cur->s32_min_value &&
	       old->s32_max_value >= cur->s32_max_value;
}

/* If in the old state two registers had the same id, then they need to have
 * the same id in the new state as well.  But that id could be different from
 * the old state, so we need to track the mapping from old to new ids.
 * Once we have seen that, say, a reg with old id 5 had new id 9, any subsequent
 * regs with old id 5 must also have new id 9 for the new state to be safe.  But
 * regs with a different old id could still have new id 9, we don't care about
 * that.
 * So we look through our idmap to see if this old id has been seen before.  If
 * so, we require the new id to match; otherwise, we add the id pair to the map.
 */
static bool check_ids(u32 old_id, u32 cur_id, struct bpf_id_pair *idmap)
{
	unsigned int i;

	for (i = 0; i < BPF_ID_MAP_SIZE; i++) {
		if (!idmap[i].old) {
			/* Reached an empty slot; haven't seen this id before */
			idmap[i].old = old_id;
			idmap[i].cur = cur_id;
			return true;
		}
		if (idmap[i].old == old_id)
			return idmap[i].cur == cur_id;
	}
	/* We ran out of idmap slots, which should be impossible */
	WARN_ON_ONCE(1);
	return false;
}

static void clean_func_state(struct bpf_verifier_env *env,
			     struct bpf_func_state *st)
{
	enum bpf_reg_liveness live;
	int i, j;

	for (i = 0; i < BPF_REG_FP; i++) {
		live = st->regs[i].live;
		/* liveness must not touch this register anymore */
		st->regs[i].live |= REG_LIVE_DONE;
		if (!(live & REG_LIVE_READ))
			/* since the register is unused, clear its state
			 * to make further comparison simpler
			 */
			__mark_reg_not_init(env, &st->regs[i]);
	}

	for (i = 0; i < st->allocated_stack / BPF_REG_SIZE; i++) {
		live = st->stack[i].spilled_ptr.live;
		/* liveness must not touch this stack slot anymore */
		st->stack[i].spilled_ptr.live |= REG_LIVE_DONE;
		if (!(live & REG_LIVE_READ)) {
			__mark_reg_not_init(env, &st->stack[i].spilled_ptr);
			for (j = 0; j < BPF_REG_SIZE; j++)
				st->stack[i].slot_type[j] = STACK_INVALID;
		}
	}
}

static void clean_verifier_state(struct bpf_verifier_env *env,
				 struct bpf_verifier_state *st)
{
	int i;

	if (st->frame[0]->regs[0].live & REG_LIVE_DONE)
		/* all regs in this state in all frames were already marked */
		return;

	for (i = 0; i <= st->curframe; i++)
		clean_func_state(env, st->frame[i]);
}

/* the parentage chains form a tree.
 * the verifier states are added to state lists at given insn and
 * pushed into state stack for future exploration.
 * when the verifier reaches bpf_exit insn some of the verifer states
 * stored in the state lists have their final liveness state already,
 * but a lot of states will get revised from liveness point of view when
 * the verifier explores other branches.
 * Example:
 * 1: r0 = 1
 * 2: if r1 == 100 goto pc+1
 * 3: r0 = 2
 * 4: exit
 * when the verifier reaches exit insn the register r0 in the state list of
 * insn 2 will be seen as !REG_LIVE_READ. Then the verifier pops the other_branch
 * of insn 2 and goes exploring further. At the insn 4 it will walk the
 * parentage chain from insn 4 into insn 2 and will mark r0 as REG_LIVE_READ.
 *
 * Since the verifier pushes the branch states as it sees them while exploring
 * the program the condition of walking the branch instruction for the second
 * time means that all states below this branch were already explored and
 * their final liveness marks are already propagated.
 * Hence when the verifier completes the search of state list in is_state_visited()
 * we can call this clean_live_states() function to mark all liveness states
 * as REG_LIVE_DONE to indicate that 'parent' pointers of 'struct bpf_reg_state'
 * will not be used.
 * This function also clears the registers and stack for states that !READ
 * to simplify state merging.
 *
 * Important note here that walking the same branch instruction in the callee
 * doesn't meant that the states are DONE. The verifier has to compare
 * the callsites
 */
static void clean_live_states(struct bpf_verifier_env *env, int insn,
			      struct bpf_verifier_state *cur)
{
	struct bpf_verifier_state_list *sl;
	int i;

	sl = *explored_state(env, insn);
	while (sl) {
		if (sl->state.branches)
			goto next;
		if (sl->state.insn_idx != insn ||
		    sl->state.curframe != cur->curframe)
			goto next;
		for (i = 0; i <= cur->curframe; i++)
			if (sl->state.frame[i]->callsite != cur->frame[i]->callsite)
				goto next;
		clean_verifier_state(env, &sl->state);
next:
		sl = sl->next;
	}
}

/* Returns true if (rold safe implies rcur safe) */
static bool regsafe(struct bpf_verifier_env *env, struct bpf_reg_state *rold,
		    struct bpf_reg_state *rcur, struct bpf_id_pair *idmap)
{
	bool equal;

	if (!(rold->live & REG_LIVE_READ))
		/* explored state didn't use this */
		return true;

	equal = memcmp(rold, rcur, offsetof(struct bpf_reg_state, parent)) == 0;

	if (rold->type == PTR_TO_STACK)
		/* two stack pointers are equal only if they're pointing to
		 * the same stack frame, since fp-8 in foo != fp-8 in bar
		 */
		return equal && rold->frameno == rcur->frameno;

	if (equal)
		return true;

	if (rold->type == NOT_INIT)
		/* explored state can't have used this */
		return true;
	if (rcur->type == NOT_INIT)
		return false;
	switch (base_type(rold->type)) {
	case SCALAR_VALUE:
		if (env->explore_alu_limits)
			return false;
		if (rcur->type == SCALAR_VALUE) {
			if (!rold->precise && !rcur->precise)
				return true;
			/* new val must satisfy old val knowledge */
			return range_within(rold, rcur) &&
			       tnum_in(rold->var_off, rcur->var_off);
		} else {
			/* We're trying to use a pointer in place of a scalar.
			 * Even if the scalar was unbounded, this could lead to
			 * pointer leaks because scalars are allowed to leak
			 * while pointers are not. We could make this safe in
			 * special cases if root is calling us, but it's
			 * probably not worth the hassle.
			 */
			return false;
		}
	case PTR_TO_MAP_KEY:
	case PTR_TO_MAP_VALUE:
		/* a PTR_TO_MAP_VALUE could be safe to use as a
		 * PTR_TO_MAP_VALUE_OR_NULL into the same map.
		 * However, if the old PTR_TO_MAP_VALUE_OR_NULL then got NULL-
		 * checked, doing so could have affected others with the same
		 * id, and we can't check for that because we lost the id when
		 * we converted to a PTR_TO_MAP_VALUE.
		 */
		if (type_may_be_null(rold->type)) {
			if (!type_may_be_null(rcur->type))
				return false;
			if (memcmp(rold, rcur, offsetof(struct bpf_reg_state, id)))
				return false;
			/* Check our ids match any regs they're supposed to */
			return check_ids(rold->id, rcur->id, idmap);
		}

		/* If the new min/max/var_off satisfy the old ones and
		 * everything else matches, we are OK.
		 * 'id' is not compared, since it's only used for maps with
		 * bpf_spin_lock inside map element and in such cases if
		 * the rest of the prog is valid for one map element then
		 * it's valid for all map elements regardless of the key
		 * used in bpf_map_lookup()
		 */
		return memcmp(rold, rcur, offsetof(struct bpf_reg_state, id)) == 0 &&
		       range_within(rold, rcur) &&
		       tnum_in(rold->var_off, rcur->var_off);
	case PTR_TO_PACKET_META:
	case PTR_TO_PACKET:
		if (rcur->type != rold->type)
			return false;
		/* We must have at least as much range as the old ptr
		 * did, so that any accesses which were safe before are
		 * still safe.  This is true even if old range < old off,
		 * since someone could have accessed through (ptr - k), or
		 * even done ptr -= k in a register, to get a safe access.
		 */
		if (rold->range > rcur->range)
			return false;
		/* If the offsets don't match, we can't trust our alignment;
		 * nor can we be sure that we won't fall out of range.
		 */
		if (rold->off != rcur->off)
			return false;
		/* id relations must be preserved */
		if (rold->id && !check_ids(rold->id, rcur->id, idmap))
			return false;
		/* new val must satisfy old val knowledge */
		return range_within(rold, rcur) &&
		       tnum_in(rold->var_off, rcur->var_off);
	case PTR_TO_CTX:
	case CONST_PTR_TO_MAP:
	case PTR_TO_PACKET_END:
	case PTR_TO_FLOW_KEYS:
	case PTR_TO_SOCKET:
	case PTR_TO_SOCK_COMMON:
	case PTR_TO_TCP_SOCK:
	case PTR_TO_XDP_SOCK:
		/* Only valid matches are exact, which memcmp() above
		 * would have accepted
		 */
	default:
		/* Don't know what's going on, just say it's not safe */
		return false;
	}

	/* Shouldn't get here; if we do, say it's not safe */
	WARN_ON_ONCE(1);
	return false;
}

static bool stacksafe(struct bpf_verifier_env *env, struct bpf_func_state *old,
		      struct bpf_func_state *cur, struct bpf_id_pair *idmap)
{
	int i, spi;

	/* walk slots of the explored stack and ignore any additional
	 * slots in the current stack, since explored(safe) state
	 * didn't use them
	 */
	for (i = 0; i < old->allocated_stack; i++) {
		spi = i / BPF_REG_SIZE;

		if (!(old->stack[spi].spilled_ptr.live & REG_LIVE_READ)) {
			i += BPF_REG_SIZE - 1;
			/* explored state didn't use this */
			continue;
		}

		if (old->stack[spi].slot_type[i % BPF_REG_SIZE] == STACK_INVALID)
			continue;

		/* explored stack has more populated slots than current stack
		 * and these slots were used
		 */
		if (i >= cur->allocated_stack)
			return false;

		/* if old state was safe with misc data in the stack
		 * it will be safe with zero-initialized stack.
		 * The opposite is not true
		 */
		if (old->stack[spi].slot_type[i % BPF_REG_SIZE] == STACK_MISC &&
		    cur->stack[spi].slot_type[i % BPF_REG_SIZE] == STACK_ZERO)
			continue;
		if (old->stack[spi].slot_type[i % BPF_REG_SIZE] !=
		    cur->stack[spi].slot_type[i % BPF_REG_SIZE])
			/* Ex: old explored (safe) state has STACK_SPILL in
			 * this stack slot, but current has STACK_MISC ->
			 * this verifier states are not equivalent,
			 * return false to continue verification of this path
			 */
			return false;
		if (i % BPF_REG_SIZE != BPF_REG_SIZE - 1)
			continue;
		if (!is_spilled_reg(&old->stack[spi]))
			continue;
		if (!regsafe(env, &old->stack[spi].spilled_ptr,
			     &cur->stack[spi].spilled_ptr, idmap))
			/* when explored and current stack slot are both storing
			 * spilled registers, check that stored pointers types
			 * are the same as well.
			 * Ex: explored safe path could have stored
			 * (bpf_reg_state) {.type = PTR_TO_STACK, .off = -8}
			 * but current path has stored:
			 * (bpf_reg_state) {.type = PTR_TO_STACK, .off = -16}
			 * such verifier states are not equivalent.
			 * return false to continue verification of this path
			 */
			return false;
	}
	return true;
}

static bool refsafe(struct bpf_func_state *old, struct bpf_func_state *cur)
{
	if (old->acquired_refs != cur->acquired_refs)
		return false;
	return !memcmp(old->refs, cur->refs,
		       sizeof(*old->refs) * old->acquired_refs);
}

/* compare two verifier states
 *
 * all states stored in state_list are known to be valid, since
 * verifier reached 'bpf_exit' instruction through them
 *
 * this function is called when verifier exploring different branches of
 * execution popped from the state stack. If it sees an old state that has
 * more strict register state and more strict stack state then this execution
 * branch doesn't need to be explored further, since verifier already
 * concluded that more strict state leads to valid finish.
 *
 * Therefore two states are equivalent if register state is more conservative
 * and explored stack state is more conservative than the current one.
 * Example:
 *       explored                   current
 * (slot1=INV slot2=MISC) == (slot1=MISC slot2=MISC)
 * (slot1=MISC slot2=MISC) != (slot1=INV slot2=MISC)
 *
 * In other words if current stack state (one being explored) has more
 * valid slots than old one that already passed validation, it means
 * the verifier can stop exploring and conclude that current state is valid too
 *
 * Similarly with registers. If explored state has register type as invalid
 * whereas register type in current state is meaningful, it means that
 * the current state will reach 'bpf_exit' instruction safely
 */
static bool func_states_equal(struct bpf_verifier_env *env, struct bpf_func_state *old,
			      struct bpf_func_state *cur)
{
	int i;

	memset(env->idmap_scratch, 0, sizeof(env->idmap_scratch));
	for (i = 0; i < MAX_BPF_REG; i++)
		if (!regsafe(env, &old->regs[i], &cur->regs[i],
			     env->idmap_scratch))
			return false;

	if (!stacksafe(env, old, cur, env->idmap_scratch))
		return false;

	if (!refsafe(old, cur))
		return false;

	return true;
}

static bool states_equal(struct bpf_verifier_env *env,
			 struct bpf_verifier_state *old,
			 struct bpf_verifier_state *cur)
{
	int i;

	if (old->curframe != cur->curframe)
		return false;

	/* Verification state from speculative execution simulation
	 * must never prune a non-speculative execution one.
	 */
	if (old->speculative && !cur->speculative)
		return false;

	if (old->active_spin_lock != cur->active_spin_lock)
		return false;

	/* for states to be equal callsites have to be the same
	 * and all frame states need to be equivalent
	 */
	for (i = 0; i <= old->curframe; i++) {
		if (old->frame[i]->callsite != cur->frame[i]->callsite)
			return false;
		if (!func_states_equal(env, old->frame[i], cur->frame[i]))
			return false;
	}
	return true;
}

/* Return 0 if no propagation happened. Return negative error code if error
 * happened. Otherwise, return the propagated bit.
 */
static int propagate_liveness_reg(struct bpf_verifier_env *env,
				  struct bpf_reg_state *reg,
				  struct bpf_reg_state *parent_reg)
{
	u8 parent_flag = parent_reg->live & REG_LIVE_READ;
	u8 flag = reg->live & REG_LIVE_READ;
	int err;

	/* When comes here, read flags of PARENT_REG or REG could be any of
	 * REG_LIVE_READ64, REG_LIVE_READ32, REG_LIVE_NONE. There is no need
	 * of propagation if PARENT_REG has strongest REG_LIVE_READ64.
	 */
	if (parent_flag == REG_LIVE_READ64 ||
	    /* Or if there is no read flag from REG. */
	    !flag ||
	    /* Or if the read flag from REG is the same as PARENT_REG. */
	    parent_flag == flag)
		return 0;

	err = mark_reg_read(env, reg, parent_reg, flag);
	if (err)
		return err;

	return flag;
}

/* A write screens off any subsequent reads; but write marks come from the
 * straight-line code between a state and its parent.  When we arrive at an
 * equivalent state (jump target or such) we didn't arrive by the straight-line
 * code, so read marks in the state must propagate to the parent regardless
 * of the state's write marks. That's what 'parent == state->parent' comparison
 * in mark_reg_read() is for.
 */
static int propagate_liveness(struct bpf_verifier_env *env,
			      const struct bpf_verifier_state *vstate,
			      struct bpf_verifier_state *vparent)
{
	struct bpf_reg_state *state_reg, *parent_reg;
	struct bpf_func_state *state, *parent;
	int i, frame, err = 0;

	if (vparent->curframe != vstate->curframe) {
		WARN(1, "propagate_live: parent frame %d current frame %d\n",
		     vparent->curframe, vstate->curframe);
		return -EFAULT;
	}
	/* Propagate read liveness of registers... */
	BUILD_BUG_ON(BPF_REG_FP + 1 != MAX_BPF_REG);
	for (frame = 0; frame <= vstate->curframe; frame++) {
		parent = vparent->frame[frame];
		state = vstate->frame[frame];
		parent_reg = parent->regs;
		state_reg = state->regs;
		/* We don't need to worry about FP liveness, it's read-only */
		for (i = frame < vstate->curframe ? BPF_REG_6 : 0; i < BPF_REG_FP; i++) {
			err = propagate_liveness_reg(env, &state_reg[i],
						     &parent_reg[i]);
			if (err < 0)
				return err;
			if (err == REG_LIVE_READ64)
				mark_insn_zext(env, &parent_reg[i]);
		}

		/* Propagate stack slots. */
		for (i = 0; i < state->allocated_stack / BPF_REG_SIZE &&
			    i < parent->allocated_stack / BPF_REG_SIZE; i++) {
			parent_reg = &parent->stack[i].spilled_ptr;
			state_reg = &state->stack[i].spilled_ptr;
			err = propagate_liveness_reg(env, state_reg,
						     parent_reg);
			if (err < 0)
				return err;
		}
	}
	return 0;
}

/* find precise scalars in the previous equivalent state and
 * propagate them into the current state
 */
static int propagate_precision(struct bpf_verifier_env *env,
			       const struct bpf_verifier_state *old)
{
	struct bpf_reg_state *state_reg;
	struct bpf_func_state *state;
	int i, err = 0;

	state = old->frame[old->curframe];
	state_reg = state->regs;
	for (i = 0; i < BPF_REG_FP; i++, state_reg++) {
		if (state_reg->type != SCALAR_VALUE ||
		    !state_reg->precise)
			continue;
		if (env->log.level & BPF_LOG_LEVEL2)
			verbose(env, "propagating r%d\n", i);
		err = mark_chain_precision(env, i);
		if (err < 0)
			return err;
	}

	for (i = 0; i < state->allocated_stack / BPF_REG_SIZE; i++) {
		if (!is_spilled_reg(&state->stack[i]))
			continue;
		state_reg = &state->stack[i].spilled_ptr;
		if (state_reg->type != SCALAR_VALUE ||
		    !state_reg->precise)
			continue;
		if (env->log.level & BPF_LOG_LEVEL2)
			verbose(env, "propagating fp%d\n",
				(-i - 1) * BPF_REG_SIZE);
		err = mark_chain_precision_stack(env, i);
		if (err < 0)
			return err;
	}
	return 0;
}

static bool states_maybe_looping(struct bpf_verifier_state *old,
				 struct bpf_verifier_state *cur)
{
	struct bpf_func_state *fold, *fcur;
	int i, fr = cur->curframe;

	if (old->curframe != fr)
		return false;

	fold = old->frame[fr];
	fcur = cur->frame[fr];
	for (i = 0; i < MAX_BPF_REG; i++)
		if (memcmp(&fold->regs[i], &fcur->regs[i],
			   offsetof(struct bpf_reg_state, parent)))
			return false;
	return true;
}


static int is_state_visited(struct bpf_verifier_env *env, int insn_idx)
{
	struct bpf_verifier_state_list *new_sl;
	struct bpf_verifier_state_list *sl, **pprev;
	struct bpf_verifier_state *cur = env->cur_state, *new;
	int i, j, err, states_cnt = 0;
	bool add_new_state = env->test_state_freq ? true : false;

	cur->last_insn_idx = env->prev_insn_idx;
	if (!env->insn_aux_data[insn_idx].prune_point)
		/* this 'insn_idx' instruction wasn't marked, so we will not
		 * be doing state search here
		 */
		return 0;

	/* bpf progs typically have pruning point every 4 instructions
	 * http://vger.kernel.org/bpfconf2019.html#session-1
	 * Do not add new state for future pruning if the verifier hasn't seen
	 * at least 2 jumps and at least 8 instructions.
	 * This heuristics helps decrease 'total_states' and 'peak_states' metric.
	 * In tests that amounts to up to 50% reduction into total verifier
	 * memory consumption and 20% verifier time speedup.
	 */
	if (env->jmps_processed - env->prev_jmps_processed >= 2 &&
	    env->insn_processed - env->prev_insn_processed >= 8)
		add_new_state = true;

	pprev = explored_state(env, insn_idx);
	sl = *pprev;

	clean_live_states(env, insn_idx, cur);

	while (sl) {
		states_cnt++;
		if (sl->state.insn_idx != insn_idx)
			goto next;

		if (sl->state.branches) {
			struct bpf_func_state *frame = sl->state.frame[sl->state.curframe];

			if (frame->in_async_callback_fn &&
			    frame->async_entry_cnt != cur->frame[cur->curframe]->async_entry_cnt) {
				/* Different async_entry_cnt means that the verifier is
				 * processing another entry into async callback.
				 * Seeing the same state is not an indication of infinite
				 * loop or infinite recursion.
				 * But finding the same state doesn't mean that it's safe
				 * to stop processing the current state. The previous state
				 * hasn't yet reached bpf_exit, since state.branches > 0.
				 * Checking in_async_callback_fn alone is not enough either.
				 * Since the verifier still needs to catch infinite loops
				 * inside async callbacks.
				 */
			} else if (states_maybe_looping(&sl->state, cur) &&
				   states_equal(env, &sl->state, cur)) {
				verbose_linfo(env, insn_idx, "; ");
				verbose(env, "infinite loop detected at insn %d\n", insn_idx);
				return -EINVAL;
			}
			/* if the verifier is processing a loop, avoid adding new state
			 * too often, since different loop iterations have distinct
			 * states and may not help future pruning.
			 * This threshold shouldn't be too low to make sure that
			 * a loop with large bound will be rejected quickly.
			 * The most abusive loop will be:
			 * r1 += 1
			 * if r1 < 1000000 goto pc-2
			 * 1M insn_procssed limit / 100 == 10k peak states.
			 * This threshold shouldn't be too high either, since states
			 * at the end of the loop are likely to be useful in pruning.
			 */
			if (env->jmps_processed - env->prev_jmps_processed < 20 &&
			    env->insn_processed - env->prev_insn_processed < 100)
				add_new_state = false;
			goto miss;
		}
		if (states_equal(env, &sl->state, cur)) {
			sl->hit_cnt++;
			/* reached equivalent register/stack state,
			 * prune the search.
			 * Registers read by the continuation are read by us.
			 * If we have any write marks in env->cur_state, they
			 * will prevent corresponding reads in the continuation
			 * from reaching our parent (an explored_state).  Our
			 * own state will get the read marks recorded, but
			 * they'll be immediately forgotten as we're pruning
			 * this state and will pop a new one.
			 */
			err = propagate_liveness(env, &sl->state, cur);

			/* if previous state reached the exit with precision and
			 * current state is equivalent to it (except precsion marks)
			 * the precision needs to be propagated back in
			 * the current state.
			 */
			err = err ? : push_jmp_history(env, cur);
			err = err ? : propagate_precision(env, &sl->state);
			if (err)
				return err;
			return 1;
		}
miss:
		/* when new state is not going to be added do not increase miss count.
		 * Otherwise several loop iterations will remove the state
		 * recorded earlier. The goal of these heuristics is to have
		 * states from some iterations of the loop (some in the beginning
		 * and some at the end) to help pruning.
		 */
		if (add_new_state)
			sl->miss_cnt++;
		/* heuristic to determine whether this state is beneficial
		 * to keep checking from state equivalence point of view.
		 * Higher numbers increase max_states_per_insn and verification time,
		 * but do not meaningfully decrease insn_processed.
		 */
		if (sl->miss_cnt > sl->hit_cnt * 3 + 3) {
			/* the state is unlikely to be useful. Remove it to
			 * speed up verification
			 */
			*pprev = sl->next;
			if (sl->state.frame[0]->regs[0].live & REG_LIVE_DONE) {
				u32 br = sl->state.branches;

				WARN_ONCE(br,
					  "BUG live_done but branches_to_explore %d\n",
					  br);
				free_verifier_state(&sl->state, false);
				kfree(sl);
				env->peak_states--;
			} else {
				/* cannot free this state, since parentage chain may
				 * walk it later. Add it for free_list instead to
				 * be freed at the end of verification
				 */
				sl->next = env->free_list;
				env->free_list = sl;
			}
			sl = *pprev;
			continue;
		}
next:
		pprev = &sl->next;
		sl = *pprev;
	}

	if (env->max_states_per_insn < states_cnt)
		env->max_states_per_insn = states_cnt;

	if (!env->bpf_capable && states_cnt > BPF_COMPLEXITY_LIMIT_STATES)
		return push_jmp_history(env, cur);

	if (!add_new_state)
		return push_jmp_history(env, cur);

	/* There were no equivalent states, remember the current one.
	 * Technically the current state is not proven to be safe yet,
	 * but it will either reach outer most bpf_exit (which means it's safe)
	 * or it will be rejected. When there are no loops the verifier won't be
	 * seeing this tuple (frame[0].callsite, frame[1].callsite, .. insn_idx)
	 * again on the way to bpf_exit.
	 * When looping the sl->state.branches will be > 0 and this state
	 * will not be considered for equivalence until branches == 0.
	 */
	new_sl = kzalloc(sizeof(struct bpf_verifier_state_list), GFP_KERNEL);
	if (!new_sl)
		return -ENOMEM;
	env->total_states++;
	env->peak_states++;
	env->prev_jmps_processed = env->jmps_processed;
	env->prev_insn_processed = env->insn_processed;

	/* add new state to the head of linked list */
	new = &new_sl->state;
	err = copy_verifier_state(new, cur);
	if (err) {
		free_verifier_state(new, false);
		kfree(new_sl);
		return err;
	}
	new->insn_idx = insn_idx;
	WARN_ONCE(new->branches != 1,
		  "BUG is_state_visited:branches_to_explore=%d insn %d\n", new->branches, insn_idx);

	cur->parent = new;
	cur->first_insn_idx = insn_idx;
	clear_jmp_history(cur);
	new_sl->next = *explored_state(env, insn_idx);
	*explored_state(env, insn_idx) = new_sl;
	/* connect new state to parentage chain. Current frame needs all
	 * registers connected. Only r6 - r9 of the callers are alive (pushed
	 * to the stack implicitly by JITs) so in callers' frames connect just
	 * r6 - r9 as an optimization. Callers will have r1 - r5 connected to
	 * the state of the call instruction (with WRITTEN set), and r0 comes
	 * from callee with its full parentage chain, anyway.
	 */
	/* clear write marks in current state: the writes we did are not writes
	 * our child did, so they don't screen off its reads from us.
	 * (There are no read marks in current state, because reads always mark
	 * their parent and current state never has children yet.  Only
	 * explored_states can get read marks.)
	 */
	for (j = 0; j <= cur->curframe; j++) {
		for (i = j < cur->curframe ? BPF_REG_6 : 0; i < BPF_REG_FP; i++)
			cur->frame[j]->regs[i].parent = &new->frame[j]->regs[i];
		for (i = 0; i < BPF_REG_FP; i++)
			cur->frame[j]->regs[i].live = REG_LIVE_NONE;
	}

	/* all stack frames are accessible from callee, clear them all */
	for (j = 0; j <= cur->curframe; j++) {
		struct bpf_func_state *frame = cur->frame[j];
		struct bpf_func_state *newframe = new->frame[j];

		for (i = 0; i < frame->allocated_stack / BPF_REG_SIZE; i++) {
			frame->stack[i].spilled_ptr.live = REG_LIVE_NONE;
			frame->stack[i].spilled_ptr.parent =
						&newframe->stack[i].spilled_ptr;
		}
	}
	return 0;
}

/* Return true if it's OK to have the same insn return a different type. */
static bool reg_type_mismatch_ok(enum bpf_reg_type type)
{
	switch (base_type(type)) {
	case PTR_TO_CTX:
	case PTR_TO_SOCKET:
	case PTR_TO_SOCK_COMMON:
	case PTR_TO_TCP_SOCK:
	case PTR_TO_XDP_SOCK:
	case PTR_TO_BTF_ID:
		return false;
	default:
		return true;
	}
}

/* If an instruction was previously used with particular pointer types, then we
 * need to be careful to avoid cases such as the below, where it may be ok
 * for one branch accessing the pointer, but not ok for the other branch:
 *
 * R1 = sock_ptr
 * goto X;
 * ...
 * R1 = some_other_valid_ptr;
 * goto X;
 * ...
 * R2 = *(u32 *)(R1 + 0);
 */
static bool reg_type_mismatch(enum bpf_reg_type src, enum bpf_reg_type prev)
{
	return src != prev && (!reg_type_mismatch_ok(src) ||
			       !reg_type_mismatch_ok(prev));
}

static int do_check(struct bpf_verifier_env *env)
{
	bool pop_log = !(env->log.level & BPF_LOG_LEVEL2);
	struct bpf_verifier_state *state = env->cur_state;
	struct bpf_insn *insns = env->prog->insnsi;
	struct bpf_reg_state *regs;
	int insn_cnt = env->prog->len;
	bool do_print_state = false;
	int prev_insn_idx = -1;

	for (;;) {
		struct bpf_insn *insn;
		u8 class;
		int err;

		env->prev_insn_idx = prev_insn_idx;
		if (env->insn_idx >= insn_cnt) {
			verbose(env, "invalid insn idx %d insn_cnt %d\n",
				env->insn_idx, insn_cnt);
			return -EFAULT;
		}

		insn = &insns[env->insn_idx];
		class = BPF_CLASS(insn->code);

		if (++env->insn_processed > BPF_COMPLEXITY_LIMIT_INSNS) {
			verbose(env,
				"BPF program is too large. Processed %d insn\n",
				env->insn_processed);
			return -E2BIG;
		}

		err = is_state_visited(env, env->insn_idx);
		if (err < 0)
			return err;
		if (err == 1) {
			/* found equivalent state, can prune the search */
			if (env->log.level & BPF_LOG_LEVEL) {
				if (do_print_state)
					verbose(env, "\nfrom %d to %d%s: safe\n",
						env->prev_insn_idx, env->insn_idx,
						env->cur_state->speculative ?
						" (speculative execution)" : "");
				else
					verbose(env, "%d: safe\n", env->insn_idx);
			}
			goto process_bpf_exit;
		}

		if (signal_pending(current))
			return -EAGAIN;

		if (need_resched())
			cond_resched();

		if (env->log.level & BPF_LOG_LEVEL2 && do_print_state) {
			verbose(env, "\nfrom %d to %d%s:",
				env->prev_insn_idx, env->insn_idx,
				env->cur_state->speculative ?
				" (speculative execution)" : "");
			print_verifier_state(env, state->frame[state->curframe], true);
			do_print_state = false;
		}

		if (env->log.level & BPF_LOG_LEVEL) {
			const struct bpf_insn_cbs cbs = {
				.cb_call	= disasm_kfunc_name,
				.cb_print	= verbose,
				.private_data	= env,
			};

			if (verifier_state_scratched(env))
				print_insn_state(env, state->frame[state->curframe]);

			verbose_linfo(env, env->insn_idx, "; ");
			env->prev_log_len = env->log.len_used;
			verbose(env, "%d: ", env->insn_idx);
			print_bpf_insn(&cbs, insn, env->allow_ptr_leaks);
			env->prev_insn_print_len = env->log.len_used - env->prev_log_len;
			env->prev_log_len = env->log.len_used;
		}

		if (bpf_prog_is_dev_bound(env->prog->aux)) {
			err = bpf_prog_offload_verify_insn(env, env->insn_idx,
							   env->prev_insn_idx);
			if (err)
				return err;
		}

		regs = cur_regs(env);
		sanitize_mark_insn_seen(env);
		prev_insn_idx = env->insn_idx;

		if (class == BPF_ALU || class == BPF_ALU64) {
			err = check_alu_op(env, insn);
			if (err)
				return err;

		} else if (class == BPF_LDX) {
			enum bpf_reg_type *prev_src_type, src_reg_type;

			/* check for reserved fields is already done */

			/* check src operand */
			err = check_reg_arg(env, insn->src_reg, SRC_OP);
			if (err)
				return err;

			err = check_reg_arg(env, insn->dst_reg, DST_OP_NO_MARK);
			if (err)
				return err;

			src_reg_type = regs[insn->src_reg].type;

			/* check that memory (src_reg + off) is readable,
			 * the state of dst_reg will be updated by this func
			 */
			err = check_mem_access(env, env->insn_idx, insn->src_reg,
					       insn->off, BPF_SIZE(insn->code),
					       BPF_READ, insn->dst_reg, false);
			if (err)
				return err;

			prev_src_type = &env->insn_aux_data[env->insn_idx].ptr_type;

			if (*prev_src_type == NOT_INIT) {
				/* saw a valid insn
				 * dst_reg = *(u32 *)(src_reg + off)
				 * save type to validate intersecting paths
				 */
				*prev_src_type = src_reg_type;

			} else if (reg_type_mismatch(src_reg_type, *prev_src_type)) {
				/* ABuser program is trying to use the same insn
				 * dst_reg = *(u32*) (src_reg + off)
				 * with different pointer types:
				 * src_reg == ctx in one branch and
				 * src_reg == stack|map in some other branch.
				 * Reject it.
				 */
				verbose(env, "same insn cannot be used with different pointers\n");
				return -EINVAL;
			}

		} else if (class == BPF_STX) {
			enum bpf_reg_type *prev_dst_type, dst_reg_type;

			if (BPF_MODE(insn->code) == BPF_ATOMIC) {
				err = check_atomic(env, env->insn_idx, insn);
				if (err)
					return err;
				env->insn_idx++;
				continue;
			}

			if (BPF_MODE(insn->code) != BPF_MEM || insn->imm != 0) {
				verbose(env, "BPF_STX uses reserved fields\n");
				return -EINVAL;
			}

			/* check src1 operand */
			err = check_reg_arg(env, insn->src_reg, SRC_OP);
			if (err)
				return err;
			/* check src2 operand */
			err = check_reg_arg(env, insn->dst_reg, SRC_OP);
			if (err)
				return err;

			dst_reg_type = regs[insn->dst_reg].type;

			/* check that memory (dst_reg + off) is writeable */
			err = check_mem_access(env, env->insn_idx, insn->dst_reg,
					       insn->off, BPF_SIZE(insn->code),
					       BPF_WRITE, insn->src_reg, false);
			if (err)
				return err;

			prev_dst_type = &env->insn_aux_data[env->insn_idx].ptr_type;

			if (*prev_dst_type == NOT_INIT) {
				*prev_dst_type = dst_reg_type;
			} else if (reg_type_mismatch(dst_reg_type, *prev_dst_type)) {
				verbose(env, "same insn cannot be used with different pointers\n");
				return -EINVAL;
			}

		} else if (class == BPF_ST) {
			if (BPF_MODE(insn->code) != BPF_MEM ||
			    insn->src_reg != BPF_REG_0) {
				verbose(env, "BPF_ST uses reserved fields\n");
				return -EINVAL;
			}
			/* check src operand */
			err = check_reg_arg(env, insn->dst_reg, SRC_OP);
			if (err)
				return err;

			if (is_ctx_reg(env, insn->dst_reg)) {
				verbose(env, "BPF_ST stores into R%d %s is not allowed\n",
					insn->dst_reg,
					reg_type_str(env, reg_state(env, insn->dst_reg)->type));
				return -EACCES;
			}

			/* check that memory (dst_reg + off) is writeable */
			err = check_mem_access(env, env->insn_idx, insn->dst_reg,
					       insn->off, BPF_SIZE(insn->code),
					       BPF_WRITE, -1, false);
			if (err)
				return err;

		} else if (class == BPF_JMP || class == BPF_JMP32) {
			u8 opcode = BPF_OP(insn->code);

			env->jmps_processed++;
			if (opcode == BPF_CALL) {
				if (BPF_SRC(insn->code) != BPF_K ||
				    (insn->src_reg != BPF_PSEUDO_KFUNC_CALL
				     && insn->off != 0) ||
				    (insn->src_reg != BPF_REG_0 &&
				     insn->src_reg != BPF_PSEUDO_CALL &&
				     insn->src_reg != BPF_PSEUDO_KFUNC_CALL) ||
				    insn->dst_reg != BPF_REG_0 ||
				    class == BPF_JMP32) {
					verbose(env, "BPF_CALL uses reserved fields\n");
					return -EINVAL;
				}

				if (env->cur_state->active_spin_lock &&
				    (insn->src_reg == BPF_PSEUDO_CALL ||
				     insn->imm != BPF_FUNC_spin_unlock)) {
					verbose(env, "function calls are not allowed while holding a lock\n");
					return -EINVAL;
				}
				if (insn->src_reg == BPF_PSEUDO_CALL)
					err = check_func_call(env, insn, &env->insn_idx);
				else if (insn->src_reg == BPF_PSEUDO_KFUNC_CALL)
					err = check_kfunc_call(env, insn, &env->insn_idx);
				else
					err = check_helper_call(env, insn, &env->insn_idx);
				if (err)
					return err;
			} else if (opcode == BPF_JA) {
				if (BPF_SRC(insn->code) != BPF_K ||
				    insn->imm != 0 ||
				    insn->src_reg != BPF_REG_0 ||
				    insn->dst_reg != BPF_REG_0 ||
				    class == BPF_JMP32) {
					verbose(env, "BPF_JA uses reserved fields\n");
					return -EINVAL;
				}

				env->insn_idx += insn->off + 1;
				continue;

			} else if (opcode == BPF_EXIT) {
				if (BPF_SRC(insn->code) != BPF_K ||
				    insn->imm != 0 ||
				    insn->src_reg != BPF_REG_0 ||
				    insn->dst_reg != BPF_REG_0 ||
				    class == BPF_JMP32) {
					verbose(env, "BPF_EXIT uses reserved fields\n");
					return -EINVAL;
				}

				if (env->cur_state->active_spin_lock) {
					verbose(env, "bpf_spin_unlock is missing\n");
					return -EINVAL;
				}

				if (state->curframe) {
					/* exit from nested function */
					err = prepare_func_exit(env, &env->insn_idx);
					if (err)
						return err;
					do_print_state = true;
					continue;
				}

				err = check_reference_leak(env);
				if (err)
					return err;

				err = check_return_code(env);
				if (err)
					return err;
process_bpf_exit:
				mark_verifier_state_scratched(env);
				update_branch_counts(env, env->cur_state);
				err = pop_stack(env, &prev_insn_idx,
						&env->insn_idx, pop_log);
				if (err < 0) {
					if (err != -ENOENT)
						return err;
					break;
				} else {
					do_print_state = true;
					continue;
				}
			} else {
				err = check_cond_jmp_op(env, insn, &env->insn_idx);
				if (err)
					return err;
			}
		} else if (class == BPF_LD) {
			u8 mode = BPF_MODE(insn->code);

			if (mode == BPF_ABS || mode == BPF_IND) {
				err = check_ld_abs(env, insn);
				if (err)
					return err;

			} else if (mode == BPF_IMM) {
				err = check_ld_imm(env, insn);
				if (err)
					return err;

				env->insn_idx++;
				sanitize_mark_insn_seen(env);
			} else {
				verbose(env, "invalid BPF_LD mode\n");
				return -EINVAL;
			}
		} else {
			verbose(env, "unknown insn class %d\n", class);
			return -EINVAL;
		}

		env->insn_idx++;
	}

	return 0;
}

static int find_btf_percpu_datasec(struct btf *btf)
{
	const struct btf_type *t;
	const char *tname;
	int i, n;

	/*
	 * Both vmlinux and module each have their own ".data..percpu"
	 * DATASECs in BTF. So for module's case, we need to skip vmlinux BTF
	 * types to look at only module's own BTF types.
	 */
	n = btf_nr_types(btf);
	if (btf_is_module(btf))
		i = btf_nr_types(btf_vmlinux);
	else
		i = 1;

	for(; i < n; i++) {
		t = btf_type_by_id(btf, i);
		if (BTF_INFO_KIND(t->info) != BTF_KIND_DATASEC)
			continue;

		tname = btf_name_by_offset(btf, t->name_off);
		if (!strcmp(tname, ".data..percpu"))
			return i;
	}

	return -ENOENT;
}

/* replace pseudo btf_id with kernel symbol address */
static int check_pseudo_btf_id(struct bpf_verifier_env *env,
			       struct bpf_insn *insn,
			       struct bpf_insn_aux_data *aux)
{
	const struct btf_var_secinfo *vsi;
	const struct btf_type *datasec;
	struct btf_mod_pair *btf_mod;
	const struct btf_type *t;
	const char *sym_name;
	bool percpu = false;
	u32 type, id = insn->imm;
	struct btf *btf;
	s32 datasec_id;
	u64 addr;
	int i, btf_fd, err;

	btf_fd = insn[1].imm;
	if (btf_fd) {
		btf = btf_get_by_fd(btf_fd);
		if (IS_ERR(btf)) {
			verbose(env, "invalid module BTF object FD specified.\n");
			return -EINVAL;
		}
	} else {
		if (!btf_vmlinux) {
			verbose(env, "kernel is missing BTF, make sure CONFIG_DEBUG_INFO_BTF=y is specified in Kconfig.\n");
			return -EINVAL;
		}
		btf = btf_vmlinux;
		btf_get(btf);
	}

	t = btf_type_by_id(btf, id);
	if (!t) {
		verbose(env, "ldimm64 insn specifies invalid btf_id %d.\n", id);
		err = -ENOENT;
		goto err_put;
	}

	if (!btf_type_is_var(t)) {
		verbose(env, "pseudo btf_id %d in ldimm64 isn't KIND_VAR.\n", id);
		err = -EINVAL;
		goto err_put;
	}

	sym_name = btf_name_by_offset(btf, t->name_off);
	addr = kallsyms_lookup_name(sym_name);
	if (!addr) {
		verbose(env, "ldimm64 failed to find the address for kernel symbol '%s'.\n",
			sym_name);
		err = -ENOENT;
		goto err_put;
	}

	datasec_id = find_btf_percpu_datasec(btf);
	if (datasec_id > 0) {
		datasec = btf_type_by_id(btf, datasec_id);
		for_each_vsi(i, datasec, vsi) {
			if (vsi->type == id) {
				percpu = true;
				break;
			}
		}
	}

	insn[0].imm = (u32)addr;
	insn[1].imm = addr >> 32;

	type = t->type;
	t = btf_type_skip_modifiers(btf, type, NULL);
	if (percpu) {
		aux->btf_var.reg_type = PTR_TO_BTF_ID | MEM_PERCPU;
		aux->btf_var.btf = btf;
		aux->btf_var.btf_id = type;
	} else if (!btf_type_is_struct(t)) {
		const struct btf_type *ret;
		const char *tname;
		u32 tsize;

		/* resolve the type size of ksym. */
		ret = btf_resolve_size(btf, t, &tsize);
		if (IS_ERR(ret)) {
			tname = btf_name_by_offset(btf, t->name_off);
			verbose(env, "ldimm64 unable to resolve the size of type '%s': %ld\n",
				tname, PTR_ERR(ret));
			err = -EINVAL;
			goto err_put;
		}
		aux->btf_var.reg_type = PTR_TO_MEM | MEM_RDONLY;
		aux->btf_var.mem_size = tsize;
	} else {
		aux->btf_var.reg_type = PTR_TO_BTF_ID;
		aux->btf_var.btf = btf;
		aux->btf_var.btf_id = type;
	}

	/* check whether we recorded this BTF (and maybe module) already */
	for (i = 0; i < env->used_btf_cnt; i++) {
		if (env->used_btfs[i].btf == btf) {
			btf_put(btf);
			return 0;
		}
	}

	if (env->used_btf_cnt >= MAX_USED_BTFS) {
		err = -E2BIG;
		goto err_put;
	}

	btf_mod = &env->used_btfs[env->used_btf_cnt];
	btf_mod->btf = btf;
	btf_mod->module = NULL;

	/* if we reference variables from kernel module, bump its refcount */
	if (btf_is_module(btf)) {
		btf_mod->module = btf_try_get_module(btf);
		if (!btf_mod->module) {
			err = -ENXIO;
			goto err_put;
		}
	}

	env->used_btf_cnt++;

	return 0;
err_put:
	btf_put(btf);
	return err;
}

static int check_map_prealloc(struct bpf_map *map)
{
	return (map->map_type != BPF_MAP_TYPE_HASH &&
		map->map_type != BPF_MAP_TYPE_PERCPU_HASH &&
		map->map_type != BPF_MAP_TYPE_HASH_OF_MAPS) ||
		!(map->map_flags & BPF_F_NO_PREALLOC);
}

static bool is_tracing_prog_type(enum bpf_prog_type type)
{
	switch (type) {
	case BPF_PROG_TYPE_KPROBE:
	case BPF_PROG_TYPE_TRACEPOINT:
	case BPF_PROG_TYPE_PERF_EVENT:
	case BPF_PROG_TYPE_RAW_TRACEPOINT:
		return true;
	default:
		return false;
	}
}

static bool is_preallocated_map(struct bpf_map *map)
{
	if (!check_map_prealloc(map))
		return false;
	if (map->inner_map_meta && !check_map_prealloc(map->inner_map_meta))
		return false;
	return true;
}

static int check_map_prog_compatibility(struct bpf_verifier_env *env,
					struct bpf_map *map,
					struct bpf_prog *prog)

{
	enum bpf_prog_type prog_type = resolve_prog_type(prog);
	/*
	 * Validate that trace type programs use preallocated hash maps.
	 *
	 * For programs attached to PERF events this is mandatory as the
	 * perf NMI can hit any arbitrary code sequence.
	 *
	 * All other trace types using preallocated hash maps are unsafe as
	 * well because tracepoint or kprobes can be inside locked regions
	 * of the memory allocator or at a place where a recursion into the
	 * memory allocator would see inconsistent state.
	 *
	 * On RT enabled kernels run-time allocation of all trace type
	 * programs is strictly prohibited due to lock type constraints. On
	 * !RT kernels it is allowed for backwards compatibility reasons for
	 * now, but warnings are emitted so developers are made aware of
	 * the unsafety and can fix their programs before this is enforced.
	 */
	if (is_tracing_prog_type(prog_type) && !is_preallocated_map(map)) {
		if (prog_type == BPF_PROG_TYPE_PERF_EVENT) {
			verbose(env, "perf_event programs can only use preallocated hash map\n");
			return -EINVAL;
		}
		if (IS_ENABLED(CONFIG_PREEMPT_RT)) {
			verbose(env, "trace type programs can only use preallocated hash map\n");
			return -EINVAL;
		}
		WARN_ONCE(1, "trace type BPF program uses run-time allocation\n");
		verbose(env, "trace type programs with run-time allocated hash maps are unsafe. Switch to preallocated hash maps.\n");
	}

	if (map_value_has_spin_lock(map)) {
		if (prog_type == BPF_PROG_TYPE_SOCKET_FILTER) {
			verbose(env, "socket filter progs cannot use bpf_spin_lock yet\n");
			return -EINVAL;
		}

		if (is_tracing_prog_type(prog_type)) {
			verbose(env, "tracing progs cannot use bpf_spin_lock yet\n");
			return -EINVAL;
		}

		if (prog->aux->sleepable) {
			verbose(env, "sleepable progs cannot use bpf_spin_lock yet\n");
			return -EINVAL;
		}
	}

	if (map_value_has_timer(map)) {
		if (is_tracing_prog_type(prog_type)) {
			verbose(env, "tracing progs cannot use bpf_timer yet\n");
			return -EINVAL;
		}
	}

	if ((bpf_prog_is_dev_bound(prog->aux) || bpf_map_is_dev_bound(map)) &&
	    !bpf_offload_prog_map_match(prog, map)) {
		verbose(env, "offload device mismatch between prog and map\n");
		return -EINVAL;
	}

	if (map->map_type == BPF_MAP_TYPE_STRUCT_OPS) {
		verbose(env, "bpf_struct_ops map cannot be used in prog\n");
		return -EINVAL;
	}

	if (prog->aux->sleepable)
		switch (map->map_type) {
		case BPF_MAP_TYPE_HASH:
		case BPF_MAP_TYPE_LRU_HASH:
		case BPF_MAP_TYPE_ARRAY:
		case BPF_MAP_TYPE_PERCPU_HASH:
		case BPF_MAP_TYPE_PERCPU_ARRAY:
		case BPF_MAP_TYPE_LRU_PERCPU_HASH:
		case BPF_MAP_TYPE_ARRAY_OF_MAPS:
		case BPF_MAP_TYPE_HASH_OF_MAPS:
			if (!is_preallocated_map(map)) {
				verbose(env,
					"Sleepable programs can only use preallocated maps\n");
				return -EINVAL;
			}
			break;
		case BPF_MAP_TYPE_RINGBUF:
		case BPF_MAP_TYPE_INODE_STORAGE:
		case BPF_MAP_TYPE_SK_STORAGE:
		case BPF_MAP_TYPE_TASK_STORAGE:
			break;
		default:
			verbose(env,
				"Sleepable programs can only use array, hash, and ringbuf maps\n");
			return -EINVAL;
		}

	return 0;
}

static bool bpf_map_is_cgroup_storage(struct bpf_map *map)
{
	return (map->map_type == BPF_MAP_TYPE_CGROUP_STORAGE ||
		map->map_type == BPF_MAP_TYPE_PERCPU_CGROUP_STORAGE);
}

/* find and rewrite pseudo imm in ld_imm64 instructions:
 *
 * 1. if it accesses map FD, replace it with actual map pointer.
 * 2. if it accesses btf_id of a VAR, replace it with pointer to the var.
 *
 * NOTE: btf_vmlinux is required for converting pseudo btf_id.
 */
static int resolve_pseudo_ldimm64(struct bpf_verifier_env *env)
{
	struct bpf_insn *insn = env->prog->insnsi;
	int insn_cnt = env->prog->len;
	int i, j, err;

	err = bpf_prog_calc_tag(env->prog);
	if (err)
		return err;

	for (i = 0; i < insn_cnt; i++, insn++) {
		if (BPF_CLASS(insn->code) == BPF_LDX &&
		    (BPF_MODE(insn->code) != BPF_MEM || insn->imm != 0)) {
			verbose(env, "BPF_LDX uses reserved fields\n");
			return -EINVAL;
		}

		if (insn[0].code == (BPF_LD | BPF_IMM | BPF_DW)) {
			struct bpf_insn_aux_data *aux;
			struct bpf_map *map;
			struct fd f;
			u64 addr;
			u32 fd;

			if (i == insn_cnt - 1 || insn[1].code != 0 ||
			    insn[1].dst_reg != 0 || insn[1].src_reg != 0 ||
			    insn[1].off != 0) {
				verbose(env, "invalid bpf_ld_imm64 insn\n");
				return -EINVAL;
			}

			if (insn[0].src_reg == 0)
				/* valid generic load 64-bit imm */
				goto next_insn;

			if (insn[0].src_reg == BPF_PSEUDO_BTF_ID) {
				aux = &env->insn_aux_data[i];
				err = check_pseudo_btf_id(env, insn, aux);
				if (err)
					return err;
				goto next_insn;
			}

			if (insn[0].src_reg == BPF_PSEUDO_FUNC) {
				aux = &env->insn_aux_data[i];
				aux->ptr_type = PTR_TO_FUNC;
				goto next_insn;
			}

			/* In final convert_pseudo_ld_imm64() step, this is
			 * converted into regular 64-bit imm load insn.
			 */
			switch (insn[0].src_reg) {
			case BPF_PSEUDO_MAP_VALUE:
			case BPF_PSEUDO_MAP_IDX_VALUE:
				break;
			case BPF_PSEUDO_MAP_FD:
			case BPF_PSEUDO_MAP_IDX:
				if (insn[1].imm == 0)
					break;
				fallthrough;
			default:
				verbose(env, "unrecognized bpf_ld_imm64 insn\n");
				return -EINVAL;
			}

			switch (insn[0].src_reg) {
			case BPF_PSEUDO_MAP_IDX_VALUE:
			case BPF_PSEUDO_MAP_IDX:
				if (bpfptr_is_null(env->fd_array)) {
					verbose(env, "fd_idx without fd_array is invalid\n");
					return -EPROTO;
				}
				if (copy_from_bpfptr_offset(&fd, env->fd_array,
							    insn[0].imm * sizeof(fd),
							    sizeof(fd)))
					return -EFAULT;
				break;
			default:
				fd = insn[0].imm;
				break;
			}

			f = fdget(fd);
			map = __bpf_map_get(f);
			if (IS_ERR(map)) {
				verbose(env, "fd %d is not pointing to valid bpf_map\n",
					insn[0].imm);
				return PTR_ERR(map);
			}

			err = check_map_prog_compatibility(env, map, env->prog);
			if (err) {
				fdput(f);
				return err;
			}

			aux = &env->insn_aux_data[i];
			if (insn[0].src_reg == BPF_PSEUDO_MAP_FD ||
			    insn[0].src_reg == BPF_PSEUDO_MAP_IDX) {
				addr = (unsigned long)map;
			} else {
				u32 off = insn[1].imm;

				if (off >= BPF_MAX_VAR_OFF) {
					verbose(env, "direct value offset of %u is not allowed\n", off);
					fdput(f);
					return -EINVAL;
				}

				if (!map->ops->map_direct_value_addr) {
					verbose(env, "no direct value access support for this map type\n");
					fdput(f);
					return -EINVAL;
				}

				err = map->ops->map_direct_value_addr(map, &addr, off);
				if (err) {
					verbose(env, "invalid access to map value pointer, value_size=%u off=%u\n",
						map->value_size, off);
					fdput(f);
					return err;
				}

				aux->map_off = off;
				addr += off;
			}

			insn[0].imm = (u32)addr;
			insn[1].imm = addr >> 32;

			/* check whether we recorded this map already */
			for (j = 0; j < env->used_map_cnt; j++) {
				if (env->used_maps[j] == map) {
					aux->map_index = j;
					fdput(f);
					goto next_insn;
				}
			}

			if (env->used_map_cnt >= MAX_USED_MAPS) {
				fdput(f);
				return -E2BIG;
			}

			/* hold the map. If the program is rejected by verifier,
			 * the map will be released by release_maps() or it
			 * will be used by the valid program until it's unloaded
			 * and all maps are released in free_used_maps()
			 */
			bpf_map_inc(map);

			aux->map_index = env->used_map_cnt;
			env->used_maps[env->used_map_cnt++] = map;

			if (bpf_map_is_cgroup_storage(map) &&
			    bpf_cgroup_storage_assign(env->prog->aux, map)) {
				verbose(env, "only one cgroup storage of each type is allowed\n");
				fdput(f);
				return -EBUSY;
			}

			fdput(f);
next_insn:
			insn++;
			i++;
			continue;
		}

		/* Basic sanity check before we invest more work here. */
		if (!bpf_opcode_in_insntable(insn->code)) {
			verbose(env, "unknown opcode %02x\n", insn->code);
			return -EINVAL;
		}
	}

	/* now all pseudo BPF_LD_IMM64 instructions load valid
	 * 'struct bpf_map *' into a register instead of user map_fd.
	 * These pointers will be used later by verifier to validate map access.
	 */
	return 0;
}

/* drop refcnt of maps used by the rejected program */
static void release_maps(struct bpf_verifier_env *env)
{
	__bpf_free_used_maps(env->prog->aux, env->used_maps,
			     env->used_map_cnt);
}

/* drop refcnt of maps used by the rejected program */
static void release_btfs(struct bpf_verifier_env *env)
{
	__bpf_free_used_btfs(env->prog->aux, env->used_btfs,
			     env->used_btf_cnt);
}

/* convert pseudo BPF_LD_IMM64 into generic BPF_LD_IMM64 */
static void convert_pseudo_ld_imm64(struct bpf_verifier_env *env)
{
	struct bpf_insn *insn = env->prog->insnsi;
	int insn_cnt = env->prog->len;
	int i;

	for (i = 0; i < insn_cnt; i++, insn++) {
		if (insn->code != (BPF_LD | BPF_IMM | BPF_DW))
			continue;
		if (insn->src_reg == BPF_PSEUDO_FUNC)
			continue;
		insn->src_reg = 0;
	}
}

/* single env->prog->insni[off] instruction was replaced with the range
 * insni[off, off + cnt).  Adjust corresponding insn_aux_data by copying
 * [0, off) and [off, end) to new locations, so the patched range stays zero
 */
static void adjust_insn_aux_data(struct bpf_verifier_env *env,
				 struct bpf_insn_aux_data *new_data,
				 struct bpf_prog *new_prog, u32 off, u32 cnt)
{
	struct bpf_insn_aux_data *old_data = env->insn_aux_data;
	struct bpf_insn *insn = new_prog->insnsi;
	u32 old_seen = old_data[off].seen;
	u32 prog_len;
	int i;

	/* aux info at OFF always needs adjustment, no matter fast path
	 * (cnt == 1) is taken or not. There is no guarantee INSN at OFF is the
	 * original insn at old prog.
	 */
	old_data[off].zext_dst = insn_has_def32(env, insn + off + cnt - 1);

	if (cnt == 1)
		return;
	prog_len = new_prog->len;

	memcpy(new_data, old_data, sizeof(struct bpf_insn_aux_data) * off);
	memcpy(new_data + off + cnt - 1, old_data + off,
	       sizeof(struct bpf_insn_aux_data) * (prog_len - off - cnt + 1));
	for (i = off; i < off + cnt - 1; i++) {
		/* Expand insni[off]'s seen count to the patched range. */
		new_data[i].seen = old_seen;
		new_data[i].zext_dst = insn_has_def32(env, insn + i);
	}
	env->insn_aux_data = new_data;
	vfree(old_data);
}

static void adjust_subprog_starts(struct bpf_verifier_env *env, u32 off, u32 len)
{
	int i;

	if (len == 1)
		return;
	/* NOTE: fake 'exit' subprog should be updated as well. */
	for (i = 0; i <= env->subprog_cnt; i++) {
		if (env->subprog_info[i].start <= off)
			continue;
		env->subprog_info[i].start += len - 1;
	}
}

static void adjust_poke_descs(struct bpf_prog *prog, u32 off, u32 len)
{
	struct bpf_jit_poke_descriptor *tab = prog->aux->poke_tab;
	int i, sz = prog->aux->size_poke_tab;
	struct bpf_jit_poke_descriptor *desc;

	for (i = 0; i < sz; i++) {
		desc = &tab[i];
		if (desc->insn_idx <= off)
			continue;
		desc->insn_idx += len - 1;
	}
}

static struct bpf_prog *bpf_patch_insn_data(struct bpf_verifier_env *env, u32 off,
					    const struct bpf_insn *patch, u32 len)
{
	struct bpf_prog *new_prog;
	struct bpf_insn_aux_data *new_data = NULL;

	if (len > 1) {
		new_data = vzalloc(array_size(env->prog->len + len - 1,
					      sizeof(struct bpf_insn_aux_data)));
		if (!new_data)
			return NULL;
	}

	new_prog = bpf_patch_insn_single(env->prog, off, patch, len);
	if (IS_ERR(new_prog)) {
		if (PTR_ERR(new_prog) == -ERANGE)
			verbose(env,
				"insn %d cannot be patched due to 16-bit range\n",
				env->insn_aux_data[off].orig_idx);
		vfree(new_data);
		return NULL;
	}
	adjust_insn_aux_data(env, new_data, new_prog, off, len);
	adjust_subprog_starts(env, off, len);
	adjust_poke_descs(new_prog, off, len);
	return new_prog;
}

static int adjust_subprog_starts_after_remove(struct bpf_verifier_env *env,
					      u32 off, u32 cnt)
{
	int i, j;

	/* find first prog starting at or after off (first to remove) */
	for (i = 0; i < env->subprog_cnt; i++)
		if (env->subprog_info[i].start >= off)
			break;
	/* find first prog starting at or after off + cnt (first to stay) */
	for (j = i; j < env->subprog_cnt; j++)
		if (env->subprog_info[j].start >= off + cnt)
			break;
	/* if j doesn't start exactly at off + cnt, we are just removing
	 * the front of previous prog
	 */
	if (env->subprog_info[j].start != off + cnt)
		j--;

	if (j > i) {
		struct bpf_prog_aux *aux = env->prog->aux;
		int move;

		/* move fake 'exit' subprog as well */
		move = env->subprog_cnt + 1 - j;

		memmove(env->subprog_info + i,
			env->subprog_info + j,
			sizeof(*env->subprog_info) * move);
		env->subprog_cnt -= j - i;

		/* remove func_info */
		if (aux->func_info) {
			move = aux->func_info_cnt - j;

			memmove(aux->func_info + i,
				aux->func_info + j,
				sizeof(*aux->func_info) * move);
			aux->func_info_cnt -= j - i;
			/* func_info->insn_off is set after all code rewrites,
			 * in adjust_btf_func() - no need to adjust
			 */
		}
	} else {
		/* convert i from "first prog to remove" to "first to adjust" */
		if (env->subprog_info[i].start == off)
			i++;
	}

	/* update fake 'exit' subprog as well */
	for (; i <= env->subprog_cnt; i++)
		env->subprog_info[i].start -= cnt;

	return 0;
}

static int bpf_adj_linfo_after_remove(struct bpf_verifier_env *env, u32 off,
				      u32 cnt)
{
	struct bpf_prog *prog = env->prog;
	u32 i, l_off, l_cnt, nr_linfo;
	struct bpf_line_info *linfo;

	nr_linfo = prog->aux->nr_linfo;
	if (!nr_linfo)
		return 0;

	linfo = prog->aux->linfo;

	/* find first line info to remove, count lines to be removed */
	for (i = 0; i < nr_linfo; i++)
		if (linfo[i].insn_off >= off)
			break;

	l_off = i;
	l_cnt = 0;
	for (; i < nr_linfo; i++)
		if (linfo[i].insn_off < off + cnt)
			l_cnt++;
		else
			break;

	/* First live insn doesn't match first live linfo, it needs to "inherit"
	 * last removed linfo.  prog is already modified, so prog->len == off
	 * means no live instructions after (tail of the program was removed).
	 */
	if (prog->len != off && l_cnt &&
	    (i == nr_linfo || linfo[i].insn_off != off + cnt)) {
		l_cnt--;
		linfo[--i].insn_off = off + cnt;
	}

	/* remove the line info which refer to the removed instructions */
	if (l_cnt) {
		memmove(linfo + l_off, linfo + i,
			sizeof(*linfo) * (nr_linfo - i));

		prog->aux->nr_linfo -= l_cnt;
		nr_linfo = prog->aux->nr_linfo;
	}

	/* pull all linfo[i].insn_off >= off + cnt in by cnt */
	for (i = l_off; i < nr_linfo; i++)
		linfo[i].insn_off -= cnt;

	/* fix up all subprogs (incl. 'exit') which start >= off */
	for (i = 0; i <= env->subprog_cnt; i++)
		if (env->subprog_info[i].linfo_idx > l_off) {
			/* program may have started in the removed region but
			 * may not be fully removed
			 */
			if (env->subprog_info[i].linfo_idx >= l_off + l_cnt)
				env->subprog_info[i].linfo_idx -= l_cnt;
			else
				env->subprog_info[i].linfo_idx = l_off;
		}

	return 0;
}

static int verifier_remove_insns(struct bpf_verifier_env *env, u32 off, u32 cnt)
{
	struct bpf_insn_aux_data *aux_data = env->insn_aux_data;
	unsigned int orig_prog_len = env->prog->len;
	int err;

	if (bpf_prog_is_dev_bound(env->prog->aux))
		bpf_prog_offload_remove_insns(env, off, cnt);

	err = bpf_remove_insns(env->prog, off, cnt);
	if (err)
		return err;

	err = adjust_subprog_starts_after_remove(env, off, cnt);
	if (err)
		return err;

	err = bpf_adj_linfo_after_remove(env, off, cnt);
	if (err)
		return err;

	memmove(aux_data + off,	aux_data + off + cnt,
		sizeof(*aux_data) * (orig_prog_len - off - cnt));

	return 0;
}

/* The verifier does more data flow analysis than llvm and will not
 * explore branches that are dead at run time. Malicious programs can
 * have dead code too. Therefore replace all dead at-run-time code
 * with 'ja -1'.
 *
 * Just nops are not optimal, e.g. if they would sit at the end of the
 * program and through another bug we would manage to jump there, then
 * we'd execute beyond program memory otherwise. Returning exception
 * code also wouldn't work since we can have subprogs where the dead
 * code could be located.
 */
static void sanitize_dead_code(struct bpf_verifier_env *env)
{
	struct bpf_insn_aux_data *aux_data = env->insn_aux_data;
	struct bpf_insn trap = BPF_JMP_IMM(BPF_JA, 0, 0, -1);
	struct bpf_insn *insn = env->prog->insnsi;
	const int insn_cnt = env->prog->len;
	int i;

	for (i = 0; i < insn_cnt; i++) {
		if (aux_data[i].seen)
			continue;
		memcpy(insn + i, &trap, sizeof(trap));
		aux_data[i].zext_dst = false;
	}
}

static bool insn_is_cond_jump(u8 code)
{
	u8 op;

	if (BPF_CLASS(code) == BPF_JMP32)
		return true;

	if (BPF_CLASS(code) != BPF_JMP)
		return false;

	op = BPF_OP(code);
	return op != BPF_JA && op != BPF_EXIT && op != BPF_CALL;
}

static void opt_hard_wire_dead_code_branches(struct bpf_verifier_env *env)
{
	struct bpf_insn_aux_data *aux_data = env->insn_aux_data;
	struct bpf_insn ja = BPF_JMP_IMM(BPF_JA, 0, 0, 0);
	struct bpf_insn *insn = env->prog->insnsi;
	const int insn_cnt = env->prog->len;
	int i;

	for (i = 0; i < insn_cnt; i++, insn++) {
		if (!insn_is_cond_jump(insn->code))
			continue;

		if (!aux_data[i + 1].seen)
			ja.off = insn->off;
		else if (!aux_data[i + 1 + insn->off].seen)
			ja.off = 0;
		else
			continue;

		if (bpf_prog_is_dev_bound(env->prog->aux))
			bpf_prog_offload_replace_insn(env, i, &ja);

		memcpy(insn, &ja, sizeof(ja));
	}
}

static int opt_remove_dead_code(struct bpf_verifier_env *env)
{
	struct bpf_insn_aux_data *aux_data = env->insn_aux_data;
	int insn_cnt = env->prog->len;
	int i, err;

	for (i = 0; i < insn_cnt; i++) {
		int j;

		j = 0;
		while (i + j < insn_cnt && !aux_data[i + j].seen)
			j++;
		if (!j)
			continue;

		err = verifier_remove_insns(env, i, j);
		if (err)
			return err;
		insn_cnt = env->prog->len;
	}

	return 0;
}

static int opt_remove_nops(struct bpf_verifier_env *env)
{
	const struct bpf_insn ja = BPF_JMP_IMM(BPF_JA, 0, 0, 0);
	struct bpf_insn *insn = env->prog->insnsi;
	int insn_cnt = env->prog->len;
	int i, err;

	for (i = 0; i < insn_cnt; i++) {
		if (memcmp(&insn[i], &ja, sizeof(ja)))
			continue;

		err = verifier_remove_insns(env, i, 1);
		if (err)
			return err;
		insn_cnt--;
		i--;
	}

	return 0;
}

static int opt_subreg_zext_lo32_rnd_hi32(struct bpf_verifier_env *env,
					 const union bpf_attr *attr)
{
	struct bpf_insn *patch, zext_patch[2], rnd_hi32_patch[4];
	struct bpf_insn_aux_data *aux = env->insn_aux_data;
	int i, patch_len, delta = 0, len = env->prog->len;
	struct bpf_insn *insns = env->prog->insnsi;
	struct bpf_prog *new_prog;
	bool rnd_hi32;

	rnd_hi32 = attr->prog_flags & BPF_F_TEST_RND_HI32;
	zext_patch[1] = BPF_ZEXT_REG(0);
	rnd_hi32_patch[1] = BPF_ALU64_IMM(BPF_MOV, BPF_REG_AX, 0);
	rnd_hi32_patch[2] = BPF_ALU64_IMM(BPF_LSH, BPF_REG_AX, 32);
	rnd_hi32_patch[3] = BPF_ALU64_REG(BPF_OR, 0, BPF_REG_AX);
	for (i = 0; i < len; i++) {
		int adj_idx = i + delta;
		struct bpf_insn insn;
		int load_reg;

		insn = insns[adj_idx];
		load_reg = insn_def_regno(&insn);
		if (!aux[adj_idx].zext_dst) {
			u8 code, class;
			u32 imm_rnd;

			if (!rnd_hi32)
				continue;

			code = insn.code;
			class = BPF_CLASS(code);
			if (load_reg == -1)
				continue;

			/* NOTE: arg "reg" (the fourth one) is only used for
			 *       BPF_STX + SRC_OP, so it is safe to pass NULL
			 *       here.
			 */
			if (is_reg64(env, &insn, load_reg, NULL, DST_OP)) {
				if (class == BPF_LD &&
				    BPF_MODE(code) == BPF_IMM)
					i++;
				continue;
			}

			/* ctx load could be transformed into wider load. */
			if (class == BPF_LDX &&
			    aux[adj_idx].ptr_type == PTR_TO_CTX)
				continue;

			imm_rnd = get_random_int();
			rnd_hi32_patch[0] = insn;
			rnd_hi32_patch[1].imm = imm_rnd;
			rnd_hi32_patch[3].dst_reg = load_reg;
			patch = rnd_hi32_patch;
			patch_len = 4;
			goto apply_patch_buffer;
		}

		/* Add in an zero-extend instruction if a) the JIT has requested
		 * it or b) it's a CMPXCHG.
		 *
		 * The latter is because: BPF_CMPXCHG always loads a value into
		 * R0, therefore always zero-extends. However some archs'
		 * equivalent instruction only does this load when the
		 * comparison is successful. This detail of CMPXCHG is
		 * orthogonal to the general zero-extension behaviour of the
		 * CPU, so it's treated independently of bpf_jit_needs_zext.
		 */
		if (!bpf_jit_needs_zext() && !is_cmpxchg_insn(&insn))
			continue;

		if (WARN_ON(load_reg == -1)) {
			verbose(env, "verifier bug. zext_dst is set, but no reg is defined\n");
			return -EFAULT;
		}

		zext_patch[0] = insn;
		zext_patch[1].dst_reg = load_reg;
		zext_patch[1].src_reg = load_reg;
		patch = zext_patch;
		patch_len = 2;
apply_patch_buffer:
		new_prog = bpf_patch_insn_data(env, adj_idx, patch, patch_len);
		if (!new_prog)
			return -ENOMEM;
		env->prog = new_prog;
		insns = new_prog->insnsi;
		aux = env->insn_aux_data;
		delta += patch_len - 1;
	}

	return 0;
}

/* convert load instructions that access fields of a context type into a
 * sequence of instructions that access fields of the underlying structure:
 *     struct __sk_buff    -> struct sk_buff
 *     struct bpf_sock_ops -> struct sock
 */
static int convert_ctx_accesses(struct bpf_verifier_env *env)
{
	const struct bpf_verifier_ops *ops = env->ops;
	int i, cnt, size, ctx_field_size, delta = 0;
	const int insn_cnt = env->prog->len;
	struct bpf_insn insn_buf[16], *insn;
	u32 target_size, size_default, off;
	struct bpf_prog *new_prog;
	enum bpf_access_type type;
	bool is_narrower_load;

	if (ops->gen_prologue || env->seen_direct_write) {
		if (!ops->gen_prologue) {
			verbose(env, "bpf verifier is misconfigured\n");
			return -EINVAL;
		}
		cnt = ops->gen_prologue(insn_buf, env->seen_direct_write,
					env->prog);
		if (cnt >= ARRAY_SIZE(insn_buf)) {
			verbose(env, "bpf verifier is misconfigured\n");
			return -EINVAL;
		} else if (cnt) {
			new_prog = bpf_patch_insn_data(env, 0, insn_buf, cnt);
			if (!new_prog)
				return -ENOMEM;

			env->prog = new_prog;
			delta += cnt - 1;
		}
	}

	if (bpf_prog_is_dev_bound(env->prog->aux))
		return 0;

	insn = env->prog->insnsi + delta;

	for (i = 0; i < insn_cnt; i++, insn++) {
		bpf_convert_ctx_access_t convert_ctx_access;
		bool ctx_access;

		if (insn->code == (BPF_LDX | BPF_MEM | BPF_B) ||
		    insn->code == (BPF_LDX | BPF_MEM | BPF_H) ||
		    insn->code == (BPF_LDX | BPF_MEM | BPF_W) ||
		    insn->code == (BPF_LDX | BPF_MEM | BPF_DW)) {
			type = BPF_READ;
			ctx_access = true;
		} else if (insn->code == (BPF_STX | BPF_MEM | BPF_B) ||
			   insn->code == (BPF_STX | BPF_MEM | BPF_H) ||
			   insn->code == (BPF_STX | BPF_MEM | BPF_W) ||
			   insn->code == (BPF_STX | BPF_MEM | BPF_DW) ||
			   insn->code == (BPF_ST | BPF_MEM | BPF_B) ||
			   insn->code == (BPF_ST | BPF_MEM | BPF_H) ||
			   insn->code == (BPF_ST | BPF_MEM | BPF_W) ||
			   insn->code == (BPF_ST | BPF_MEM | BPF_DW)) {
			type = BPF_WRITE;
			ctx_access = BPF_CLASS(insn->code) == BPF_STX;
		} else {
			continue;
		}

		if (type == BPF_WRITE &&
		    env->insn_aux_data[i + delta].sanitize_stack_spill) {
			struct bpf_insn patch[] = {
				*insn,
				BPF_ST_NOSPEC(),
			};

			cnt = ARRAY_SIZE(patch);
			new_prog = bpf_patch_insn_data(env, i + delta, patch, cnt);
			if (!new_prog)
				return -ENOMEM;

			delta    += cnt - 1;
			env->prog = new_prog;
			insn      = new_prog->insnsi + i + delta;
			continue;
		}

		if (!ctx_access)
			continue;

		switch (env->insn_aux_data[i + delta].ptr_type) {
		case PTR_TO_CTX:
			if (!ops->convert_ctx_access)
				continue;
			convert_ctx_access = ops->convert_ctx_access;
			break;
		case PTR_TO_SOCKET:
		case PTR_TO_SOCK_COMMON:
			convert_ctx_access = bpf_sock_convert_ctx_access;
			break;
		case PTR_TO_TCP_SOCK:
			convert_ctx_access = bpf_tcp_sock_convert_ctx_access;
			break;
		case PTR_TO_XDP_SOCK:
			convert_ctx_access = bpf_xdp_sock_convert_ctx_access;
			break;
		case PTR_TO_BTF_ID:
			if (type == BPF_READ) {
				insn->code = BPF_LDX | BPF_PROBE_MEM |
					BPF_SIZE((insn)->code);
				env->prog->aux->num_exentries++;
			} else if (resolve_prog_type(env->prog) != BPF_PROG_TYPE_STRUCT_OPS) {
				verbose(env, "Writes through BTF pointers are not allowed\n");
				return -EINVAL;
			}
			continue;
		default:
			continue;
		}

		ctx_field_size = env->insn_aux_data[i + delta].ctx_field_size;
		size = BPF_LDST_BYTES(insn);

		/* If the read access is a narrower load of the field,
		 * convert to a 4/8-byte load, to minimum program type specific
		 * convert_ctx_access changes. If conversion is successful,
		 * we will apply proper mask to the result.
		 */
		is_narrower_load = size < ctx_field_size;
		size_default = bpf_ctx_off_adjust_machine(ctx_field_size);
		off = insn->off;
		if (is_narrower_load) {
			u8 size_code;

			if (type == BPF_WRITE) {
				verbose(env, "bpf verifier narrow ctx access misconfigured\n");
				return -EINVAL;
			}

			size_code = BPF_H;
			if (ctx_field_size == 4)
				size_code = BPF_W;
			else if (ctx_field_size == 8)
				size_code = BPF_DW;

			insn->off = off & ~(size_default - 1);
			insn->code = BPF_LDX | BPF_MEM | size_code;
		}

		target_size = 0;
		cnt = convert_ctx_access(type, insn, insn_buf, env->prog,
					 &target_size);
		if (cnt == 0 || cnt >= ARRAY_SIZE(insn_buf) ||
		    (ctx_field_size && !target_size)) {
			verbose(env, "bpf verifier is misconfigured\n");
			return -EINVAL;
		}

		if (is_narrower_load && size < target_size) {
			u8 shift = bpf_ctx_narrow_access_offset(
				off, size, size_default) * 8;
			if (shift && cnt + 1 >= ARRAY_SIZE(insn_buf)) {
				verbose(env, "bpf verifier narrow ctx load misconfigured\n");
				return -EINVAL;
			}
			if (ctx_field_size <= 4) {
				if (shift)
					insn_buf[cnt++] = BPF_ALU32_IMM(BPF_RSH,
									insn->dst_reg,
									shift);
				insn_buf[cnt++] = BPF_ALU32_IMM(BPF_AND, insn->dst_reg,
								(1 << size * 8) - 1);
			} else {
				if (shift)
					insn_buf[cnt++] = BPF_ALU64_IMM(BPF_RSH,
									insn->dst_reg,
									shift);
				insn_buf[cnt++] = BPF_ALU64_IMM(BPF_AND, insn->dst_reg,
								(1ULL << size * 8) - 1);
			}
		}

		new_prog = bpf_patch_insn_data(env, i + delta, insn_buf, cnt);
		if (!new_prog)
			return -ENOMEM;

		delta += cnt - 1;

		/* keep walking new program and skip insns we just inserted */
		env->prog = new_prog;
		insn      = new_prog->insnsi + i + delta;
	}

	return 0;
}

static int jit_subprogs(struct bpf_verifier_env *env)
{
	struct bpf_prog *prog = env->prog, **func, *tmp;
	int i, j, subprog_start, subprog_end = 0, len, subprog;
	struct bpf_map *map_ptr;
	struct bpf_insn *insn;
	void *old_bpf_func;
	int err, num_exentries;

	if (env->subprog_cnt <= 1)
		return 0;

	for (i = 0, insn = prog->insnsi; i < prog->len; i++, insn++) {
		if (!bpf_pseudo_func(insn) && !bpf_pseudo_call(insn))
			continue;

		/* Upon error here we cannot fall back to interpreter but
		 * need a hard reject of the program. Thus -EFAULT is
		 * propagated in any case.
		 */
		subprog = find_subprog(env, i + insn->imm + 1);
		if (subprog < 0) {
			WARN_ONCE(1, "verifier bug. No program starts at insn %d\n",
				  i + insn->imm + 1);
			return -EFAULT;
		}
		/* temporarily remember subprog id inside insn instead of
		 * aux_data, since next loop will split up all insns into funcs
		 */
		insn->off = subprog;
		/* remember original imm in case JIT fails and fallback
		 * to interpreter will be needed
		 */
		env->insn_aux_data[i].call_imm = insn->imm;
		/* point imm to __bpf_call_base+1 from JITs point of view */
		insn->imm = 1;
		if (bpf_pseudo_func(insn))
			/* jit (e.g. x86_64) may emit fewer instructions
			 * if it learns a u32 imm is the same as a u64 imm.
			 * Force a non zero here.
			 */
			insn[1].imm = 1;
	}

	err = bpf_prog_alloc_jited_linfo(prog);
	if (err)
		goto out_undo_insn;

	err = -ENOMEM;
	func = kcalloc(env->subprog_cnt, sizeof(prog), GFP_KERNEL);
	if (!func)
		goto out_undo_insn;

	for (i = 0; i < env->subprog_cnt; i++) {
		subprog_start = subprog_end;
		subprog_end = env->subprog_info[i + 1].start;

		len = subprog_end - subprog_start;
		/* bpf_prog_run() doesn't call subprogs directly,
		 * hence main prog stats include the runtime of subprogs.
		 * subprogs don't have IDs and not reachable via prog_get_next_id
		 * func[i]->stats will never be accessed and stays NULL
		 */
		func[i] = bpf_prog_alloc_no_stats(bpf_prog_size(len), GFP_USER);
		if (!func[i])
			goto out_free;
		memcpy(func[i]->insnsi, &prog->insnsi[subprog_start],
		       len * sizeof(struct bpf_insn));
		func[i]->type = prog->type;
		func[i]->len = len;
		if (bpf_prog_calc_tag(func[i]))
			goto out_free;
		func[i]->is_func = 1;
		func[i]->aux->func_idx = i;
		/* Below members will be freed only at prog->aux */
		func[i]->aux->btf = prog->aux->btf;
		func[i]->aux->func_info = prog->aux->func_info;
		func[i]->aux->poke_tab = prog->aux->poke_tab;
		func[i]->aux->size_poke_tab = prog->aux->size_poke_tab;

		for (j = 0; j < prog->aux->size_poke_tab; j++) {
			struct bpf_jit_poke_descriptor *poke;

			poke = &prog->aux->poke_tab[j];
			if (poke->insn_idx < subprog_end &&
			    poke->insn_idx >= subprog_start)
				poke->aux = func[i]->aux;
		}

		/* Use bpf_prog_F_tag to indicate functions in stack traces.
		 * Long term would need debug info to populate names
		 */
		func[i]->aux->name[0] = 'F';
		func[i]->aux->stack_depth = env->subprog_info[i].stack_depth;
		func[i]->jit_requested = 1;
		func[i]->blinding_requested = prog->blinding_requested;
		func[i]->aux->kfunc_tab = prog->aux->kfunc_tab;
		func[i]->aux->kfunc_btf_tab = prog->aux->kfunc_btf_tab;
		func[i]->aux->linfo = prog->aux->linfo;
		func[i]->aux->nr_linfo = prog->aux->nr_linfo;
		func[i]->aux->jited_linfo = prog->aux->jited_linfo;
		func[i]->aux->linfo_idx = env->subprog_info[i].linfo_idx;
		num_exentries = 0;
		insn = func[i]->insnsi;
		for (j = 0; j < func[i]->len; j++, insn++) {
			if (BPF_CLASS(insn->code) == BPF_LDX &&
			    BPF_MODE(insn->code) == BPF_PROBE_MEM)
				num_exentries++;
		}
		func[i]->aux->num_exentries = num_exentries;
		func[i]->aux->tail_call_reachable = env->subprog_info[i].tail_call_reachable;
		func[i] = bpf_int_jit_compile(func[i]);
		if (!func[i]->jited) {
			err = -ENOTSUPP;
			goto out_free;
		}
		cond_resched();
	}

	/* at this point all bpf functions were successfully JITed
	 * now populate all bpf_calls with correct addresses and
	 * run last pass of JIT
	 */
	for (i = 0; i < env->subprog_cnt; i++) {
		insn = func[i]->insnsi;
		for (j = 0; j < func[i]->len; j++, insn++) {
			if (bpf_pseudo_func(insn)) {
				subprog = insn->off;
				insn[0].imm = (u32)(long)func[subprog]->bpf_func;
				insn[1].imm = ((u64)(long)func[subprog]->bpf_func) >> 32;
				continue;
			}
			if (!bpf_pseudo_call(insn))
				continue;
			subprog = insn->off;
			insn->imm = BPF_CALL_IMM(func[subprog]->bpf_func);
		}

		/* we use the aux data to keep a list of the start addresses
		 * of the JITed images for each function in the program
		 *
		 * for some architectures, such as powerpc64, the imm field
		 * might not be large enough to hold the offset of the start
		 * address of the callee's JITed image from __bpf_call_base
		 *
		 * in such cases, we can lookup the start address of a callee
		 * by using its subprog id, available from the off field of
		 * the call instruction, as an index for this list
		 */
		func[i]->aux->func = func;
		func[i]->aux->func_cnt = env->subprog_cnt;
	}
	for (i = 0; i < env->subprog_cnt; i++) {
		old_bpf_func = func[i]->bpf_func;
		tmp = bpf_int_jit_compile(func[i]);
		if (tmp != func[i] || func[i]->bpf_func != old_bpf_func) {
			verbose(env, "JIT doesn't support bpf-to-bpf calls\n");
			err = -ENOTSUPP;
			goto out_free;
		}
		cond_resched();
	}

	/* finally lock prog and jit images for all functions and
	 * populate kallsysm
	 */
	for (i = 0; i < env->subprog_cnt; i++) {
		bpf_prog_lock_ro(func[i]);
		bpf_prog_kallsyms_add(func[i]);
	}

	/* Last step: make now unused interpreter insns from main
	 * prog consistent for later dump requests, so they can
	 * later look the same as if they were interpreted only.
	 */
	for (i = 0, insn = prog->insnsi; i < prog->len; i++, insn++) {
		if (bpf_pseudo_func(insn)) {
			insn[0].imm = env->insn_aux_data[i].call_imm;
			insn[1].imm = insn->off;
			insn->off = 0;
			continue;
		}
		if (!bpf_pseudo_call(insn))
			continue;
		insn->off = env->insn_aux_data[i].call_imm;
		subprog = find_subprog(env, i + insn->off + 1);
		insn->imm = subprog;
	}

	prog->jited = 1;
	prog->bpf_func = func[0]->bpf_func;
	prog->jited_len = func[0]->jited_len;
	prog->aux->func = func;
	prog->aux->func_cnt = env->subprog_cnt;
	bpf_prog_jit_attempt_done(prog);
	return 0;
out_free:
	/* We failed JIT'ing, so at this point we need to unregister poke
	 * descriptors from subprogs, so that kernel is not attempting to
	 * patch it anymore as we're freeing the subprog JIT memory.
	 */
	for (i = 0; i < prog->aux->size_poke_tab; i++) {
		map_ptr = prog->aux->poke_tab[i].tail_call.map;
		map_ptr->ops->map_poke_untrack(map_ptr, prog->aux);
	}
	/* At this point we're guaranteed that poke descriptors are not
	 * live anymore. We can just unlink its descriptor table as it's
	 * released with the main prog.
	 */
	for (i = 0; i < env->subprog_cnt; i++) {
		if (!func[i])
			continue;
		func[i]->aux->poke_tab = NULL;
		bpf_jit_free(func[i]);
	}
	kfree(func);
out_undo_insn:
	/* cleanup main prog to be interpreted */
	prog->jit_requested = 0;
	prog->blinding_requested = 0;
	for (i = 0, insn = prog->insnsi; i < prog->len; i++, insn++) {
		if (!bpf_pseudo_call(insn))
			continue;
		insn->off = 0;
		insn->imm = env->insn_aux_data[i].call_imm;
	}
	bpf_prog_jit_attempt_done(prog);
	return err;
}

static int fixup_call_args(struct bpf_verifier_env *env)
{
#ifndef CONFIG_BPF_JIT_ALWAYS_ON
	struct bpf_prog *prog = env->prog;
	struct bpf_insn *insn = prog->insnsi;
	bool has_kfunc_call = bpf_prog_has_kfunc_call(prog);
	int i, depth;
#endif
	int err = 0;

	if (env->prog->jit_requested &&
	    !bpf_prog_is_dev_bound(env->prog->aux)) {
		err = jit_subprogs(env);
		if (err == 0)
			return 0;
		if (err == -EFAULT)
			return err;
	}
#ifndef CONFIG_BPF_JIT_ALWAYS_ON
	if (has_kfunc_call) {
		verbose(env, "calling kernel functions are not allowed in non-JITed programs\n");
		return -EINVAL;
	}
	if (env->subprog_cnt > 1 && env->prog->aux->tail_call_reachable) {
		/* When JIT fails the progs with bpf2bpf calls and tail_calls
		 * have to be rejected, since interpreter doesn't support them yet.
		 */
		verbose(env, "tail_calls are not allowed in non-JITed programs with bpf-to-bpf calls\n");
		return -EINVAL;
	}
	for (i = 0; i < prog->len; i++, insn++) {
		if (bpf_pseudo_func(insn)) {
			/* When JIT fails the progs with callback calls
			 * have to be rejected, since interpreter doesn't support them yet.
			 */
			verbose(env, "callbacks are not allowed in non-JITed programs\n");
			return -EINVAL;
		}

		if (!bpf_pseudo_call(insn))
			continue;
		depth = get_callee_stack_depth(env, insn, i);
		if (depth < 0)
			return depth;
		bpf_patch_call_args(insn, depth);
	}
	err = 0;
#endif
	return err;
}

static int fixup_kfunc_call(struct bpf_verifier_env *env,
			    struct bpf_insn *insn)
{
	const struct bpf_kfunc_desc *desc;

	if (!insn->imm) {
		verbose(env, "invalid kernel function call not eliminated in verifier pass\n");
		return -EINVAL;
	}

	/* insn->imm has the btf func_id. Replace it with
	 * an address (relative to __bpf_base_call).
	 */
	desc = find_kfunc_desc(env->prog, insn->imm, insn->off);
	if (!desc) {
		verbose(env, "verifier internal error: kernel function descriptor not found for func_id %u\n",
			insn->imm);
		return -EFAULT;
	}

	insn->imm = desc->imm;

	return 0;
}

/* Do various post-verification rewrites in a single program pass.
 * These rewrites simplify JIT and interpreter implementations.
 */
static int do_misc_fixups(struct bpf_verifier_env *env)
{
	struct bpf_prog *prog = env->prog;
	enum bpf_attach_type eatype = prog->expected_attach_type;
	enum bpf_prog_type prog_type = resolve_prog_type(prog);
	struct bpf_insn *insn = prog->insnsi;
	const struct bpf_func_proto *fn;
	const int insn_cnt = prog->len;
	const struct bpf_map_ops *ops;
	struct bpf_insn_aux_data *aux;
	struct bpf_insn insn_buf[16];
	struct bpf_prog *new_prog;
	struct bpf_map *map_ptr;
	int i, ret, cnt, delta = 0;

	for (i = 0; i < insn_cnt; i++, insn++) {
		/* Make divide-by-zero exceptions impossible. */
		if (insn->code == (BPF_ALU64 | BPF_MOD | BPF_X) ||
		    insn->code == (BPF_ALU64 | BPF_DIV | BPF_X) ||
		    insn->code == (BPF_ALU | BPF_MOD | BPF_X) ||
		    insn->code == (BPF_ALU | BPF_DIV | BPF_X)) {
			bool is64 = BPF_CLASS(insn->code) == BPF_ALU64;
			bool isdiv = BPF_OP(insn->code) == BPF_DIV;
			struct bpf_insn *patchlet;
			struct bpf_insn chk_and_div[] = {
				/* [R,W]x div 0 -> 0 */
				BPF_RAW_INSN((is64 ? BPF_JMP : BPF_JMP32) |
					     BPF_JNE | BPF_K, insn->src_reg,
					     0, 2, 0),
				BPF_ALU32_REG(BPF_XOR, insn->dst_reg, insn->dst_reg),
				BPF_JMP_IMM(BPF_JA, 0, 0, 1),
				*insn,
			};
			struct bpf_insn chk_and_mod[] = {
				/* [R,W]x mod 0 -> [R,W]x */
				BPF_RAW_INSN((is64 ? BPF_JMP : BPF_JMP32) |
					     BPF_JEQ | BPF_K, insn->src_reg,
					     0, 1 + (is64 ? 0 : 1), 0),
				*insn,
				BPF_JMP_IMM(BPF_JA, 0, 0, 1),
				BPF_MOV32_REG(insn->dst_reg, insn->dst_reg),
			};

			patchlet = isdiv ? chk_and_div : chk_and_mod;
			cnt = isdiv ? ARRAY_SIZE(chk_and_div) :
				      ARRAY_SIZE(chk_and_mod) - (is64 ? 2 : 0);

			new_prog = bpf_patch_insn_data(env, i + delta, patchlet, cnt);
			if (!new_prog)
				return -ENOMEM;

			delta    += cnt - 1;
			env->prog = prog = new_prog;
			insn      = new_prog->insnsi + i + delta;
			continue;
		}

		/* Implement LD_ABS and LD_IND with a rewrite, if supported by the program type. */
		if (BPF_CLASS(insn->code) == BPF_LD &&
		    (BPF_MODE(insn->code) == BPF_ABS ||
		     BPF_MODE(insn->code) == BPF_IND)) {
			cnt = env->ops->gen_ld_abs(insn, insn_buf);
			if (cnt == 0 || cnt >= ARRAY_SIZE(insn_buf)) {
				verbose(env, "bpf verifier is misconfigured\n");
				return -EINVAL;
			}

			new_prog = bpf_patch_insn_data(env, i + delta, insn_buf, cnt);
			if (!new_prog)
				return -ENOMEM;

			delta    += cnt - 1;
			env->prog = prog = new_prog;
			insn      = new_prog->insnsi + i + delta;
			continue;
		}

		/* Rewrite pointer arithmetic to mitigate speculation attacks. */
		if (insn->code == (BPF_ALU64 | BPF_ADD | BPF_X) ||
		    insn->code == (BPF_ALU64 | BPF_SUB | BPF_X)) {
			const u8 code_add = BPF_ALU64 | BPF_ADD | BPF_X;
			const u8 code_sub = BPF_ALU64 | BPF_SUB | BPF_X;
			struct bpf_insn *patch = &insn_buf[0];
			bool issrc, isneg, isimm;
			u32 off_reg;

			aux = &env->insn_aux_data[i + delta];
			if (!aux->alu_state ||
			    aux->alu_state == BPF_ALU_NON_POINTER)
				continue;

			isneg = aux->alu_state & BPF_ALU_NEG_VALUE;
			issrc = (aux->alu_state & BPF_ALU_SANITIZE) ==
				BPF_ALU_SANITIZE_SRC;
			isimm = aux->alu_state & BPF_ALU_IMMEDIATE;

			off_reg = issrc ? insn->src_reg : insn->dst_reg;
			if (isimm) {
				*patch++ = BPF_MOV32_IMM(BPF_REG_AX, aux->alu_limit);
			} else {
				if (isneg)
					*patch++ = BPF_ALU64_IMM(BPF_MUL, off_reg, -1);
				*patch++ = BPF_MOV32_IMM(BPF_REG_AX, aux->alu_limit);
				*patch++ = BPF_ALU64_REG(BPF_SUB, BPF_REG_AX, off_reg);
				*patch++ = BPF_ALU64_REG(BPF_OR, BPF_REG_AX, off_reg);
				*patch++ = BPF_ALU64_IMM(BPF_NEG, BPF_REG_AX, 0);
				*patch++ = BPF_ALU64_IMM(BPF_ARSH, BPF_REG_AX, 63);
				*patch++ = BPF_ALU64_REG(BPF_AND, BPF_REG_AX, off_reg);
			}
			if (!issrc)
				*patch++ = BPF_MOV64_REG(insn->dst_reg, insn->src_reg);
			insn->src_reg = BPF_REG_AX;
			if (isneg)
				insn->code = insn->code == code_add ?
					     code_sub : code_add;
			*patch++ = *insn;
			if (issrc && isneg && !isimm)
				*patch++ = BPF_ALU64_IMM(BPF_MUL, off_reg, -1);
			cnt = patch - insn_buf;

			new_prog = bpf_patch_insn_data(env, i + delta, insn_buf, cnt);
			if (!new_prog)
				return -ENOMEM;

			delta    += cnt - 1;
			env->prog = prog = new_prog;
			insn      = new_prog->insnsi + i + delta;
			continue;
		}

		if (insn->code != (BPF_JMP | BPF_CALL))
			continue;
		if (insn->src_reg == BPF_PSEUDO_CALL)
			continue;
		if (insn->src_reg == BPF_PSEUDO_KFUNC_CALL) {
			ret = fixup_kfunc_call(env, insn);
			if (ret)
				return ret;
			continue;
		}

		if (insn->imm == BPF_FUNC_get_route_realm)
			prog->dst_needed = 1;
		if (insn->imm == BPF_FUNC_get_prandom_u32)
			bpf_user_rnd_init_once();
		if (insn->imm == BPF_FUNC_override_return)
			prog->kprobe_override = 1;
		if (insn->imm == BPF_FUNC_tail_call) {
			/* If we tail call into other programs, we
			 * cannot make any assumptions since they can
			 * be replaced dynamically during runtime in
			 * the program array.
			 */
			prog->cb_access = 1;
			if (!allow_tail_call_in_subprogs(env))
				prog->aux->stack_depth = MAX_BPF_STACK;
			prog->aux->max_pkt_offset = MAX_PACKET_OFF;

			/* mark bpf_tail_call as different opcode to avoid
			 * conditional branch in the interpreter for every normal
			 * call and to prevent accidental JITing by JIT compiler
			 * that doesn't support bpf_tail_call yet
			 */
			insn->imm = 0;
			insn->code = BPF_JMP | BPF_TAIL_CALL;

			aux = &env->insn_aux_data[i + delta];
			if (env->bpf_capable && !prog->blinding_requested &&
			    prog->jit_requested &&
			    !bpf_map_key_poisoned(aux) &&
			    !bpf_map_ptr_poisoned(aux) &&
			    !bpf_map_ptr_unpriv(aux)) {
				struct bpf_jit_poke_descriptor desc = {
					.reason = BPF_POKE_REASON_TAIL_CALL,
					.tail_call.map = BPF_MAP_PTR(aux->map_ptr_state),
					.tail_call.key = bpf_map_key_immediate(aux),
					.insn_idx = i + delta,
				};

				ret = bpf_jit_add_poke_descriptor(prog, &desc);
				if (ret < 0) {
					verbose(env, "adding tail call poke descriptor failed\n");
					return ret;
				}

				insn->imm = ret + 1;
				continue;
			}

			if (!bpf_map_ptr_unpriv(aux))
				continue;

			/* instead of changing every JIT dealing with tail_call
			 * emit two extra insns:
			 * if (index >= max_entries) goto out;
			 * index &= array->index_mask;
			 * to avoid out-of-bounds cpu speculation
			 */
			if (bpf_map_ptr_poisoned(aux)) {
				verbose(env, "tail_call abusing map_ptr\n");
				return -EINVAL;
			}

			map_ptr = BPF_MAP_PTR(aux->map_ptr_state);
			insn_buf[0] = BPF_JMP_IMM(BPF_JGE, BPF_REG_3,
						  map_ptr->max_entries, 2);
			insn_buf[1] = BPF_ALU32_IMM(BPF_AND, BPF_REG_3,
						    container_of(map_ptr,
								 struct bpf_array,
								 map)->index_mask);
			insn_buf[2] = *insn;
			cnt = 3;
			new_prog = bpf_patch_insn_data(env, i + delta, insn_buf, cnt);
			if (!new_prog)
				return -ENOMEM;

			delta    += cnt - 1;
			env->prog = prog = new_prog;
			insn      = new_prog->insnsi + i + delta;
			continue;
		}

		if (insn->imm == BPF_FUNC_timer_set_callback) {
			/* The verifier will process callback_fn as many times as necessary
			 * with different maps and the register states prepared by
			 * set_timer_callback_state will be accurate.
			 *
			 * The following use case is valid:
			 *   map1 is shared by prog1, prog2, prog3.
			 *   prog1 calls bpf_timer_init for some map1 elements
			 *   prog2 calls bpf_timer_set_callback for some map1 elements.
			 *     Those that were not bpf_timer_init-ed will return -EINVAL.
			 *   prog3 calls bpf_timer_start for some map1 elements.
			 *     Those that were not both bpf_timer_init-ed and
			 *     bpf_timer_set_callback-ed will return -EINVAL.
			 */
			struct bpf_insn ld_addrs[2] = {
				BPF_LD_IMM64(BPF_REG_3, (long)prog->aux),
			};

			insn_buf[0] = ld_addrs[0];
			insn_buf[1] = ld_addrs[1];
			insn_buf[2] = *insn;
			cnt = 3;

			new_prog = bpf_patch_insn_data(env, i + delta, insn_buf, cnt);
			if (!new_prog)
				return -ENOMEM;

			delta    += cnt - 1;
			env->prog = prog = new_prog;
			insn      = new_prog->insnsi + i + delta;
			goto patch_call_imm;
		}

		if (insn->imm == BPF_FUNC_task_storage_get ||
		    insn->imm == BPF_FUNC_sk_storage_get ||
		    insn->imm == BPF_FUNC_inode_storage_get) {
			if (env->prog->aux->sleepable)
				insn_buf[0] = BPF_MOV64_IMM(BPF_REG_5, (__force __s32)GFP_KERNEL);
			else
				insn_buf[0] = BPF_MOV64_IMM(BPF_REG_5, (__force __s32)GFP_ATOMIC);
			insn_buf[1] = *insn;
			cnt = 2;

			new_prog = bpf_patch_insn_data(env, i + delta, insn_buf, cnt);
			if (!new_prog)
				return -ENOMEM;

			delta += cnt - 1;
			env->prog = prog = new_prog;
			insn = new_prog->insnsi + i + delta;
			goto patch_call_imm;
		}

		/* BPF_EMIT_CALL() assumptions in some of the map_gen_lookup
		 * and other inlining handlers are currently limited to 64 bit
		 * only.
		 */
		if (prog->jit_requested && BITS_PER_LONG == 64 &&
		    (insn->imm == BPF_FUNC_map_lookup_elem ||
		     insn->imm == BPF_FUNC_map_update_elem ||
		     insn->imm == BPF_FUNC_map_delete_elem ||
		     insn->imm == BPF_FUNC_map_push_elem   ||
		     insn->imm == BPF_FUNC_map_pop_elem    ||
		     insn->imm == BPF_FUNC_map_peek_elem   ||
		     insn->imm == BPF_FUNC_redirect_map    ||
		     insn->imm == BPF_FUNC_for_each_map_elem)) {
			aux = &env->insn_aux_data[i + delta];
			if (bpf_map_ptr_poisoned(aux))
				goto patch_call_imm;

			map_ptr = BPF_MAP_PTR(aux->map_ptr_state);
			ops = map_ptr->ops;
			if (insn->imm == BPF_FUNC_map_lookup_elem &&
			    ops->map_gen_lookup) {
				cnt = ops->map_gen_lookup(map_ptr, insn_buf);
				if (cnt == -EOPNOTSUPP)
					goto patch_map_ops_generic;
				if (cnt <= 0 || cnt >= ARRAY_SIZE(insn_buf)) {
					verbose(env, "bpf verifier is misconfigured\n");
					return -EINVAL;
				}

				new_prog = bpf_patch_insn_data(env, i + delta,
							       insn_buf, cnt);
				if (!new_prog)
					return -ENOMEM;

				delta    += cnt - 1;
				env->prog = prog = new_prog;
				insn      = new_prog->insnsi + i + delta;
				continue;
			}

			BUILD_BUG_ON(!__same_type(ops->map_lookup_elem,
				     (void *(*)(struct bpf_map *map, void *key))NULL));
			BUILD_BUG_ON(!__same_type(ops->map_delete_elem,
				     (int (*)(struct bpf_map *map, void *key))NULL));
			BUILD_BUG_ON(!__same_type(ops->map_update_elem,
				     (int (*)(struct bpf_map *map, void *key, void *value,
					      u64 flags))NULL));
			BUILD_BUG_ON(!__same_type(ops->map_push_elem,
				     (int (*)(struct bpf_map *map, void *value,
					      u64 flags))NULL));
			BUILD_BUG_ON(!__same_type(ops->map_pop_elem,
				     (int (*)(struct bpf_map *map, void *value))NULL));
			BUILD_BUG_ON(!__same_type(ops->map_peek_elem,
				     (int (*)(struct bpf_map *map, void *value))NULL));
			BUILD_BUG_ON(!__same_type(ops->map_redirect,
				     (int (*)(struct bpf_map *map, u32 ifindex, u64 flags))NULL));
			BUILD_BUG_ON(!__same_type(ops->map_for_each_callback,
				     (int (*)(struct bpf_map *map,
					      bpf_callback_t callback_fn,
					      void *callback_ctx,
					      u64 flags))NULL));

patch_map_ops_generic:
			switch (insn->imm) {
			case BPF_FUNC_map_lookup_elem:
				insn->imm = BPF_CALL_IMM(ops->map_lookup_elem);
				continue;
			case BPF_FUNC_map_update_elem:
				insn->imm = BPF_CALL_IMM(ops->map_update_elem);
				continue;
			case BPF_FUNC_map_delete_elem:
				insn->imm = BPF_CALL_IMM(ops->map_delete_elem);
				continue;
			case BPF_FUNC_map_push_elem:
				insn->imm = BPF_CALL_IMM(ops->map_push_elem);
				continue;
			case BPF_FUNC_map_pop_elem:
				insn->imm = BPF_CALL_IMM(ops->map_pop_elem);
				continue;
			case BPF_FUNC_map_peek_elem:
				insn->imm = BPF_CALL_IMM(ops->map_peek_elem);
				continue;
			case BPF_FUNC_redirect_map:
				insn->imm = BPF_CALL_IMM(ops->map_redirect);
				continue;
			case BPF_FUNC_for_each_map_elem:
				insn->imm = BPF_CALL_IMM(ops->map_for_each_callback);
				continue;
			}

			goto patch_call_imm;
		}

		/* Implement bpf_jiffies64 inline. */
		if (prog->jit_requested && BITS_PER_LONG == 64 &&
		    insn->imm == BPF_FUNC_jiffies64) {
			struct bpf_insn ld_jiffies_addr[2] = {
				BPF_LD_IMM64(BPF_REG_0,
					     (unsigned long)&jiffies),
			};

			insn_buf[0] = ld_jiffies_addr[0];
			insn_buf[1] = ld_jiffies_addr[1];
			insn_buf[2] = BPF_LDX_MEM(BPF_DW, BPF_REG_0,
						  BPF_REG_0, 0);
			cnt = 3;

			new_prog = bpf_patch_insn_data(env, i + delta, insn_buf,
						       cnt);
			if (!new_prog)
				return -ENOMEM;

			delta    += cnt - 1;
			env->prog = prog = new_prog;
			insn      = new_prog->insnsi + i + delta;
			continue;
		}

		/* Implement bpf_get_func_arg inline. */
		if (prog_type == BPF_PROG_TYPE_TRACING &&
		    insn->imm == BPF_FUNC_get_func_arg) {
			/* Load nr_args from ctx - 8 */
			insn_buf[0] = BPF_LDX_MEM(BPF_DW, BPF_REG_0, BPF_REG_1, -8);
			insn_buf[1] = BPF_JMP32_REG(BPF_JGE, BPF_REG_2, BPF_REG_0, 6);
			insn_buf[2] = BPF_ALU64_IMM(BPF_LSH, BPF_REG_2, 3);
			insn_buf[3] = BPF_ALU64_REG(BPF_ADD, BPF_REG_2, BPF_REG_1);
			insn_buf[4] = BPF_LDX_MEM(BPF_DW, BPF_REG_0, BPF_REG_2, 0);
			insn_buf[5] = BPF_STX_MEM(BPF_DW, BPF_REG_3, BPF_REG_0, 0);
			insn_buf[6] = BPF_MOV64_IMM(BPF_REG_0, 0);
			insn_buf[7] = BPF_JMP_A(1);
			insn_buf[8] = BPF_MOV64_IMM(BPF_REG_0, -EINVAL);
			cnt = 9;

			new_prog = bpf_patch_insn_data(env, i + delta, insn_buf, cnt);
			if (!new_prog)
				return -ENOMEM;

			delta    += cnt - 1;
			env->prog = prog = new_prog;
			insn      = new_prog->insnsi + i + delta;
			continue;
		}

		/* Implement bpf_get_func_ret inline. */
		if (prog_type == BPF_PROG_TYPE_TRACING &&
		    insn->imm == BPF_FUNC_get_func_ret) {
			if (eatype == BPF_TRACE_FEXIT ||
			    eatype == BPF_MODIFY_RETURN) {
				/* Load nr_args from ctx - 8 */
				insn_buf[0] = BPF_LDX_MEM(BPF_DW, BPF_REG_0, BPF_REG_1, -8);
				insn_buf[1] = BPF_ALU64_IMM(BPF_LSH, BPF_REG_0, 3);
				insn_buf[2] = BPF_ALU64_REG(BPF_ADD, BPF_REG_0, BPF_REG_1);
				insn_buf[3] = BPF_LDX_MEM(BPF_DW, BPF_REG_3, BPF_REG_0, 0);
				insn_buf[4] = BPF_STX_MEM(BPF_DW, BPF_REG_2, BPF_REG_3, 0);
				insn_buf[5] = BPF_MOV64_IMM(BPF_REG_0, 0);
				cnt = 6;
			} else {
				insn_buf[0] = BPF_MOV64_IMM(BPF_REG_0, -EOPNOTSUPP);
				cnt = 1;
			}

			new_prog = bpf_patch_insn_data(env, i + delta, insn_buf, cnt);
			if (!new_prog)
				return -ENOMEM;

			delta    += cnt - 1;
			env->prog = prog = new_prog;
			insn      = new_prog->insnsi + i + delta;
			continue;
		}

		/* Implement get_func_arg_cnt inline. */
		if (prog_type == BPF_PROG_TYPE_TRACING &&
		    insn->imm == BPF_FUNC_get_func_arg_cnt) {
			/* Load nr_args from ctx - 8 */
			insn_buf[0] = BPF_LDX_MEM(BPF_DW, BPF_REG_0, BPF_REG_1, -8);

			new_prog = bpf_patch_insn_data(env, i + delta, insn_buf, 1);
			if (!new_prog)
				return -ENOMEM;

			env->prog = prog = new_prog;
			insn      = new_prog->insnsi + i + delta;
			continue;
		}

		/* Implement bpf_get_func_ip inline. */
		if (prog_type == BPF_PROG_TYPE_TRACING &&
		    insn->imm == BPF_FUNC_get_func_ip) {
			/* Load IP address from ctx - 16 */
			insn_buf[0] = BPF_LDX_MEM(BPF_DW, BPF_REG_0, BPF_REG_1, -16);

			new_prog = bpf_patch_insn_data(env, i + delta, insn_buf, 1);
			if (!new_prog)
				return -ENOMEM;

			env->prog = prog = new_prog;
			insn      = new_prog->insnsi + i + delta;
			continue;
		}

patch_call_imm:
		fn = env->ops->get_func_proto(insn->imm, env->prog);
		/* all functions that have prototype and verifier allowed
		 * programs to call them, must be real in-kernel functions
		 */
		if (!fn->func) {
			verbose(env,
				"kernel subsystem misconfigured func %s#%d\n",
				func_id_name(insn->imm), insn->imm);
			return -EFAULT;
		}
		insn->imm = fn->func - __bpf_call_base;
	}

	/* Since poke tab is now finalized, publish aux to tracker. */
	for (i = 0; i < prog->aux->size_poke_tab; i++) {
		map_ptr = prog->aux->poke_tab[i].tail_call.map;
		if (!map_ptr->ops->map_poke_track ||
		    !map_ptr->ops->map_poke_untrack ||
		    !map_ptr->ops->map_poke_run) {
			verbose(env, "bpf verifier is misconfigured\n");
			return -EINVAL;
		}

		ret = map_ptr->ops->map_poke_track(map_ptr, prog->aux);
		if (ret < 0) {
			verbose(env, "tracking tail call prog failed\n");
			return ret;
		}
	}

	sort_kfunc_descs_by_imm(env->prog);

	return 0;
}

static void free_states(struct bpf_verifier_env *env)
{
	struct bpf_verifier_state_list *sl, *sln;
	int i;

	sl = env->free_list;
	while (sl) {
		sln = sl->next;
		free_verifier_state(&sl->state, false);
		kfree(sl);
		sl = sln;
	}
	env->free_list = NULL;

	if (!env->explored_states)
		return;

	for (i = 0; i < state_htab_size(env); i++) {
		sl = env->explored_states[i];

		while (sl) {
			sln = sl->next;
			free_verifier_state(&sl->state, false);
			kfree(sl);
			sl = sln;
		}
		env->explored_states[i] = NULL;
	}
}

static int do_check_common(struct bpf_verifier_env *env, int subprog)
{
	bool pop_log = !(env->log.level & BPF_LOG_LEVEL2);
	struct bpf_verifier_state *state;
	struct bpf_reg_state *regs;
	int ret, i;

	env->prev_linfo = NULL;
	env->pass_cnt++;

	state = kzalloc(sizeof(struct bpf_verifier_state), GFP_KERNEL);
	if (!state)
		return -ENOMEM;
	state->curframe = 0;
	state->speculative = false;
	state->branches = 1;
	state->frame[0] = kzalloc(sizeof(struct bpf_func_state), GFP_KERNEL);
	if (!state->frame[0]) {
		kfree(state);
		return -ENOMEM;
	}
	env->cur_state = state;
	init_func_state(env, state->frame[0],
			BPF_MAIN_FUNC /* callsite */,
			0 /* frameno */,
			subprog);

	regs = state->frame[state->curframe]->regs;
	if (subprog || env->prog->type == BPF_PROG_TYPE_EXT) {
		ret = btf_prepare_func_args(env, subprog, regs);
		if (ret)
			goto out;
		for (i = BPF_REG_1; i <= BPF_REG_5; i++) {
			if (regs[i].type == PTR_TO_CTX)
				mark_reg_known_zero(env, regs, i);
			else if (regs[i].type == SCALAR_VALUE)
				mark_reg_unknown(env, regs, i);
			else if (base_type(regs[i].type) == PTR_TO_MEM) {
				const u32 mem_size = regs[i].mem_size;

				mark_reg_known_zero(env, regs, i);
				regs[i].mem_size = mem_size;
				regs[i].id = ++env->id_gen;
			}
		}
	} else {
		/* 1st arg to a function */
		regs[BPF_REG_1].type = PTR_TO_CTX;
		mark_reg_known_zero(env, regs, BPF_REG_1);
		ret = btf_check_subprog_arg_match(env, subprog, regs);
		if (ret == -EFAULT)
			/* unlikely verifier bug. abort.
			 * ret == 0 and ret < 0 are sadly acceptable for
			 * main() function due to backward compatibility.
			 * Like socket filter program may be written as:
			 * int bpf_prog(struct pt_regs *ctx)
			 * and never dereference that ctx in the program.
			 * 'struct pt_regs' is a type mismatch for socket
			 * filter that should be using 'struct __sk_buff'.
			 */
			goto out;
	}

	ret = do_check(env);
out:
	/* check for NULL is necessary, since cur_state can be freed inside
	 * do_check() under memory pressure.
	 */
	if (env->cur_state) {
		free_verifier_state(env->cur_state, true);
		env->cur_state = NULL;
	}
	while (!pop_stack(env, NULL, NULL, false));
	if (!ret && pop_log)
		bpf_vlog_reset(&env->log, 0);
	free_states(env);
	return ret;
}

/* Verify all global functions in a BPF program one by one based on their BTF.
 * All global functions must pass verification. Otherwise the whole program is rejected.
 * Consider:
 * int bar(int);
 * int foo(int f)
 * {
 *    return bar(f);
 * }
 * int bar(int b)
 * {
 *    ...
 * }
 * foo() will be verified first for R1=any_scalar_value. During verification it
 * will be assumed that bar() already verified successfully and call to bar()
 * from foo() will be checked for type match only. Later bar() will be verified
 * independently to check that it's safe for R1=any_scalar_value.
 */
static int do_check_subprogs(struct bpf_verifier_env *env)
{
	struct bpf_prog_aux *aux = env->prog->aux;
	int i, ret;

	if (!aux->func_info)
		return 0;

	for (i = 1; i < env->subprog_cnt; i++) {
		if (aux->func_info_aux[i].linkage != BTF_FUNC_GLOBAL)
			continue;
		env->insn_idx = env->subprog_info[i].start;
		WARN_ON_ONCE(env->insn_idx == 0);
		ret = do_check_common(env, i);
		if (ret) {
			return ret;
		} else if (env->log.level & BPF_LOG_LEVEL) {
			verbose(env,
				"Func#%d is safe for any args that match its prototype\n",
				i);
		}
	}
	return 0;
}

static int do_check_main(struct bpf_verifier_env *env)
{
	int ret;

	env->insn_idx = 0;
	ret = do_check_common(env, 0);
	if (!ret)
		env->prog->aux->stack_depth = env->subprog_info[0].stack_depth;
	return ret;
}


static void print_verification_stats(struct bpf_verifier_env *env)
{
	int i;

	if (env->log.level & BPF_LOG_STATS) {
		verbose(env, "verification time %lld usec\n",
			div_u64(env->verification_time, 1000));
		verbose(env, "stack depth ");
		for (i = 0; i < env->subprog_cnt; i++) {
			u32 depth = env->subprog_info[i].stack_depth;

			verbose(env, "%d", depth);
			if (i + 1 < env->subprog_cnt)
				verbose(env, "+");
		}
		verbose(env, "\n");
	}
	verbose(env, "processed %d insns (limit %d) max_states_per_insn %d "
		"total_states %d peak_states %d mark_read %d\n",
		env->insn_processed, BPF_COMPLEXITY_LIMIT_INSNS,
		env->max_states_per_insn, env->total_states,
		env->peak_states, env->longest_mark_read_walk);
}

static int check_struct_ops_btf_id(struct bpf_verifier_env *env)
{
	const struct btf_type *t, *func_proto;
	const struct bpf_struct_ops *st_ops;
	const struct btf_member *member;
	struct bpf_prog *prog = env->prog;
	u32 btf_id, member_idx;
	const char *mname;

	if (!prog->gpl_compatible) {
		verbose(env, "struct ops programs must have a GPL compatible license\n");
		return -EINVAL;
	}

	btf_id = prog->aux->attach_btf_id;
	st_ops = bpf_struct_ops_find(btf_id);
	if (!st_ops) {
		verbose(env, "attach_btf_id %u is not a supported struct\n",
			btf_id);
		return -ENOTSUPP;
	}

	t = st_ops->type;
	member_idx = prog->expected_attach_type;
	if (member_idx >= btf_type_vlen(t)) {
		verbose(env, "attach to invalid member idx %u of struct %s\n",
			member_idx, st_ops->name);
		return -EINVAL;
	}

	member = &btf_type_member(t)[member_idx];
	mname = btf_name_by_offset(btf_vmlinux, member->name_off);
	func_proto = btf_type_resolve_func_ptr(btf_vmlinux, member->type,
					       NULL);
	if (!func_proto) {
		verbose(env, "attach to invalid member %s(@idx %u) of struct %s\n",
			mname, member_idx, st_ops->name);
		return -EINVAL;
	}

	if (st_ops->check_member) {
		int err = st_ops->check_member(t, member);

		if (err) {
			verbose(env, "attach to unsupported member %s of struct %s\n",
				mname, st_ops->name);
			return err;
		}
	}

	prog->aux->attach_func_proto = func_proto;
	prog->aux->attach_func_name = mname;
	env->ops = st_ops->verifier_ops;

	return 0;
}
#define SECURITY_PREFIX "security_"

static int check_attach_modify_return(unsigned long addr, const char *func_name)
{
	if (within_error_injection_list(addr) ||
	    !strncmp(SECURITY_PREFIX, func_name, sizeof(SECURITY_PREFIX) - 1))
		return 0;

	return -EINVAL;
}

/* list of non-sleepable functions that are otherwise on
 * ALLOW_ERROR_INJECTION list
 */
BTF_SET_START(btf_non_sleepable_error_inject)
/* Three functions below can be called from sleepable and non-sleepable context.
 * Assume non-sleepable from bpf safety point of view.
 */
BTF_ID(func, __filemap_add_folio)
BTF_ID(func, should_fail_alloc_page)
BTF_ID(func, should_failslab)
BTF_SET_END(btf_non_sleepable_error_inject)

static int check_non_sleepable_error_inject(u32 btf_id)
{
	return btf_id_set_contains(&btf_non_sleepable_error_inject, btf_id);
}

int bpf_check_attach_target(struct bpf_verifier_log *log,
			    const struct bpf_prog *prog,
			    const struct bpf_prog *tgt_prog,
			    u32 btf_id,
			    struct bpf_attach_target_info *tgt_info)
{
	bool prog_extension = prog->type == BPF_PROG_TYPE_EXT;
	const char prefix[] = "btf_trace_";
	int ret = 0, subprog = -1, i;
	const struct btf_type *t;
	bool conservative = true;
	const char *tname;
	struct btf *btf;
	long addr = 0;

	if (!btf_id) {
		bpf_log(log, "Tracing programs must provide btf_id\n");
		return -EINVAL;
	}
	btf = tgt_prog ? tgt_prog->aux->btf : prog->aux->attach_btf;
	if (!btf) {
		bpf_log(log,
			"FENTRY/FEXIT program can only be attached to another program annotated with BTF\n");
		return -EINVAL;
	}
	t = btf_type_by_id(btf, btf_id);
	if (!t) {
		bpf_log(log, "attach_btf_id %u is invalid\n", btf_id);
		return -EINVAL;
	}
	tname = btf_name_by_offset(btf, t->name_off);
	if (!tname) {
		bpf_log(log, "attach_btf_id %u doesn't have a name\n", btf_id);
		return -EINVAL;
	}
	if (tgt_prog) {
		struct bpf_prog_aux *aux = tgt_prog->aux;

		for (i = 0; i < aux->func_info_cnt; i++)
			if (aux->func_info[i].type_id == btf_id) {
				subprog = i;
				break;
			}
		if (subprog == -1) {
			bpf_log(log, "Subprog %s doesn't exist\n", tname);
			return -EINVAL;
		}
		conservative = aux->func_info_aux[subprog].unreliable;
		if (prog_extension) {
			if (conservative) {
				bpf_log(log,
					"Cannot replace static functions\n");
				return -EINVAL;
			}
			if (!prog->jit_requested) {
				bpf_log(log,
					"Extension programs should be JITed\n");
				return -EINVAL;
			}
		}
		if (!tgt_prog->jited) {
			bpf_log(log, "Can attach to only JITed progs\n");
			return -EINVAL;
		}
		if (tgt_prog->type == prog->type) {
			/* Cannot fentry/fexit another fentry/fexit program.
			 * Cannot attach program extension to another extension.
			 * It's ok to attach fentry/fexit to extension program.
			 */
			bpf_log(log, "Cannot recursively attach\n");
			return -EINVAL;
		}
		if (tgt_prog->type == BPF_PROG_TYPE_TRACING &&
		    prog_extension &&
		    (tgt_prog->expected_attach_type == BPF_TRACE_FENTRY ||
		     tgt_prog->expected_attach_type == BPF_TRACE_FEXIT)) {
			/* Program extensions can extend all program types
			 * except fentry/fexit. The reason is the following.
			 * The fentry/fexit programs are used for performance
			 * analysis, stats and can be attached to any program
			 * type except themselves. When extension program is
			 * replacing XDP function it is necessary to allow
			 * performance analysis of all functions. Both original
			 * XDP program and its program extension. Hence
			 * attaching fentry/fexit to BPF_PROG_TYPE_EXT is
			 * allowed. If extending of fentry/fexit was allowed it
			 * would be possible to create long call chain
			 * fentry->extension->fentry->extension beyond
			 * reasonable stack size. Hence extending fentry is not
			 * allowed.
			 */
			bpf_log(log, "Cannot extend fentry/fexit\n");
			return -EINVAL;
		}
	} else {
		if (prog_extension) {
			bpf_log(log, "Cannot replace kernel functions\n");
			return -EINVAL;
		}
	}

	switch (prog->expected_attach_type) {
	case BPF_TRACE_RAW_TP:
		if (tgt_prog) {
			bpf_log(log,
				"Only FENTRY/FEXIT progs are attachable to another BPF prog\n");
			return -EINVAL;
		}
		if (!btf_type_is_typedef(t)) {
			bpf_log(log, "attach_btf_id %u is not a typedef\n",
				btf_id);
			return -EINVAL;
		}
		if (strncmp(prefix, tname, sizeof(prefix) - 1)) {
			bpf_log(log, "attach_btf_id %u points to wrong type name %s\n",
				btf_id, tname);
			return -EINVAL;
		}
		tname += sizeof(prefix) - 1;
		t = btf_type_by_id(btf, t->type);
		if (!btf_type_is_ptr(t))
			/* should never happen in valid vmlinux build */
			return -EINVAL;
		t = btf_type_by_id(btf, t->type);
		if (!btf_type_is_func_proto(t))
			/* should never happen in valid vmlinux build */
			return -EINVAL;

		break;
	case BPF_TRACE_ITER:
		if (!btf_type_is_func(t)) {
			bpf_log(log, "attach_btf_id %u is not a function\n",
				btf_id);
			return -EINVAL;
		}
		t = btf_type_by_id(btf, t->type);
		if (!btf_type_is_func_proto(t))
			return -EINVAL;
		ret = btf_distill_func_proto(log, btf, t, tname, &tgt_info->fmodel);
		if (ret)
			return ret;
		break;
	default:
		if (!prog_extension)
			return -EINVAL;
		fallthrough;
	case BPF_MODIFY_RETURN:
	case BPF_LSM_MAC:
	case BPF_TRACE_FENTRY:
	case BPF_TRACE_FEXIT:
		if (!btf_type_is_func(t)) {
			bpf_log(log, "attach_btf_id %u is not a function\n",
				btf_id);
			return -EINVAL;
		}
		if (prog_extension &&
		    btf_check_type_match(log, prog, btf, t))
			return -EINVAL;
		t = btf_type_by_id(btf, t->type);
		if (!btf_type_is_func_proto(t))
			return -EINVAL;

		if ((prog->aux->saved_dst_prog_type || prog->aux->saved_dst_attach_type) &&
		    (!tgt_prog || prog->aux->saved_dst_prog_type != tgt_prog->type ||
		     prog->aux->saved_dst_attach_type != tgt_prog->expected_attach_type))
			return -EINVAL;

		if (tgt_prog && conservative)
			t = NULL;

		ret = btf_distill_func_proto(log, btf, t, tname, &tgt_info->fmodel);
		if (ret < 0)
			return ret;

		if (tgt_prog) {
			if (subprog == 0)
				addr = (long) tgt_prog->bpf_func;
			else
				addr = (long) tgt_prog->aux->func[subprog]->bpf_func;
		} else {
			addr = kallsyms_lookup_name(tname);
			if (!addr) {
				bpf_log(log,
					"The address of function %s cannot be found\n",
					tname);
				return -ENOENT;
			}
		}

		if (prog->aux->sleepable) {
			ret = -EINVAL;
			switch (prog->type) {
			case BPF_PROG_TYPE_TRACING:
				/* fentry/fexit/fmod_ret progs can be sleepable only if they are
				 * attached to ALLOW_ERROR_INJECTION and are not in denylist.
				 */
				if (!check_non_sleepable_error_inject(btf_id) &&
				    within_error_injection_list(addr))
					ret = 0;
				break;
			case BPF_PROG_TYPE_LSM:
				/* LSM progs check that they are attached to bpf_lsm_*() funcs.
				 * Only some of them are sleepable.
				 */
				if (bpf_lsm_is_sleepable_hook(btf_id))
					ret = 0;
				break;
			default:
				break;
			}
			if (ret) {
				bpf_log(log, "%s is not sleepable\n", tname);
				return ret;
			}
		} else if (prog->expected_attach_type == BPF_MODIFY_RETURN) {
			if (tgt_prog) {
				bpf_log(log, "can't modify return codes of BPF programs\n");
				return -EINVAL;
			}
			ret = check_attach_modify_return(addr, tname);
			if (ret) {
				bpf_log(log, "%s() is not modifiable\n", tname);
				return ret;
			}
		}

		break;
	}
	tgt_info->tgt_addr = addr;
	tgt_info->tgt_name = tname;
	tgt_info->tgt_type = t;
	return 0;
}

BTF_SET_START(btf_id_deny)
BTF_ID_UNUSED
#ifdef CONFIG_SMP
BTF_ID(func, migrate_disable)
BTF_ID(func, migrate_enable)
#endif
#if !defined CONFIG_PREEMPT_RCU && !defined CONFIG_TINY_RCU
BTF_ID(func, rcu_read_unlock_strict)
#endif
BTF_SET_END(btf_id_deny)

static int check_attach_btf_id(struct bpf_verifier_env *env)
{
	struct bpf_prog *prog = env->prog;
	struct bpf_prog *tgt_prog = prog->aux->dst_prog;
	struct bpf_attach_target_info tgt_info = {};
	u32 btf_id = prog->aux->attach_btf_id;
	struct bpf_trampoline *tr;
	int ret;
	u64 key;

	if (prog->type == BPF_PROG_TYPE_SYSCALL) {
		if (prog->aux->sleepable)
			/* attach_btf_id checked to be zero already */
			return 0;
		verbose(env, "Syscall programs can only be sleepable\n");
		return -EINVAL;
	}

	if (prog->aux->sleepable && prog->type != BPF_PROG_TYPE_TRACING &&
	    prog->type != BPF_PROG_TYPE_LSM) {
		verbose(env, "Only fentry/fexit/fmod_ret and lsm programs can be sleepable\n");
		return -EINVAL;
	}

	if (prog->type == BPF_PROG_TYPE_STRUCT_OPS)
		return check_struct_ops_btf_id(env);

	if (prog->type != BPF_PROG_TYPE_TRACING &&
	    prog->type != BPF_PROG_TYPE_LSM &&
	    prog->type != BPF_PROG_TYPE_EXT)
		return 0;

	ret = bpf_check_attach_target(&env->log, prog, tgt_prog, btf_id, &tgt_info);
	if (ret)
		return ret;

	if (tgt_prog && prog->type == BPF_PROG_TYPE_EXT) {
		/* to make freplace equivalent to their targets, they need to
		 * inherit env->ops and expected_attach_type for the rest of the
		 * verification
		 */
		env->ops = bpf_verifier_ops[tgt_prog->type];
		prog->expected_attach_type = tgt_prog->expected_attach_type;
	}

	/* store info about the attachment target that will be used later */
	prog->aux->attach_func_proto = tgt_info.tgt_type;
	prog->aux->attach_func_name = tgt_info.tgt_name;

	if (tgt_prog) {
		prog->aux->saved_dst_prog_type = tgt_prog->type;
		prog->aux->saved_dst_attach_type = tgt_prog->expected_attach_type;
	}

	if (prog->expected_attach_type == BPF_TRACE_RAW_TP) {
		prog->aux->attach_btf_trace = true;
		return 0;
	} else if (prog->expected_attach_type == BPF_TRACE_ITER) {
		if (!bpf_iter_prog_supported(prog))
			return -EINVAL;
		return 0;
	}

	if (prog->type == BPF_PROG_TYPE_LSM) {
		ret = bpf_lsm_verify_prog(&env->log, prog);
		if (ret < 0)
			return ret;
	} else if (prog->type == BPF_PROG_TYPE_TRACING &&
		   btf_id_set_contains(&btf_id_deny, btf_id)) {
		return -EINVAL;
	}

	key = bpf_trampoline_compute_key(tgt_prog, prog->aux->attach_btf, btf_id);
	tr = bpf_trampoline_get(key, &tgt_info);
	if (!tr)
		return -ENOMEM;

	prog->aux->dst_trampoline = tr;
	return 0;
}

struct btf *bpf_get_btf_vmlinux(void)
{
	if (!btf_vmlinux && IS_ENABLED(CONFIG_DEBUG_INFO_BTF)) {
		mutex_lock(&bpf_verifier_lock);
		if (!btf_vmlinux)
			btf_vmlinux = btf_parse_vmlinux();
		mutex_unlock(&bpf_verifier_lock);
	}
	return btf_vmlinux;
}

int bpf_check(struct bpf_prog **prog, union bpf_attr *attr, bpfptr_t uattr)
{
	u64 start_time = ktime_get_ns();
	struct bpf_verifier_env *env;
	struct bpf_verifier_log *log;
	int i, len, ret = -EINVAL;
	bool is_priv;

	/* no program is valid */
	if (ARRAY_SIZE(bpf_verifier_ops) == 0)
		return -EINVAL;

	/* 'struct bpf_verifier_env' can be global, but since it's not small,
	 * allocate/free it every time bpf_check() is called
	 */
	env = kzalloc(sizeof(struct bpf_verifier_env), GFP_KERNEL);
	if (!env)
		return -ENOMEM;
	log = &env->log;

	len = (*prog)->len;
	env->insn_aux_data =
		vzalloc(array_size(sizeof(struct bpf_insn_aux_data), len));
	ret = -ENOMEM;
	if (!env->insn_aux_data)
		goto err_free_env;
	for (i = 0; i < len; i++)
		env->insn_aux_data[i].orig_idx = i;
	env->prog = *prog;
	env->ops = bpf_verifier_ops[env->prog->type];
	env->fd_array = make_bpfptr(attr->fd_array, uattr.is_kernel);
	is_priv = bpf_capable();

	bpf_get_btf_vmlinux();

	/* grab the mutex to protect few globals used by verifier */
	if (!is_priv)
		mutex_lock(&bpf_verifier_lock);

	if (attr->log_level || attr->log_buf || attr->log_size) {
		/* user requested verbose verifier output
		 * and supplied buffer to store the verification trace
		 */
		log->level = attr->log_level;
		log->ubuf = (char __user *) (unsigned long) attr->log_buf;
		log->len_total = attr->log_size;

		/* log attributes have to be sane */
		if (!bpf_verifier_log_attr_valid(log)) {
			ret = -EINVAL;
			goto err_unlock;
		}
	}

	mark_verifier_state_clean(env);

	if (IS_ERR(btf_vmlinux)) {
		/* Either gcc or pahole or kernel are broken. */
		verbose(env, "in-kernel BTF is malformed\n");
		ret = PTR_ERR(btf_vmlinux);
		goto skip_full_check;
	}

	env->strict_alignment = !!(attr->prog_flags & BPF_F_STRICT_ALIGNMENT);
	if (!IS_ENABLED(CONFIG_HAVE_EFFICIENT_UNALIGNED_ACCESS))
		env->strict_alignment = true;
	if (attr->prog_flags & BPF_F_ANY_ALIGNMENT)
		env->strict_alignment = false;

	env->allow_ptr_leaks = bpf_allow_ptr_leaks();
	env->allow_uninit_stack = bpf_allow_uninit_stack();
	env->allow_ptr_to_map_access = bpf_allow_ptr_to_map_access();
	env->bypass_spec_v1 = bpf_bypass_spec_v1();
	env->bypass_spec_v4 = bpf_bypass_spec_v4();
	env->bpf_capable = bpf_capable();

	if (is_priv)
		env->test_state_freq = attr->prog_flags & BPF_F_TEST_STATE_FREQ;

	env->explored_states = kvcalloc(state_htab_size(env),
				       sizeof(struct bpf_verifier_state_list *),
				       GFP_USER);
	ret = -ENOMEM;
	if (!env->explored_states)
		goto skip_full_check;

	ret = add_subprog_and_kfunc(env);
	if (ret < 0)
		goto skip_full_check;

	ret = check_subprogs(env);
	if (ret < 0)
		goto skip_full_check;

	ret = check_btf_info(env, attr, uattr);
	if (ret < 0)
		goto skip_full_check;

	ret = check_attach_btf_id(env);
	if (ret)
		goto skip_full_check;

	ret = resolve_pseudo_ldimm64(env);
	if (ret < 0)
		goto skip_full_check;

	if (bpf_prog_is_dev_bound(env->prog->aux)) {
		ret = bpf_prog_offload_verifier_prep(env->prog);
		if (ret)
			goto skip_full_check;
	}

	ret = check_cfg(env);
	if (ret < 0)
		goto skip_full_check;

	ret = do_check_subprogs(env);
	ret = ret ?: do_check_main(env);

	if (ret == 0 && bpf_prog_is_dev_bound(env->prog->aux))
		ret = bpf_prog_offload_finalize(env);

skip_full_check:
	kvfree(env->explored_states);

	if (ret == 0)
		ret = check_max_stack_depth(env);

	/* instruction rewrites happen after this point */
	if (is_priv) {
		if (ret == 0)
			opt_hard_wire_dead_code_branches(env);
		if (ret == 0)
			ret = opt_remove_dead_code(env);
		if (ret == 0)
			ret = opt_remove_nops(env);
	} else {
		if (ret == 0)
			sanitize_dead_code(env);
	}

	if (ret == 0)
		/* program is valid, convert *(u32*)(ctx + off) accesses */
		ret = convert_ctx_accesses(env);

	if (ret == 0)
		ret = do_misc_fixups(env);

	/* do 32-bit optimization after insn patching has done so those patched
	 * insns could be handled correctly.
	 */
	if (ret == 0 && !bpf_prog_is_dev_bound(env->prog->aux)) {
		ret = opt_subreg_zext_lo32_rnd_hi32(env, attr);
		env->prog->aux->verifier_zext = bpf_jit_needs_zext() ? !ret
								     : false;
	}

	if (ret == 0)
		ret = fixup_call_args(env);

	env->verification_time = ktime_get_ns() - start_time;
	print_verification_stats(env);
	env->prog->aux->verified_insns = env->insn_processed;

	if (log->level && bpf_verifier_log_full(log))
		ret = -ENOSPC;
	if (log->level && !log->ubuf) {
		ret = -EFAULT;
		goto err_release_maps;
	}

	if (ret)
		goto err_release_maps;

	if (env->used_map_cnt) {
		/* if program passed verifier, update used_maps in bpf_prog_info */
		env->prog->aux->used_maps = kmalloc_array(env->used_map_cnt,
							  sizeof(env->used_maps[0]),
							  GFP_KERNEL);

		if (!env->prog->aux->used_maps) {
			ret = -ENOMEM;
			goto err_release_maps;
		}

		memcpy(env->prog->aux->used_maps, env->used_maps,
		       sizeof(env->used_maps[0]) * env->used_map_cnt);
		env->prog->aux->used_map_cnt = env->used_map_cnt;
	}
	if (env->used_btf_cnt) {
		/* if program passed verifier, update used_btfs in bpf_prog_aux */
		env->prog->aux->used_btfs = kmalloc_array(env->used_btf_cnt,
							  sizeof(env->used_btfs[0]),
							  GFP_KERNEL);
		if (!env->prog->aux->used_btfs) {
			ret = -ENOMEM;
			goto err_release_maps;
		}

		memcpy(env->prog->aux->used_btfs, env->used_btfs,
		       sizeof(env->used_btfs[0]) * env->used_btf_cnt);
		env->prog->aux->used_btf_cnt = env->used_btf_cnt;
	}
	if (env->used_map_cnt || env->used_btf_cnt) {
		/* program is valid. Convert pseudo bpf_ld_imm64 into generic
		 * bpf_ld_imm64 instructions
		 */
		convert_pseudo_ld_imm64(env);
	}

	adjust_btf_func(env);

err_release_maps:
	if (!env->prog->aux->used_maps)
		/* if we didn't copy map pointers into bpf_prog_info, release
		 * them now. Otherwise free_used_maps() will release them.
		 */
		release_maps(env);
	if (!env->prog->aux->used_btfs)
		release_btfs(env);

	/* extension progs temporarily inherit the attach_type of their targets
	   for verification purposes, so set it back to zero before returning
	 */
	if (env->prog->type == BPF_PROG_TYPE_EXT)
		env->prog->expected_attach_type = 0;

	*prog = env->prog;
err_unlock:
	if (!is_priv)
		mutex_unlock(&bpf_verifier_lock);
	vfree(env->insn_aux_data);
err_free_env:
	kfree(env);
	return ret;
}<|MERGE_RESOLUTION|>--- conflicted
+++ resolved
@@ -568,11 +568,6 @@
 	}
 
 	if (type & MEM_RDONLY)
-<<<<<<< HEAD
-		strncpy(prefix, "rdonly_", 16);
-	if (type & MEM_ALLOC)
-		strncpy(prefix, "alloc_", 16);
-=======
 		strncpy(prefix, "rdonly_", 32);
 	if (type & MEM_ALLOC)
 		strncpy(prefix, "alloc_", 32);
@@ -580,7 +575,6 @@
 		strncpy(prefix, "user_", 32);
 	if (type & MEM_PERCPU)
 		strncpy(prefix, "percpu_", 32);
->>>>>>> 95cd2cdc
 
 	snprintf(env->type_str_buf, TYPE_STR_BUF_LEN, "%s%s%s",
 		 prefix, str[base_type(type)], postfix);
@@ -3994,15 +3988,12 @@
 	 * is only allowed in its original, unmodified form.
 	 */
 
-<<<<<<< HEAD
-=======
 	if (reg->off < 0) {
 		verbose(env, "negative offset %s ptr R%d off=%d disallowed\n",
 			reg_type_str(env, reg->type), regno, reg->off);
 		return -EACCES;
 	}
 
->>>>>>> 95cd2cdc
 	if (!fixed_off_ok && reg->off) {
 		verbose(env, "dereference of modified %s ptr R%d off=%d disallowed\n",
 			reg_type_str(env, reg->type), regno, reg->off);
@@ -5369,8 +5360,6 @@
 				kernel_type_name(btf_vmlinux, *arg_btf_id));
 			return -EACCES;
 		}
-<<<<<<< HEAD
-=======
 	}
 
 	return 0;
@@ -5426,7 +5415,6 @@
 		break;
 	default:
 		break;
->>>>>>> 95cd2cdc
 	}
 	return __check_ptr_off_reg(env, reg, regno, fixed_off_ok);
 }
@@ -5480,40 +5468,9 @@
 	if (err)
 		return err;
 
-<<<<<<< HEAD
-	switch ((u32)type) {
-	case SCALAR_VALUE:
-	/* Pointer types where reg offset is explicitly allowed: */
-	case PTR_TO_PACKET:
-	case PTR_TO_PACKET_META:
-	case PTR_TO_MAP_KEY:
-	case PTR_TO_MAP_VALUE:
-	case PTR_TO_MEM:
-	case PTR_TO_MEM | MEM_RDONLY:
-	case PTR_TO_MEM | MEM_ALLOC:
-	case PTR_TO_BUF:
-	case PTR_TO_BUF | MEM_RDONLY:
-	case PTR_TO_STACK:
-		/* Some of the argument types nevertheless require a
-		 * zero register offset.
-		 */
-		if (arg_type == ARG_PTR_TO_ALLOC_MEM)
-			goto force_off_check;
-		break;
-	/* All the rest must be rejected: */
-	default:
-force_off_check:
-		err = __check_ptr_off_reg(env, reg, regno,
-					  type == PTR_TO_BTF_ID);
-		if (err < 0)
-			return err;
-		break;
-	}
-=======
 	err = check_func_arg_reg_off(env, reg, regno, arg_type, is_release_function(meta->func_id));
 	if (err)
 		return err;
->>>>>>> 95cd2cdc
 
 skip_type_check:
 	/* check_func_arg_reg_off relies on only one referenced register being
