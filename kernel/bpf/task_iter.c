--- conflicted
+++ resolved
@@ -152,12 +152,8 @@
 		curr_fd = info->fd;
 	} else {
 		curr_task = task_seq_get_next(ns, &curr_tid, true);
-<<<<<<< HEAD
-		if (!curr_task)
-=======
 		if (!curr_task) {
 			info->task = NULL;
->>>>>>> 356006a6
 			return NULL;
 		}
 
