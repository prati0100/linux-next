--- conflicted
+++ resolved
@@ -1951,10 +1951,6 @@
 	p = dup_task_struct(current, node);
 	if (!p)
 		goto fork_out;
-<<<<<<< HEAD
-	if (args->io_thread)
-		p->flags |= PF_IO_WORKER;
-=======
 	if (args->io_thread) {
 		/*
 		 * Mark us an IO worker, and block any signal that isn't
@@ -1963,7 +1959,6 @@
 		p->flags |= PF_IO_WORKER;
 		siginitsetinv(&p->blocked, sigmask(SIGKILL)|sigmask(SIGSTOP));
 	}
->>>>>>> 6be388f4
 
 	/*
 	 * This _must_ happen before we call free_task(), i.e. before we jump
@@ -2456,19 +2451,8 @@
 		.stack_size	= (unsigned long)arg,
 		.io_thread	= 1,
 	};
-<<<<<<< HEAD
-	struct task_struct *tsk;
-
-	tsk = copy_process(NULL, 0, node, &args);
-	if (!IS_ERR(tsk)) {
-		sigfillset(&tsk->blocked);
-		sigdelsetmask(&tsk->blocked, sigmask(SIGKILL));
-	}
-	return tsk;
-=======
 
 	return copy_process(NULL, 0, node, &args);
->>>>>>> 6be388f4
 }
 
 /*
