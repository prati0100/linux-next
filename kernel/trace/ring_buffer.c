// SPDX-License-Identifier: GPL-2.0
/*
 * Generic ring buffer
 *
 * Copyright (C) 2008 Steven Rostedt <srostedt@redhat.com>
 */
#include <linux/trace_events.h>
#include <linux/ring_buffer.h>
#include <linux/trace_clock.h>
#include <linux/sched/clock.h>
#include <linux/trace_seq.h>
#include <linux/spinlock.h>
#include <linux/irq_work.h>
#include <linux/security.h>
#include <linux/uaccess.h>
#include <linux/hardirq.h>
#include <linux/kthread.h>	/* for self test */
#include <linux/module.h>
#include <linux/percpu.h>
#include <linux/mutex.h>
#include <linux/delay.h>
#include <linux/slab.h>
#include <linux/init.h>
#include <linux/hash.h>
#include <linux/list.h>
#include <linux/cpu.h>
#include <linux/oom.h>

#include <asm/local.h>

static void update_pages_handler(struct work_struct *work);

/*
 * The ring buffer header is special. We must manually up keep it.
 */
int ring_buffer_print_entry_header(struct trace_seq *s)
{
	trace_seq_puts(s, "# compressed entry header\n");
	trace_seq_puts(s, "\ttype_len    :    5 bits\n");
	trace_seq_puts(s, "\ttime_delta  :   27 bits\n");
	trace_seq_puts(s, "\tarray       :   32 bits\n");
	trace_seq_putc(s, '\n');
	trace_seq_printf(s, "\tpadding     : type == %d\n",
			 RINGBUF_TYPE_PADDING);
	trace_seq_printf(s, "\ttime_extend : type == %d\n",
			 RINGBUF_TYPE_TIME_EXTEND);
	trace_seq_printf(s, "\ttime_stamp : type == %d\n",
			 RINGBUF_TYPE_TIME_STAMP);
	trace_seq_printf(s, "\tdata max type_len  == %d\n",
			 RINGBUF_TYPE_DATA_TYPE_LEN_MAX);

	return !trace_seq_has_overflowed(s);
}

/*
 * The ring buffer is made up of a list of pages. A separate list of pages is
 * allocated for each CPU. A writer may only write to a buffer that is
 * associated with the CPU it is currently executing on.  A reader may read
 * from any per cpu buffer.
 *
 * The reader is special. For each per cpu buffer, the reader has its own
 * reader page. When a reader has read the entire reader page, this reader
 * page is swapped with another page in the ring buffer.
 *
 * Now, as long as the writer is off the reader page, the reader can do what
 * ever it wants with that page. The writer will never write to that page
 * again (as long as it is out of the ring buffer).
 *
 * Here's some silly ASCII art.
 *
 *   +------+
 *   |reader|          RING BUFFER
 *   |page  |
 *   +------+        +---+   +---+   +---+
 *                   |   |-->|   |-->|   |
 *                   +---+   +---+   +---+
 *                     ^               |
 *                     |               |
 *                     +---------------+
 *
 *
 *   +------+
 *   |reader|          RING BUFFER
 *   |page  |------------------v
 *   +------+        +---+   +---+   +---+
 *                   |   |-->|   |-->|   |
 *                   +---+   +---+   +---+
 *                     ^               |
 *                     |               |
 *                     +---------------+
 *
 *
 *   +------+
 *   |reader|          RING BUFFER
 *   |page  |------------------v
 *   +------+        +---+   +---+   +---+
 *      ^            |   |-->|   |-->|   |
 *      |            +---+   +---+   +---+
 *      |                              |
 *      |                              |
 *      +------------------------------+
 *
 *
 *   +------+
 *   |buffer|          RING BUFFER
 *   |page  |------------------v
 *   +------+        +---+   +---+   +---+
 *      ^            |   |   |   |-->|   |
 *      |   New      +---+   +---+   +---+
 *      |  Reader------^               |
 *      |   page                       |
 *      +------------------------------+
 *
 *
 * After we make this swap, the reader can hand this page off to the splice
 * code and be done with it. It can even allocate a new page if it needs to
 * and swap that into the ring buffer.
 *
 * We will be using cmpxchg soon to make all this lockless.
 *
 */

/* Used for individual buffers (after the counter) */
#define RB_BUFFER_OFF		(1 << 20)

#define BUF_PAGE_HDR_SIZE offsetof(struct buffer_data_page, data)

#define RB_EVNT_HDR_SIZE (offsetof(struct ring_buffer_event, array))
#define RB_ALIGNMENT		4U
#define RB_MAX_SMALL_DATA	(RB_ALIGNMENT * RINGBUF_TYPE_DATA_TYPE_LEN_MAX)
#define RB_EVNT_MIN_SIZE	8U	/* two 32bit words */
#define RB_ALIGN_DATA		__aligned(RB_ALIGNMENT)

/* define RINGBUF_TYPE_DATA for 'case RINGBUF_TYPE_DATA:' */
#define RINGBUF_TYPE_DATA 0 ... RINGBUF_TYPE_DATA_TYPE_LEN_MAX

enum {
	RB_LEN_TIME_EXTEND = 8,
	RB_LEN_TIME_STAMP =  8,
};

#define skip_time_extend(event) \
	((struct ring_buffer_event *)((char *)event + RB_LEN_TIME_EXTEND))

#define extended_time(event) \
	(event->type_len >= RINGBUF_TYPE_TIME_EXTEND)

static inline int rb_null_event(struct ring_buffer_event *event)
{
	return event->type_len == RINGBUF_TYPE_PADDING && !event->time_delta;
}

static void rb_event_set_padding(struct ring_buffer_event *event)
{
	/* padding has a NULL time_delta */
	event->type_len = RINGBUF_TYPE_PADDING;
	event->time_delta = 0;
}

static unsigned
rb_event_data_length(struct ring_buffer_event *event)
{
	unsigned length;

	if (event->type_len)
		length = event->type_len * RB_ALIGNMENT;
	else
		length = event->array[0];
	return length + RB_EVNT_HDR_SIZE;
}

/*
 * Return the length of the given event. Will return
 * the length of the time extend if the event is a
 * time extend.
 */
static inline unsigned
rb_event_length(struct ring_buffer_event *event)
{
	switch (event->type_len) {
	case RINGBUF_TYPE_PADDING:
		if (rb_null_event(event))
			/* undefined */
			return -1;
		return  event->array[0] + RB_EVNT_HDR_SIZE;

	case RINGBUF_TYPE_TIME_EXTEND:
		return RB_LEN_TIME_EXTEND;

	case RINGBUF_TYPE_TIME_STAMP:
		return RB_LEN_TIME_STAMP;

	case RINGBUF_TYPE_DATA:
		return rb_event_data_length(event);
	default:
		WARN_ON_ONCE(1);
	}
	/* not hit */
	return 0;
}

/*
 * Return total length of time extend and data,
 *   or just the event length for all other events.
 */
static inline unsigned
rb_event_ts_length(struct ring_buffer_event *event)
{
	unsigned len = 0;

	if (extended_time(event)) {
		/* time extends include the data event after it */
		len = RB_LEN_TIME_EXTEND;
		event = skip_time_extend(event);
	}
	return len + rb_event_length(event);
}

/**
 * ring_buffer_event_length - return the length of the event
 * @event: the event to get the length of
 *
 * Returns the size of the data load of a data event.
 * If the event is something other than a data event, it
 * returns the size of the event itself. With the exception
 * of a TIME EXTEND, where it still returns the size of the
 * data load of the data event after it.
 */
unsigned ring_buffer_event_length(struct ring_buffer_event *event)
{
	unsigned length;

	if (extended_time(event))
		event = skip_time_extend(event);

	length = rb_event_length(event);
	if (event->type_len > RINGBUF_TYPE_DATA_TYPE_LEN_MAX)
		return length;
	length -= RB_EVNT_HDR_SIZE;
	if (length > RB_MAX_SMALL_DATA + sizeof(event->array[0]))
                length -= sizeof(event->array[0]);
	return length;
}
EXPORT_SYMBOL_GPL(ring_buffer_event_length);

/* inline for ring buffer fast paths */
static __always_inline void *
rb_event_data(struct ring_buffer_event *event)
{
	if (extended_time(event))
		event = skip_time_extend(event);
	WARN_ON_ONCE(event->type_len > RINGBUF_TYPE_DATA_TYPE_LEN_MAX);
	/* If length is in len field, then array[0] has the data */
	if (event->type_len)
		return (void *)&event->array[0];
	/* Otherwise length is in array[0] and array[1] has the data */
	return (void *)&event->array[1];
}

/**
 * ring_buffer_event_data - return the data of the event
 * @event: the event to get the data from
 */
void *ring_buffer_event_data(struct ring_buffer_event *event)
{
	return rb_event_data(event);
}
EXPORT_SYMBOL_GPL(ring_buffer_event_data);

#define for_each_buffer_cpu(buffer, cpu)		\
	for_each_cpu(cpu, buffer->cpumask)

#define TS_SHIFT	27
#define TS_MASK		((1ULL << TS_SHIFT) - 1)
#define TS_DELTA_TEST	(~TS_MASK)

/**
 * ring_buffer_event_time_stamp - return the event's extended timestamp
 * @event: the event to get the timestamp of
 *
 * Returns the extended timestamp associated with a data event.
 * An extended time_stamp is a 64-bit timestamp represented
 * internally in a special way that makes the best use of space
 * contained within a ring buffer event.  This function decodes
 * it and maps it to a straight u64 value.
 */
u64 ring_buffer_event_time_stamp(struct ring_buffer_event *event)
{
	u64 ts;

	ts = event->array[0];
	ts <<= TS_SHIFT;
	ts += event->time_delta;

	return ts;
}

/* Flag when events were overwritten */
#define RB_MISSED_EVENTS	(1 << 31)
/* Missed count stored at end */
#define RB_MISSED_STORED	(1 << 30)

struct buffer_data_page {
	u64		 time_stamp;	/* page time stamp */
	local_t		 commit;	/* write committed index */
	unsigned char	 data[] RB_ALIGN_DATA;	/* data of buffer page */
};

/*
 * Note, the buffer_page list must be first. The buffer pages
 * are allocated in cache lines, which means that each buffer
 * page will be at the beginning of a cache line, and thus
 * the least significant bits will be zero. We use this to
 * add flags in the list struct pointers, to make the ring buffer
 * lockless.
 */
struct buffer_page {
	struct list_head list;		/* list of buffer pages */
	local_t		 write;		/* index for next write */
	unsigned	 read;		/* index for next read */
	local_t		 entries;	/* entries on this page */
	unsigned long	 real_end;	/* real end of data */
	struct buffer_data_page *page;	/* Actual data page */
};

/*
 * The buffer page counters, write and entries, must be reset
 * atomically when crossing page boundaries. To synchronize this
 * update, two counters are inserted into the number. One is
 * the actual counter for the write position or count on the page.
 *
 * The other is a counter of updaters. Before an update happens
 * the update partition of the counter is incremented. This will
 * allow the updater to update the counter atomically.
 *
 * The counter is 20 bits, and the state data is 12.
 */
#define RB_WRITE_MASK		0xfffff
#define RB_WRITE_INTCNT		(1 << 20)

static void rb_init_page(struct buffer_data_page *bpage)
{
	local_set(&bpage->commit, 0);
}

/*
 * Also stolen from mm/slob.c. Thanks to Mathieu Desnoyers for pointing
 * this issue out.
 */
static void free_buffer_page(struct buffer_page *bpage)
{
	free_page((unsigned long)bpage->page);
	kfree(bpage);
}

/*
 * We need to fit the time_stamp delta into 27 bits.
 */
static inline int test_time_stamp(u64 delta)
{
	if (delta & TS_DELTA_TEST)
		return 1;
	return 0;
}

#define BUF_PAGE_SIZE (PAGE_SIZE - BUF_PAGE_HDR_SIZE)

/* Max payload is BUF_PAGE_SIZE - header (8bytes) */
#define BUF_MAX_DATA_SIZE (BUF_PAGE_SIZE - (sizeof(u32) * 2))

int ring_buffer_print_page_header(struct trace_seq *s)
{
	struct buffer_data_page field;

	trace_seq_printf(s, "\tfield: u64 timestamp;\t"
			 "offset:0;\tsize:%u;\tsigned:%u;\n",
			 (unsigned int)sizeof(field.time_stamp),
			 (unsigned int)is_signed_type(u64));

	trace_seq_printf(s, "\tfield: local_t commit;\t"
			 "offset:%u;\tsize:%u;\tsigned:%u;\n",
			 (unsigned int)offsetof(typeof(field), commit),
			 (unsigned int)sizeof(field.commit),
			 (unsigned int)is_signed_type(long));

	trace_seq_printf(s, "\tfield: int overwrite;\t"
			 "offset:%u;\tsize:%u;\tsigned:%u;\n",
			 (unsigned int)offsetof(typeof(field), commit),
			 1,
			 (unsigned int)is_signed_type(long));

	trace_seq_printf(s, "\tfield: char data;\t"
			 "offset:%u;\tsize:%u;\tsigned:%u;\n",
			 (unsigned int)offsetof(typeof(field), data),
			 (unsigned int)BUF_PAGE_SIZE,
			 (unsigned int)is_signed_type(char));

	return !trace_seq_has_overflowed(s);
}

struct rb_irq_work {
	struct irq_work			work;
	wait_queue_head_t		waiters;
	wait_queue_head_t		full_waiters;
	bool				waiters_pending;
	bool				full_waiters_pending;
	bool				wakeup_full;
};

/*
 * Structure to hold event state and handle nested events.
 */
struct rb_event_info {
	u64			ts;
	u64			delta;
	unsigned long		length;
	struct buffer_page	*tail_page;
	int			add_timestamp;
};

/*
 * Used for which event context the event is in.
 *  NMI     = 0
 *  IRQ     = 1
 *  SOFTIRQ = 2
 *  NORMAL  = 3
 *
 * See trace_recursive_lock() comment below for more details.
 */
enum {
	RB_CTX_NMI,
	RB_CTX_IRQ,
	RB_CTX_SOFTIRQ,
	RB_CTX_NORMAL,
	RB_CTX_MAX
};

/*
 * head_page == tail_page && head == tail then buffer is empty.
 */
struct ring_buffer_per_cpu {
	int				cpu;
	atomic_t			record_disabled;
	atomic_t			resize_disabled;
	struct trace_buffer	*buffer;
	raw_spinlock_t			reader_lock;	/* serialize readers */
	arch_spinlock_t			lock;
	struct lock_class_key		lock_key;
	struct buffer_data_page		*free_page;
	unsigned long			nr_pages;
	unsigned int			current_context;
	struct list_head		*pages;
	struct buffer_page		*head_page;	/* read from head */
	struct buffer_page		*tail_page;	/* write to tail */
	struct buffer_page		*commit_page;	/* committed pages */
	struct buffer_page		*reader_page;
	unsigned long			lost_events;
	unsigned long			last_overrun;
	unsigned long			nest;
	local_t				entries_bytes;
	local_t				entries;
	local_t				overrun;
	local_t				commit_overrun;
	local_t				dropped_events;
	local_t				committing;
	local_t				commits;
	local_t				pages_touched;
	local_t				pages_read;
	long				last_pages_touch;
	size_t				shortest_full;
	unsigned long			read;
	unsigned long			read_bytes;
	u64				write_stamp;
	u64				read_stamp;
	/* ring buffer pages to update, > 0 to add, < 0 to remove */
	long				nr_pages_to_update;
	struct list_head		new_pages; /* new pages to add */
	struct work_struct		update_pages_work;
	struct completion		update_done;

	struct rb_irq_work		irq_work;
};

struct trace_buffer {
	unsigned			flags;
	int				cpus;
	atomic_t			record_disabled;
	cpumask_var_t			cpumask;

	struct lock_class_key		*reader_lock_key;

	struct mutex			mutex;

	struct ring_buffer_per_cpu	**buffers;

	struct hlist_node		node;
	u64				(*clock)(void);

	struct rb_irq_work		irq_work;
	bool				time_stamp_abs;
};

struct ring_buffer_iter {
	struct ring_buffer_per_cpu	*cpu_buffer;
	unsigned long			head;
	unsigned long			next_event;
	struct buffer_page		*head_page;
	struct buffer_page		*cache_reader_page;
	unsigned long			cache_read;
	u64				read_stamp;
	u64				page_stamp;
	struct ring_buffer_event	*event;
	int				missed_events;
};

/**
 * ring_buffer_nr_pages - get the number of buffer pages in the ring buffer
 * @buffer: The ring_buffer to get the number of pages from
 * @cpu: The cpu of the ring_buffer to get the number of pages from
 *
 * Returns the number of pages used by a per_cpu buffer of the ring buffer.
 */
size_t ring_buffer_nr_pages(struct trace_buffer *buffer, int cpu)
{
	return buffer->buffers[cpu]->nr_pages;
}

/**
 * ring_buffer_nr_pages_dirty - get the number of used pages in the ring buffer
 * @buffer: The ring_buffer to get the number of pages from
 * @cpu: The cpu of the ring_buffer to get the number of pages from
 *
 * Returns the number of pages that have content in the ring buffer.
 */
size_t ring_buffer_nr_dirty_pages(struct trace_buffer *buffer, int cpu)
{
	size_t read;
	size_t cnt;

	read = local_read(&buffer->buffers[cpu]->pages_read);
	cnt = local_read(&buffer->buffers[cpu]->pages_touched);
	/* The reader can read an empty page, but not more than that */
	if (cnt < read) {
		WARN_ON_ONCE(read > cnt + 1);
		return 0;
	}

	return cnt - read;
}

/*
 * rb_wake_up_waiters - wake up tasks waiting for ring buffer input
 *
 * Schedules a delayed work to wake up any task that is blocked on the
 * ring buffer waiters queue.
 */
static void rb_wake_up_waiters(struct irq_work *work)
{
	struct rb_irq_work *rbwork = container_of(work, struct rb_irq_work, work);

	wake_up_all(&rbwork->waiters);
	if (rbwork->wakeup_full) {
		rbwork->wakeup_full = false;
		wake_up_all(&rbwork->full_waiters);
	}
}

/**
 * ring_buffer_wait - wait for input to the ring buffer
 * @buffer: buffer to wait on
 * @cpu: the cpu buffer to wait on
 * @full: wait until a full page is available, if @cpu != RING_BUFFER_ALL_CPUS
 *
 * If @cpu == RING_BUFFER_ALL_CPUS then the task will wake up as soon
 * as data is added to any of the @buffer's cpu buffers. Otherwise
 * it will wait for data to be added to a specific cpu buffer.
 */
int ring_buffer_wait(struct trace_buffer *buffer, int cpu, int full)
{
	struct ring_buffer_per_cpu *uninitialized_var(cpu_buffer);
	DEFINE_WAIT(wait);
	struct rb_irq_work *work;
	int ret = 0;

	/*
	 * Depending on what the caller is waiting for, either any
	 * data in any cpu buffer, or a specific buffer, put the
	 * caller on the appropriate wait queue.
	 */
	if (cpu == RING_BUFFER_ALL_CPUS) {
		work = &buffer->irq_work;
		/* Full only makes sense on per cpu reads */
		full = 0;
	} else {
		if (!cpumask_test_cpu(cpu, buffer->cpumask))
			return -ENODEV;
		cpu_buffer = buffer->buffers[cpu];
		work = &cpu_buffer->irq_work;
	}


	while (true) {
		if (full)
			prepare_to_wait(&work->full_waiters, &wait, TASK_INTERRUPTIBLE);
		else
			prepare_to_wait(&work->waiters, &wait, TASK_INTERRUPTIBLE);

		/*
		 * The events can happen in critical sections where
		 * checking a work queue can cause deadlocks.
		 * After adding a task to the queue, this flag is set
		 * only to notify events to try to wake up the queue
		 * using irq_work.
		 *
		 * We don't clear it even if the buffer is no longer
		 * empty. The flag only causes the next event to run
		 * irq_work to do the work queue wake up. The worse
		 * that can happen if we race with !trace_empty() is that
		 * an event will cause an irq_work to try to wake up
		 * an empty queue.
		 *
		 * There's no reason to protect this flag either, as
		 * the work queue and irq_work logic will do the necessary
		 * synchronization for the wake ups. The only thing
		 * that is necessary is that the wake up happens after
		 * a task has been queued. It's OK for spurious wake ups.
		 */
		if (full)
			work->full_waiters_pending = true;
		else
			work->waiters_pending = true;

		if (signal_pending(current)) {
			ret = -EINTR;
			break;
		}

		if (cpu == RING_BUFFER_ALL_CPUS && !ring_buffer_empty(buffer))
			break;

		if (cpu != RING_BUFFER_ALL_CPUS &&
		    !ring_buffer_empty_cpu(buffer, cpu)) {
			unsigned long flags;
			bool pagebusy;
			size_t nr_pages;
			size_t dirty;

			if (!full)
				break;

			raw_spin_lock_irqsave(&cpu_buffer->reader_lock, flags);
			pagebusy = cpu_buffer->reader_page == cpu_buffer->commit_page;
			nr_pages = cpu_buffer->nr_pages;
			dirty = ring_buffer_nr_dirty_pages(buffer, cpu);
			if (!cpu_buffer->shortest_full ||
			    cpu_buffer->shortest_full < full)
				cpu_buffer->shortest_full = full;
			raw_spin_unlock_irqrestore(&cpu_buffer->reader_lock, flags);
			if (!pagebusy &&
			    (!nr_pages || (dirty * 100) > full * nr_pages))
				break;
		}

		schedule();
	}

	if (full)
		finish_wait(&work->full_waiters, &wait);
	else
		finish_wait(&work->waiters, &wait);

	return ret;
}

/**
 * ring_buffer_poll_wait - poll on buffer input
 * @buffer: buffer to wait on
 * @cpu: the cpu buffer to wait on
 * @filp: the file descriptor
 * @poll_table: The poll descriptor
 *
 * If @cpu == RING_BUFFER_ALL_CPUS then the task will wake up as soon
 * as data is added to any of the @buffer's cpu buffers. Otherwise
 * it will wait for data to be added to a specific cpu buffer.
 *
 * Returns EPOLLIN | EPOLLRDNORM if data exists in the buffers,
 * zero otherwise.
 */
__poll_t ring_buffer_poll_wait(struct trace_buffer *buffer, int cpu,
			  struct file *filp, poll_table *poll_table)
{
	struct ring_buffer_per_cpu *cpu_buffer;
	struct rb_irq_work *work;

	if (cpu == RING_BUFFER_ALL_CPUS)
		work = &buffer->irq_work;
	else {
		if (!cpumask_test_cpu(cpu, buffer->cpumask))
			return -EINVAL;

		cpu_buffer = buffer->buffers[cpu];
		work = &cpu_buffer->irq_work;
	}

	poll_wait(filp, &work->waiters, poll_table);
	work->waiters_pending = true;
	/*
	 * There's a tight race between setting the waiters_pending and
	 * checking if the ring buffer is empty.  Once the waiters_pending bit
	 * is set, the next event will wake the task up, but we can get stuck
	 * if there's only a single event in.
	 *
	 * FIXME: Ideally, we need a memory barrier on the writer side as well,
	 * but adding a memory barrier to all events will cause too much of a
	 * performance hit in the fast path.  We only need a memory barrier when
	 * the buffer goes from empty to having content.  But as this race is
	 * extremely small, and it's not a problem if another event comes in, we
	 * will fix it later.
	 */
	smp_mb();

	if ((cpu == RING_BUFFER_ALL_CPUS && !ring_buffer_empty(buffer)) ||
	    (cpu != RING_BUFFER_ALL_CPUS && !ring_buffer_empty_cpu(buffer, cpu)))
		return EPOLLIN | EPOLLRDNORM;
	return 0;
}

/* buffer may be either ring_buffer or ring_buffer_per_cpu */
#define RB_WARN_ON(b, cond)						\
	({								\
		int _____ret = unlikely(cond);				\
		if (_____ret) {						\
			if (__same_type(*(b), struct ring_buffer_per_cpu)) { \
				struct ring_buffer_per_cpu *__b =	\
					(void *)b;			\
				atomic_inc(&__b->buffer->record_disabled); \
			} else						\
				atomic_inc(&b->record_disabled);	\
			WARN_ON(1);					\
		}							\
		_____ret;						\
	})

/* Up this if you want to test the TIME_EXTENTS and normalization */
#define DEBUG_SHIFT 0

static inline u64 rb_time_stamp(struct trace_buffer *buffer)
{
	/* shift to debug/test normalization and TIME_EXTENTS */
	return buffer->clock() << DEBUG_SHIFT;
}

u64 ring_buffer_time_stamp(struct trace_buffer *buffer, int cpu)
{
	u64 time;

	preempt_disable_notrace();
	time = rb_time_stamp(buffer);
	preempt_enable_notrace();

	return time;
}
EXPORT_SYMBOL_GPL(ring_buffer_time_stamp);

void ring_buffer_normalize_time_stamp(struct trace_buffer *buffer,
				      int cpu, u64 *ts)
{
	/* Just stupid testing the normalize function and deltas */
	*ts >>= DEBUG_SHIFT;
}
EXPORT_SYMBOL_GPL(ring_buffer_normalize_time_stamp);

/*
 * Making the ring buffer lockless makes things tricky.
 * Although writes only happen on the CPU that they are on,
 * and they only need to worry about interrupts. Reads can
 * happen on any CPU.
 *
 * The reader page is always off the ring buffer, but when the
 * reader finishes with a page, it needs to swap its page with
 * a new one from the buffer. The reader needs to take from
 * the head (writes go to the tail). But if a writer is in overwrite
 * mode and wraps, it must push the head page forward.
 *
 * Here lies the problem.
 *
 * The reader must be careful to replace only the head page, and
 * not another one. As described at the top of the file in the
 * ASCII art, the reader sets its old page to point to the next
 * page after head. It then sets the page after head to point to
 * the old reader page. But if the writer moves the head page
 * during this operation, the reader could end up with the tail.
 *
 * We use cmpxchg to help prevent this race. We also do something
 * special with the page before head. We set the LSB to 1.
 *
 * When the writer must push the page forward, it will clear the
 * bit that points to the head page, move the head, and then set
 * the bit that points to the new head page.
 *
 * We also don't want an interrupt coming in and moving the head
 * page on another writer. Thus we use the second LSB to catch
 * that too. Thus:
 *
 * head->list->prev->next        bit 1          bit 0
 *                              -------        -------
 * Normal page                     0              0
 * Points to head page             0              1
 * New head page                   1              0
 *
 * Note we can not trust the prev pointer of the head page, because:
 *
 * +----+       +-----+        +-----+
 * |    |------>|  T  |---X--->|  N  |
 * |    |<------|     |        |     |
 * +----+       +-----+        +-----+
 *   ^                           ^ |
 *   |          +-----+          | |
 *   +----------|  R  |----------+ |
 *              |     |<-----------+
 *              +-----+
 *
 * Key:  ---X-->  HEAD flag set in pointer
 *         T      Tail page
 *         R      Reader page
 *         N      Next page
 *
 * (see __rb_reserve_next() to see where this happens)
 *
 *  What the above shows is that the reader just swapped out
 *  the reader page with a page in the buffer, but before it
 *  could make the new header point back to the new page added
 *  it was preempted by a writer. The writer moved forward onto
 *  the new page added by the reader and is about to move forward
 *  again.
 *
 *  You can see, it is legitimate for the previous pointer of
 *  the head (or any page) not to point back to itself. But only
 *  temporarily.
 */

#define RB_PAGE_NORMAL		0UL
#define RB_PAGE_HEAD		1UL
#define RB_PAGE_UPDATE		2UL


#define RB_FLAG_MASK		3UL

/* PAGE_MOVED is not part of the mask */
#define RB_PAGE_MOVED		4UL

/*
 * rb_list_head - remove any bit
 */
static struct list_head *rb_list_head(struct list_head *list)
{
	unsigned long val = (unsigned long)list;

	return (struct list_head *)(val & ~RB_FLAG_MASK);
}

/*
 * rb_is_head_page - test if the given page is the head page
 *
 * Because the reader may move the head_page pointer, we can
 * not trust what the head page is (it may be pointing to
 * the reader page). But if the next page is a header page,
 * its flags will be non zero.
 */
static inline int
rb_is_head_page(struct ring_buffer_per_cpu *cpu_buffer,
		struct buffer_page *page, struct list_head *list)
{
	unsigned long val;

	val = (unsigned long)list->next;

	if ((val & ~RB_FLAG_MASK) != (unsigned long)&page->list)
		return RB_PAGE_MOVED;

	return val & RB_FLAG_MASK;
}

/*
 * rb_is_reader_page
 *
 * The unique thing about the reader page, is that, if the
 * writer is ever on it, the previous pointer never points
 * back to the reader page.
 */
static bool rb_is_reader_page(struct buffer_page *page)
{
	struct list_head *list = page->list.prev;

	return rb_list_head(list->next) != &page->list;
}

/*
 * rb_set_list_to_head - set a list_head to be pointing to head.
 */
static void rb_set_list_to_head(struct ring_buffer_per_cpu *cpu_buffer,
				struct list_head *list)
{
	unsigned long *ptr;

	ptr = (unsigned long *)&list->next;
	*ptr |= RB_PAGE_HEAD;
	*ptr &= ~RB_PAGE_UPDATE;
}

/*
 * rb_head_page_activate - sets up head page
 */
static void rb_head_page_activate(struct ring_buffer_per_cpu *cpu_buffer)
{
	struct buffer_page *head;

	head = cpu_buffer->head_page;
	if (!head)
		return;

	/*
	 * Set the previous list pointer to have the HEAD flag.
	 */
	rb_set_list_to_head(cpu_buffer, head->list.prev);
}

static void rb_list_head_clear(struct list_head *list)
{
	unsigned long *ptr = (unsigned long *)&list->next;

	*ptr &= ~RB_FLAG_MASK;
}

/*
 * rb_head_page_deactivate - clears head page ptr (for free list)
 */
static void
rb_head_page_deactivate(struct ring_buffer_per_cpu *cpu_buffer)
{
	struct list_head *hd;

	/* Go through the whole list and clear any pointers found. */
	rb_list_head_clear(cpu_buffer->pages);

	list_for_each(hd, cpu_buffer->pages)
		rb_list_head_clear(hd);
}

static int rb_head_page_set(struct ring_buffer_per_cpu *cpu_buffer,
			    struct buffer_page *head,
			    struct buffer_page *prev,
			    int old_flag, int new_flag)
{
	struct list_head *list;
	unsigned long val = (unsigned long)&head->list;
	unsigned long ret;

	list = &prev->list;

	val &= ~RB_FLAG_MASK;

	ret = cmpxchg((unsigned long *)&list->next,
		      val | old_flag, val | new_flag);

	/* check if the reader took the page */
	if ((ret & ~RB_FLAG_MASK) != val)
		return RB_PAGE_MOVED;

	return ret & RB_FLAG_MASK;
}

static int rb_head_page_set_update(struct ring_buffer_per_cpu *cpu_buffer,
				   struct buffer_page *head,
				   struct buffer_page *prev,
				   int old_flag)
{
	return rb_head_page_set(cpu_buffer, head, prev,
				old_flag, RB_PAGE_UPDATE);
}

static int rb_head_page_set_head(struct ring_buffer_per_cpu *cpu_buffer,
				 struct buffer_page *head,
				 struct buffer_page *prev,
				 int old_flag)
{
	return rb_head_page_set(cpu_buffer, head, prev,
				old_flag, RB_PAGE_HEAD);
}

static int rb_head_page_set_normal(struct ring_buffer_per_cpu *cpu_buffer,
				   struct buffer_page *head,
				   struct buffer_page *prev,
				   int old_flag)
{
	return rb_head_page_set(cpu_buffer, head, prev,
				old_flag, RB_PAGE_NORMAL);
}

static inline void rb_inc_page(struct ring_buffer_per_cpu *cpu_buffer,
			       struct buffer_page **bpage)
{
	struct list_head *p = rb_list_head((*bpage)->list.next);

	*bpage = list_entry(p, struct buffer_page, list);
}

static struct buffer_page *
rb_set_head_page(struct ring_buffer_per_cpu *cpu_buffer)
{
	struct buffer_page *head;
	struct buffer_page *page;
	struct list_head *list;
	int i;

	if (RB_WARN_ON(cpu_buffer, !cpu_buffer->head_page))
		return NULL;

	/* sanity check */
	list = cpu_buffer->pages;
	if (RB_WARN_ON(cpu_buffer, rb_list_head(list->prev->next) != list))
		return NULL;

	page = head = cpu_buffer->head_page;
	/*
	 * It is possible that the writer moves the header behind
	 * where we started, and we miss in one loop.
	 * A second loop should grab the header, but we'll do
	 * three loops just because I'm paranoid.
	 */
	for (i = 0; i < 3; i++) {
		do {
			if (rb_is_head_page(cpu_buffer, page, page->list.prev)) {
				cpu_buffer->head_page = page;
				return page;
			}
			rb_inc_page(cpu_buffer, &page);
		} while (page != head);
	}

	RB_WARN_ON(cpu_buffer, 1);

	return NULL;
}

static int rb_head_page_replace(struct buffer_page *old,
				struct buffer_page *new)
{
	unsigned long *ptr = (unsigned long *)&old->list.prev->next;
	unsigned long val;
	unsigned long ret;

	val = *ptr & ~RB_FLAG_MASK;
	val |= RB_PAGE_HEAD;

	ret = cmpxchg(ptr, val, (unsigned long)&new->list);

	return ret == val;
}

/*
 * rb_tail_page_update - move the tail page forward
 */
static void rb_tail_page_update(struct ring_buffer_per_cpu *cpu_buffer,
			       struct buffer_page *tail_page,
			       struct buffer_page *next_page)
{
	unsigned long old_entries;
	unsigned long old_write;

	/*
	 * The tail page now needs to be moved forward.
	 *
	 * We need to reset the tail page, but without messing
	 * with possible erasing of data brought in by interrupts
	 * that have moved the tail page and are currently on it.
	 *
	 * We add a counter to the write field to denote this.
	 */
	old_write = local_add_return(RB_WRITE_INTCNT, &next_page->write);
	old_entries = local_add_return(RB_WRITE_INTCNT, &next_page->entries);

	local_inc(&cpu_buffer->pages_touched);
	/*
	 * Just make sure we have seen our old_write and synchronize
	 * with any interrupts that come in.
	 */
	barrier();

	/*
	 * If the tail page is still the same as what we think
	 * it is, then it is up to us to update the tail
	 * pointer.
	 */
	if (tail_page == READ_ONCE(cpu_buffer->tail_page)) {
		/* Zero the write counter */
		unsigned long val = old_write & ~RB_WRITE_MASK;
		unsigned long eval = old_entries & ~RB_WRITE_MASK;

		/*
		 * This will only succeed if an interrupt did
		 * not come in and change it. In which case, we
		 * do not want to modify it.
		 *
		 * We add (void) to let the compiler know that we do not care
		 * about the return value of these functions. We use the
		 * cmpxchg to only update if an interrupt did not already
		 * do it for us. If the cmpxchg fails, we don't care.
		 */
		(void)local_cmpxchg(&next_page->write, old_write, val);
		(void)local_cmpxchg(&next_page->entries, old_entries, eval);

		/*
		 * No need to worry about races with clearing out the commit.
		 * it only can increment when a commit takes place. But that
		 * only happens in the outer most nested commit.
		 */
		local_set(&next_page->page->commit, 0);

		/* Again, either we update tail_page or an interrupt does */
		(void)cmpxchg(&cpu_buffer->tail_page, tail_page, next_page);
	}
}

static int rb_check_bpage(struct ring_buffer_per_cpu *cpu_buffer,
			  struct buffer_page *bpage)
{
	unsigned long val = (unsigned long)bpage;

	if (RB_WARN_ON(cpu_buffer, val & RB_FLAG_MASK))
		return 1;

	return 0;
}

/**
 * rb_check_list - make sure a pointer to a list has the last bits zero
 */
static int rb_check_list(struct ring_buffer_per_cpu *cpu_buffer,
			 struct list_head *list)
{
	if (RB_WARN_ON(cpu_buffer, rb_list_head(list->prev) != list->prev))
		return 1;
	if (RB_WARN_ON(cpu_buffer, rb_list_head(list->next) != list->next))
		return 1;
	return 0;
}

/**
 * rb_check_pages - integrity check of buffer pages
 * @cpu_buffer: CPU buffer with pages to test
 *
 * As a safety measure we check to make sure the data pages have not
 * been corrupted.
 */
static int rb_check_pages(struct ring_buffer_per_cpu *cpu_buffer)
{
	struct list_head *head = cpu_buffer->pages;
	struct buffer_page *bpage, *tmp;

	/* Reset the head page if it exists */
	if (cpu_buffer->head_page)
		rb_set_head_page(cpu_buffer);

	rb_head_page_deactivate(cpu_buffer);

	if (RB_WARN_ON(cpu_buffer, head->next->prev != head))
		return -1;
	if (RB_WARN_ON(cpu_buffer, head->prev->next != head))
		return -1;

	if (rb_check_list(cpu_buffer, head))
		return -1;

	list_for_each_entry_safe(bpage, tmp, head, list) {
		if (RB_WARN_ON(cpu_buffer,
			       bpage->list.next->prev != &bpage->list))
			return -1;
		if (RB_WARN_ON(cpu_buffer,
			       bpage->list.prev->next != &bpage->list))
			return -1;
		if (rb_check_list(cpu_buffer, &bpage->list))
			return -1;
	}

	rb_head_page_activate(cpu_buffer);

	return 0;
}

static int __rb_allocate_pages(long nr_pages, struct list_head *pages, int cpu)
{
	struct buffer_page *bpage, *tmp;
	bool user_thread = current->mm != NULL;
	gfp_t mflags;
	long i;

	/*
	 * Check if the available memory is there first.
	 * Note, si_mem_available() only gives us a rough estimate of available
	 * memory. It may not be accurate. But we don't care, we just want
	 * to prevent doing any allocation when it is obvious that it is
	 * not going to succeed.
	 */
	i = si_mem_available();
	if (i < nr_pages)
		return -ENOMEM;

	/*
	 * __GFP_RETRY_MAYFAIL flag makes sure that the allocation fails
	 * gracefully without invoking oom-killer and the system is not
	 * destabilized.
	 */
	mflags = GFP_KERNEL | __GFP_RETRY_MAYFAIL;

	/*
	 * If a user thread allocates too much, and si_mem_available()
	 * reports there's enough memory, even though there is not.
	 * Make sure the OOM killer kills this thread. This can happen
	 * even with RETRY_MAYFAIL because another task may be doing
	 * an allocation after this task has taken all memory.
	 * This is the task the OOM killer needs to take out during this
	 * loop, even if it was triggered by an allocation somewhere else.
	 */
	if (user_thread)
		set_current_oom_origin();
	for (i = 0; i < nr_pages; i++) {
		struct page *page;

		bpage = kzalloc_node(ALIGN(sizeof(*bpage), cache_line_size()),
				    mflags, cpu_to_node(cpu));
		if (!bpage)
			goto free_pages;

		list_add(&bpage->list, pages);

		page = alloc_pages_node(cpu_to_node(cpu), mflags, 0);
		if (!page)
			goto free_pages;
		bpage->page = page_address(page);
		rb_init_page(bpage->page);

		if (user_thread && fatal_signal_pending(current))
			goto free_pages;
	}
	if (user_thread)
		clear_current_oom_origin();

	return 0;

free_pages:
	list_for_each_entry_safe(bpage, tmp, pages, list) {
		list_del_init(&bpage->list);
		free_buffer_page(bpage);
	}
	if (user_thread)
		clear_current_oom_origin();

	return -ENOMEM;
}

static int rb_allocate_pages(struct ring_buffer_per_cpu *cpu_buffer,
			     unsigned long nr_pages)
{
	LIST_HEAD(pages);

	WARN_ON(!nr_pages);

	if (__rb_allocate_pages(nr_pages, &pages, cpu_buffer->cpu))
		return -ENOMEM;

	/*
	 * The ring buffer page list is a circular list that does not
	 * start and end with a list head. All page list items point to
	 * other pages.
	 */
	cpu_buffer->pages = pages.next;
	list_del(&pages);

	cpu_buffer->nr_pages = nr_pages;

	rb_check_pages(cpu_buffer);

	return 0;
}

static struct ring_buffer_per_cpu *
rb_allocate_cpu_buffer(struct trace_buffer *buffer, long nr_pages, int cpu)
{
	struct ring_buffer_per_cpu *cpu_buffer;
	struct buffer_page *bpage;
	struct page *page;
	int ret;

	cpu_buffer = kzalloc_node(ALIGN(sizeof(*cpu_buffer), cache_line_size()),
				  GFP_KERNEL, cpu_to_node(cpu));
	if (!cpu_buffer)
		return NULL;

	cpu_buffer->cpu = cpu;
	cpu_buffer->buffer = buffer;
	raw_spin_lock_init(&cpu_buffer->reader_lock);
	lockdep_set_class(&cpu_buffer->reader_lock, buffer->reader_lock_key);
	cpu_buffer->lock = (arch_spinlock_t)__ARCH_SPIN_LOCK_UNLOCKED;
	INIT_WORK(&cpu_buffer->update_pages_work, update_pages_handler);
	init_completion(&cpu_buffer->update_done);
	init_irq_work(&cpu_buffer->irq_work.work, rb_wake_up_waiters);
	init_waitqueue_head(&cpu_buffer->irq_work.waiters);
	init_waitqueue_head(&cpu_buffer->irq_work.full_waiters);

	bpage = kzalloc_node(ALIGN(sizeof(*bpage), cache_line_size()),
			    GFP_KERNEL, cpu_to_node(cpu));
	if (!bpage)
		goto fail_free_buffer;

	rb_check_bpage(cpu_buffer, bpage);

	cpu_buffer->reader_page = bpage;
	page = alloc_pages_node(cpu_to_node(cpu), GFP_KERNEL, 0);
	if (!page)
		goto fail_free_reader;
	bpage->page = page_address(page);
	rb_init_page(bpage->page);

	INIT_LIST_HEAD(&cpu_buffer->reader_page->list);
	INIT_LIST_HEAD(&cpu_buffer->new_pages);

	ret = rb_allocate_pages(cpu_buffer, nr_pages);
	if (ret < 0)
		goto fail_free_reader;

	cpu_buffer->head_page
		= list_entry(cpu_buffer->pages, struct buffer_page, list);
	cpu_buffer->tail_page = cpu_buffer->commit_page = cpu_buffer->head_page;

	rb_head_page_activate(cpu_buffer);

	return cpu_buffer;

 fail_free_reader:
	free_buffer_page(cpu_buffer->reader_page);

 fail_free_buffer:
	kfree(cpu_buffer);
	return NULL;
}

static void rb_free_cpu_buffer(struct ring_buffer_per_cpu *cpu_buffer)
{
	struct list_head *head = cpu_buffer->pages;
	struct buffer_page *bpage, *tmp;

	free_buffer_page(cpu_buffer->reader_page);

	rb_head_page_deactivate(cpu_buffer);

	if (head) {
		list_for_each_entry_safe(bpage, tmp, head, list) {
			list_del_init(&bpage->list);
			free_buffer_page(bpage);
		}
		bpage = list_entry(head, struct buffer_page, list);
		free_buffer_page(bpage);
	}

	kfree(cpu_buffer);
}

/**
 * __ring_buffer_alloc - allocate a new ring_buffer
 * @size: the size in bytes per cpu that is needed.
 * @flags: attributes to set for the ring buffer.
 * @key: ring buffer reader_lock_key.
 *
 * Currently the only flag that is available is the RB_FL_OVERWRITE
 * flag. This flag means that the buffer will overwrite old data
 * when the buffer wraps. If this flag is not set, the buffer will
 * drop data when the tail hits the head.
 */
struct trace_buffer *__ring_buffer_alloc(unsigned long size, unsigned flags,
					struct lock_class_key *key)
{
	struct trace_buffer *buffer;
	long nr_pages;
	int bsize;
	int cpu;
	int ret;

	/* keep it in its own cache line */
	buffer = kzalloc(ALIGN(sizeof(*buffer), cache_line_size()),
			 GFP_KERNEL);
	if (!buffer)
		return NULL;

	if (!zalloc_cpumask_var(&buffer->cpumask, GFP_KERNEL))
		goto fail_free_buffer;

	nr_pages = DIV_ROUND_UP(size, BUF_PAGE_SIZE);
	buffer->flags = flags;
	buffer->clock = trace_clock_local;
	buffer->reader_lock_key = key;

	init_irq_work(&buffer->irq_work.work, rb_wake_up_waiters);
	init_waitqueue_head(&buffer->irq_work.waiters);

	/* need at least two pages */
	if (nr_pages < 2)
		nr_pages = 2;

	buffer->cpus = nr_cpu_ids;

	bsize = sizeof(void *) * nr_cpu_ids;
	buffer->buffers = kzalloc(ALIGN(bsize, cache_line_size()),
				  GFP_KERNEL);
	if (!buffer->buffers)
		goto fail_free_cpumask;

	cpu = raw_smp_processor_id();
	cpumask_set_cpu(cpu, buffer->cpumask);
	buffer->buffers[cpu] = rb_allocate_cpu_buffer(buffer, nr_pages, cpu);
	if (!buffer->buffers[cpu])
		goto fail_free_buffers;

	ret = cpuhp_state_add_instance(CPUHP_TRACE_RB_PREPARE, &buffer->node);
	if (ret < 0)
		goto fail_free_buffers;

	mutex_init(&buffer->mutex);

	return buffer;

 fail_free_buffers:
	for_each_buffer_cpu(buffer, cpu) {
		if (buffer->buffers[cpu])
			rb_free_cpu_buffer(buffer->buffers[cpu]);
	}
	kfree(buffer->buffers);

 fail_free_cpumask:
	free_cpumask_var(buffer->cpumask);

 fail_free_buffer:
	kfree(buffer);
	return NULL;
}
EXPORT_SYMBOL_GPL(__ring_buffer_alloc);

/**
 * ring_buffer_free - free a ring buffer.
 * @buffer: the buffer to free.
 */
void
ring_buffer_free(struct trace_buffer *buffer)
{
	int cpu;

	cpuhp_state_remove_instance(CPUHP_TRACE_RB_PREPARE, &buffer->node);

	for_each_buffer_cpu(buffer, cpu)
		rb_free_cpu_buffer(buffer->buffers[cpu]);

	kfree(buffer->buffers);
	free_cpumask_var(buffer->cpumask);

	kfree(buffer);
}
EXPORT_SYMBOL_GPL(ring_buffer_free);

void ring_buffer_set_clock(struct trace_buffer *buffer,
			   u64 (*clock)(void))
{
	buffer->clock = clock;
}

void ring_buffer_set_time_stamp_abs(struct trace_buffer *buffer, bool abs)
{
	buffer->time_stamp_abs = abs;
}

bool ring_buffer_time_stamp_abs(struct trace_buffer *buffer)
{
	return buffer->time_stamp_abs;
}

static void rb_reset_cpu(struct ring_buffer_per_cpu *cpu_buffer);

static inline unsigned long rb_page_entries(struct buffer_page *bpage)
{
	return local_read(&bpage->entries) & RB_WRITE_MASK;
}

static inline unsigned long rb_page_write(struct buffer_page *bpage)
{
	return local_read(&bpage->write) & RB_WRITE_MASK;
}

static int
rb_remove_pages(struct ring_buffer_per_cpu *cpu_buffer, unsigned long nr_pages)
{
	struct list_head *tail_page, *to_remove, *next_page;
	struct buffer_page *to_remove_page, *tmp_iter_page;
	struct buffer_page *last_page, *first_page;
	unsigned long nr_removed;
	unsigned long head_bit;
	int page_entries;

	head_bit = 0;

	raw_spin_lock_irq(&cpu_buffer->reader_lock);
	atomic_inc(&cpu_buffer->record_disabled);
	/*
	 * We don't race with the readers since we have acquired the reader
	 * lock. We also don't race with writers after disabling recording.
	 * This makes it easy to figure out the first and the last page to be
	 * removed from the list. We unlink all the pages in between including
	 * the first and last pages. This is done in a busy loop so that we
	 * lose the least number of traces.
	 * The pages are freed after we restart recording and unlock readers.
	 */
	tail_page = &cpu_buffer->tail_page->list;

	/*
	 * tail page might be on reader page, we remove the next page
	 * from the ring buffer
	 */
	if (cpu_buffer->tail_page == cpu_buffer->reader_page)
		tail_page = rb_list_head(tail_page->next);
	to_remove = tail_page;

	/* start of pages to remove */
	first_page = list_entry(rb_list_head(to_remove->next),
				struct buffer_page, list);

	for (nr_removed = 0; nr_removed < nr_pages; nr_removed++) {
		to_remove = rb_list_head(to_remove)->next;
		head_bit |= (unsigned long)to_remove & RB_PAGE_HEAD;
	}

	next_page = rb_list_head(to_remove)->next;

	/*
	 * Now we remove all pages between tail_page and next_page.
	 * Make sure that we have head_bit value preserved for the
	 * next page
	 */
	tail_page->next = (struct list_head *)((unsigned long)next_page |
						head_bit);
	next_page = rb_list_head(next_page);
	next_page->prev = tail_page;

	/* make sure pages points to a valid page in the ring buffer */
	cpu_buffer->pages = next_page;

	/* update head page */
	if (head_bit)
		cpu_buffer->head_page = list_entry(next_page,
						struct buffer_page, list);

	/*
	 * change read pointer to make sure any read iterators reset
	 * themselves
	 */
	cpu_buffer->read = 0;

	/* pages are removed, resume tracing and then free the pages */
	atomic_dec(&cpu_buffer->record_disabled);
	raw_spin_unlock_irq(&cpu_buffer->reader_lock);

	RB_WARN_ON(cpu_buffer, list_empty(cpu_buffer->pages));

	/* last buffer page to remove */
	last_page = list_entry(rb_list_head(to_remove), struct buffer_page,
				list);
	tmp_iter_page = first_page;

	do {
		cond_resched();

		to_remove_page = tmp_iter_page;
		rb_inc_page(cpu_buffer, &tmp_iter_page);

		/* update the counters */
		page_entries = rb_page_entries(to_remove_page);
		if (page_entries) {
			/*
			 * If something was added to this page, it was full
			 * since it is not the tail page. So we deduct the
			 * bytes consumed in ring buffer from here.
			 * Increment overrun to account for the lost events.
			 */
			local_add(page_entries, &cpu_buffer->overrun);
			local_sub(BUF_PAGE_SIZE, &cpu_buffer->entries_bytes);
		}

		/*
		 * We have already removed references to this list item, just
		 * free up the buffer_page and its page
		 */
		free_buffer_page(to_remove_page);
		nr_removed--;

	} while (to_remove_page != last_page);

	RB_WARN_ON(cpu_buffer, nr_removed);

	return nr_removed == 0;
}

static int
rb_insert_pages(struct ring_buffer_per_cpu *cpu_buffer)
{
	struct list_head *pages = &cpu_buffer->new_pages;
	int retries, success;

	raw_spin_lock_irq(&cpu_buffer->reader_lock);
	/*
	 * We are holding the reader lock, so the reader page won't be swapped
	 * in the ring buffer. Now we are racing with the writer trying to
	 * move head page and the tail page.
	 * We are going to adapt the reader page update process where:
	 * 1. We first splice the start and end of list of new pages between
	 *    the head page and its previous page.
	 * 2. We cmpxchg the prev_page->next to point from head page to the
	 *    start of new pages list.
	 * 3. Finally, we update the head->prev to the end of new list.
	 *
	 * We will try this process 10 times, to make sure that we don't keep
	 * spinning.
	 */
	retries = 10;
	success = 0;
	while (retries--) {
		struct list_head *head_page, *prev_page, *r;
		struct list_head *last_page, *first_page;
		struct list_head *head_page_with_bit;

		head_page = &rb_set_head_page(cpu_buffer)->list;
		if (!head_page)
			break;
		prev_page = head_page->prev;

		first_page = pages->next;
		last_page  = pages->prev;

		head_page_with_bit = (struct list_head *)
				     ((unsigned long)head_page | RB_PAGE_HEAD);

		last_page->next = head_page_with_bit;
		first_page->prev = prev_page;

		r = cmpxchg(&prev_page->next, head_page_with_bit, first_page);

		if (r == head_page_with_bit) {
			/*
			 * yay, we replaced the page pointer to our new list,
			 * now, we just have to update to head page's prev
			 * pointer to point to end of list
			 */
			head_page->prev = last_page;
			success = 1;
			break;
		}
	}

	if (success)
		INIT_LIST_HEAD(pages);
	/*
	 * If we weren't successful in adding in new pages, warn and stop
	 * tracing
	 */
	RB_WARN_ON(cpu_buffer, !success);
	raw_spin_unlock_irq(&cpu_buffer->reader_lock);

	/* free pages if they weren't inserted */
	if (!success) {
		struct buffer_page *bpage, *tmp;
		list_for_each_entry_safe(bpage, tmp, &cpu_buffer->new_pages,
					 list) {
			list_del_init(&bpage->list);
			free_buffer_page(bpage);
		}
	}
	return success;
}

static void rb_update_pages(struct ring_buffer_per_cpu *cpu_buffer)
{
	int success;

	if (cpu_buffer->nr_pages_to_update > 0)
		success = rb_insert_pages(cpu_buffer);
	else
		success = rb_remove_pages(cpu_buffer,
					-cpu_buffer->nr_pages_to_update);

	if (success)
		cpu_buffer->nr_pages += cpu_buffer->nr_pages_to_update;
}

static void update_pages_handler(struct work_struct *work)
{
	struct ring_buffer_per_cpu *cpu_buffer = container_of(work,
			struct ring_buffer_per_cpu, update_pages_work);
	rb_update_pages(cpu_buffer);
	complete(&cpu_buffer->update_done);
}

/**
 * ring_buffer_resize - resize the ring buffer
 * @buffer: the buffer to resize.
 * @size: the new size.
 * @cpu_id: the cpu buffer to resize
 *
 * Minimum size is 2 * BUF_PAGE_SIZE.
 *
 * Returns 0 on success and < 0 on failure.
 */
int ring_buffer_resize(struct trace_buffer *buffer, unsigned long size,
			int cpu_id)
{
	struct ring_buffer_per_cpu *cpu_buffer;
	unsigned long nr_pages;
	int cpu, err = 0;

	/*
	 * Always succeed at resizing a non-existent buffer:
	 */
	if (!buffer)
		return size;

	/* Make sure the requested buffer exists */
	if (cpu_id != RING_BUFFER_ALL_CPUS &&
	    !cpumask_test_cpu(cpu_id, buffer->cpumask))
		return size;

	nr_pages = DIV_ROUND_UP(size, BUF_PAGE_SIZE);

	/* we need a minimum of two pages */
	if (nr_pages < 2)
		nr_pages = 2;

	size = nr_pages * BUF_PAGE_SIZE;

	/* prevent another thread from changing buffer sizes */
	mutex_lock(&buffer->mutex);


	if (cpu_id == RING_BUFFER_ALL_CPUS) {
		/*
		 * Don't succeed if resizing is disabled, as a reader might be
		 * manipulating the ring buffer and is expecting a sane state while
		 * this is true.
		 */
		for_each_buffer_cpu(buffer, cpu) {
			cpu_buffer = buffer->buffers[cpu];
			if (atomic_read(&cpu_buffer->resize_disabled)) {
				err = -EBUSY;
				goto out_err_unlock;
			}
		}

		/* calculate the pages to update */
		for_each_buffer_cpu(buffer, cpu) {
			cpu_buffer = buffer->buffers[cpu];

			cpu_buffer->nr_pages_to_update = nr_pages -
							cpu_buffer->nr_pages;
			/*
			 * nothing more to do for removing pages or no update
			 */
			if (cpu_buffer->nr_pages_to_update <= 0)
				continue;
			/*
			 * to add pages, make sure all new pages can be
			 * allocated without receiving ENOMEM
			 */
			INIT_LIST_HEAD(&cpu_buffer->new_pages);
			if (__rb_allocate_pages(cpu_buffer->nr_pages_to_update,
						&cpu_buffer->new_pages, cpu)) {
				/* not enough memory for new pages */
				err = -ENOMEM;
				goto out_err;
			}
		}

		get_online_cpus();
		/*
		 * Fire off all the required work handlers
		 * We can't schedule on offline CPUs, but it's not necessary
		 * since we can change their buffer sizes without any race.
		 */
		for_each_buffer_cpu(buffer, cpu) {
			cpu_buffer = buffer->buffers[cpu];
			if (!cpu_buffer->nr_pages_to_update)
				continue;

			/* Can't run something on an offline CPU. */
			if (!cpu_online(cpu)) {
				rb_update_pages(cpu_buffer);
				cpu_buffer->nr_pages_to_update = 0;
			} else {
				schedule_work_on(cpu,
						&cpu_buffer->update_pages_work);
			}
		}

		/* wait for all the updates to complete */
		for_each_buffer_cpu(buffer, cpu) {
			cpu_buffer = buffer->buffers[cpu];
			if (!cpu_buffer->nr_pages_to_update)
				continue;

			if (cpu_online(cpu))
				wait_for_completion(&cpu_buffer->update_done);
			cpu_buffer->nr_pages_to_update = 0;
		}

		put_online_cpus();
	} else {
		/* Make sure this CPU has been initialized */
		if (!cpumask_test_cpu(cpu_id, buffer->cpumask))
			goto out;

		cpu_buffer = buffer->buffers[cpu_id];

		if (nr_pages == cpu_buffer->nr_pages)
			goto out;

		/*
		 * Don't succeed if resizing is disabled, as a reader might be
		 * manipulating the ring buffer and is expecting a sane state while
		 * this is true.
		 */
		if (atomic_read(&cpu_buffer->resize_disabled)) {
			err = -EBUSY;
			goto out_err_unlock;
		}

		cpu_buffer->nr_pages_to_update = nr_pages -
						cpu_buffer->nr_pages;

		INIT_LIST_HEAD(&cpu_buffer->new_pages);
		if (cpu_buffer->nr_pages_to_update > 0 &&
			__rb_allocate_pages(cpu_buffer->nr_pages_to_update,
					    &cpu_buffer->new_pages, cpu_id)) {
			err = -ENOMEM;
			goto out_err;
		}

		get_online_cpus();

		/* Can't run something on an offline CPU. */
		if (!cpu_online(cpu_id))
			rb_update_pages(cpu_buffer);
		else {
			schedule_work_on(cpu_id,
					 &cpu_buffer->update_pages_work);
			wait_for_completion(&cpu_buffer->update_done);
		}

		cpu_buffer->nr_pages_to_update = 0;
		put_online_cpus();
	}

 out:
	/*
	 * The ring buffer resize can happen with the ring buffer
	 * enabled, so that the update disturbs the tracing as little
	 * as possible. But if the buffer is disabled, we do not need
	 * to worry about that, and we can take the time to verify
	 * that the buffer is not corrupt.
	 */
	if (atomic_read(&buffer->record_disabled)) {
		atomic_inc(&buffer->record_disabled);
		/*
		 * Even though the buffer was disabled, we must make sure
		 * that it is truly disabled before calling rb_check_pages.
		 * There could have been a race between checking
		 * record_disable and incrementing it.
		 */
		synchronize_rcu();
		for_each_buffer_cpu(buffer, cpu) {
			cpu_buffer = buffer->buffers[cpu];
			rb_check_pages(cpu_buffer);
		}
		atomic_dec(&buffer->record_disabled);
	}

	mutex_unlock(&buffer->mutex);
	return size;

 out_err:
	for_each_buffer_cpu(buffer, cpu) {
		struct buffer_page *bpage, *tmp;

		cpu_buffer = buffer->buffers[cpu];
		cpu_buffer->nr_pages_to_update = 0;

		if (list_empty(&cpu_buffer->new_pages))
			continue;

		list_for_each_entry_safe(bpage, tmp, &cpu_buffer->new_pages,
					list) {
			list_del_init(&bpage->list);
			free_buffer_page(bpage);
		}
	}
 out_err_unlock:
	mutex_unlock(&buffer->mutex);
	return err;
}
EXPORT_SYMBOL_GPL(ring_buffer_resize);

void ring_buffer_change_overwrite(struct trace_buffer *buffer, int val)
{
	mutex_lock(&buffer->mutex);
	if (val)
		buffer->flags |= RB_FL_OVERWRITE;
	else
		buffer->flags &= ~RB_FL_OVERWRITE;
	mutex_unlock(&buffer->mutex);
}
EXPORT_SYMBOL_GPL(ring_buffer_change_overwrite);

static __always_inline void *__rb_page_index(struct buffer_page *bpage, unsigned index)
{
	return bpage->page->data + index;
}

static __always_inline struct ring_buffer_event *
rb_reader_event(struct ring_buffer_per_cpu *cpu_buffer)
{
	return __rb_page_index(cpu_buffer->reader_page,
			       cpu_buffer->reader_page->read);
}

static __always_inline unsigned rb_page_commit(struct buffer_page *bpage)
{
	return local_read(&bpage->page->commit);
}

static struct ring_buffer_event *
rb_iter_head_event(struct ring_buffer_iter *iter)
{
	struct ring_buffer_event *event;
	struct buffer_page *iter_head_page = iter->head_page;
	unsigned long commit;
	unsigned length;

	if (iter->head != iter->next_event)
		return iter->event;

	/*
	 * When the writer goes across pages, it issues a cmpxchg which
	 * is a mb(), which will synchronize with the rmb here.
	 * (see rb_tail_page_update() and __rb_reserve_next())
	 */
	commit = rb_page_commit(iter_head_page);
	smp_rmb();
	event = __rb_page_index(iter_head_page, iter->head);
	length = rb_event_length(event);

	/*
	 * READ_ONCE() doesn't work on functions and we don't want the
	 * compiler doing any crazy optimizations with length.
	 */
	barrier();

	if ((iter->head + length) > commit || length > BUF_MAX_DATA_SIZE)
		/* Writer corrupted the read? */
		goto reset;

	memcpy(iter->event, event, length);
	/*
	 * If the page stamp is still the same after this rmb() then the
	 * event was safely copied without the writer entering the page.
	 */
	smp_rmb();

	/* Make sure the page didn't change since we read this */
	if (iter->page_stamp != iter_head_page->page->time_stamp ||
	    commit > rb_page_commit(iter_head_page))
		goto reset;

	iter->next_event = iter->head + length;
	return iter->event;
 reset:
	/* Reset to the beginning */
	iter->page_stamp = iter->read_stamp = iter->head_page->page->time_stamp;
	iter->head = 0;
	iter->next_event = 0;
	iter->missed_events = 1;
	return NULL;
}

/* Size is determined by what has been committed */
static __always_inline unsigned rb_page_size(struct buffer_page *bpage)
{
	return rb_page_commit(bpage);
}

static __always_inline unsigned
rb_commit_index(struct ring_buffer_per_cpu *cpu_buffer)
{
	return rb_page_commit(cpu_buffer->commit_page);
}

static __always_inline unsigned
rb_event_index(struct ring_buffer_event *event)
{
	unsigned long addr = (unsigned long)event;

	return (addr & ~PAGE_MASK) - BUF_PAGE_HDR_SIZE;
}

static void rb_inc_iter(struct ring_buffer_iter *iter)
{
	struct ring_buffer_per_cpu *cpu_buffer = iter->cpu_buffer;

	/*
	 * The iterator could be on the reader page (it starts there).
	 * But the head could have moved, since the reader was
	 * found. Check for this case and assign the iterator
	 * to the head page instead of next.
	 */
	if (iter->head_page == cpu_buffer->reader_page)
		iter->head_page = rb_set_head_page(cpu_buffer);
	else
		rb_inc_page(cpu_buffer, &iter->head_page);

	iter->page_stamp = iter->read_stamp = iter->head_page->page->time_stamp;
	iter->head = 0;
	iter->next_event = 0;
}

/*
 * rb_handle_head_page - writer hit the head page
 *
 * Returns: +1 to retry page
 *           0 to continue
 *          -1 on error
 */
static int
rb_handle_head_page(struct ring_buffer_per_cpu *cpu_buffer,
		    struct buffer_page *tail_page,
		    struct buffer_page *next_page)
{
	struct buffer_page *new_head;
	int entries;
	int type;
	int ret;

	entries = rb_page_entries(next_page);

	/*
	 * The hard part is here. We need to move the head
	 * forward, and protect against both readers on
	 * other CPUs and writers coming in via interrupts.
	 */
	type = rb_head_page_set_update(cpu_buffer, next_page, tail_page,
				       RB_PAGE_HEAD);

	/*
	 * type can be one of four:
	 *  NORMAL - an interrupt already moved it for us
	 *  HEAD   - we are the first to get here.
	 *  UPDATE - we are the interrupt interrupting
	 *           a current move.
	 *  MOVED  - a reader on another CPU moved the next
	 *           pointer to its reader page. Give up
	 *           and try again.
	 */

	switch (type) {
	case RB_PAGE_HEAD:
		/*
		 * We changed the head to UPDATE, thus
		 * it is our responsibility to update
		 * the counters.
		 */
		local_add(entries, &cpu_buffer->overrun);
		local_sub(BUF_PAGE_SIZE, &cpu_buffer->entries_bytes);

		/*
		 * The entries will be zeroed out when we move the
		 * tail page.
		 */

		/* still more to do */
		break;

	case RB_PAGE_UPDATE:
		/*
		 * This is an interrupt that interrupt the
		 * previous update. Still more to do.
		 */
		break;
	case RB_PAGE_NORMAL:
		/*
		 * An interrupt came in before the update
		 * and processed this for us.
		 * Nothing left to do.
		 */
		return 1;
	case RB_PAGE_MOVED:
		/*
		 * The reader is on another CPU and just did
		 * a swap with our next_page.
		 * Try again.
		 */
		return 1;
	default:
		RB_WARN_ON(cpu_buffer, 1); /* WTF??? */
		return -1;
	}

	/*
	 * Now that we are here, the old head pointer is
	 * set to UPDATE. This will keep the reader from
	 * swapping the head page with the reader page.
	 * The reader (on another CPU) will spin till
	 * we are finished.
	 *
	 * We just need to protect against interrupts
	 * doing the job. We will set the next pointer
	 * to HEAD. After that, we set the old pointer
	 * to NORMAL, but only if it was HEAD before.
	 * otherwise we are an interrupt, and only
	 * want the outer most commit to reset it.
	 */
	new_head = next_page;
	rb_inc_page(cpu_buffer, &new_head);

	ret = rb_head_page_set_head(cpu_buffer, new_head, next_page,
				    RB_PAGE_NORMAL);

	/*
	 * Valid returns are:
	 *  HEAD   - an interrupt came in and already set it.
	 *  NORMAL - One of two things:
	 *            1) We really set it.
	 *            2) A bunch of interrupts came in and moved
	 *               the page forward again.
	 */
	switch (ret) {
	case RB_PAGE_HEAD:
	case RB_PAGE_NORMAL:
		/* OK */
		break;
	default:
		RB_WARN_ON(cpu_buffer, 1);
		return -1;
	}

	/*
	 * It is possible that an interrupt came in,
	 * set the head up, then more interrupts came in
	 * and moved it again. When we get back here,
	 * the page would have been set to NORMAL but we
	 * just set it back to HEAD.
	 *
	 * How do you detect this? Well, if that happened
	 * the tail page would have moved.
	 */
	if (ret == RB_PAGE_NORMAL) {
		struct buffer_page *buffer_tail_page;

		buffer_tail_page = READ_ONCE(cpu_buffer->tail_page);
		/*
		 * If the tail had moved passed next, then we need
		 * to reset the pointer.
		 */
		if (buffer_tail_page != tail_page &&
		    buffer_tail_page != next_page)
			rb_head_page_set_normal(cpu_buffer, new_head,
						next_page,
						RB_PAGE_HEAD);
	}

	/*
	 * If this was the outer most commit (the one that
	 * changed the original pointer from HEAD to UPDATE),
	 * then it is up to us to reset it to NORMAL.
	 */
	if (type == RB_PAGE_HEAD) {
		ret = rb_head_page_set_normal(cpu_buffer, next_page,
					      tail_page,
					      RB_PAGE_UPDATE);
		if (RB_WARN_ON(cpu_buffer,
			       ret != RB_PAGE_UPDATE))
			return -1;
	}

	return 0;
}

static inline void
rb_reset_tail(struct ring_buffer_per_cpu *cpu_buffer,
	      unsigned long tail, struct rb_event_info *info)
{
	struct buffer_page *tail_page = info->tail_page;
	struct ring_buffer_event *event;
	unsigned long length = info->length;

	/*
	 * Only the event that crossed the page boundary
	 * must fill the old tail_page with padding.
	 */
	if (tail >= BUF_PAGE_SIZE) {
		/*
		 * If the page was filled, then we still need
		 * to update the real_end. Reset it to zero
		 * and the reader will ignore it.
		 */
		if (tail == BUF_PAGE_SIZE)
			tail_page->real_end = 0;

		local_sub(length, &tail_page->write);
		return;
	}

	event = __rb_page_index(tail_page, tail);

	/* account for padding bytes */
	local_add(BUF_PAGE_SIZE - tail, &cpu_buffer->entries_bytes);

	/*
	 * Save the original length to the meta data.
	 * This will be used by the reader to add lost event
	 * counter.
	 */
	tail_page->real_end = tail;

	/*
	 * If this event is bigger than the minimum size, then
	 * we need to be careful that we don't subtract the
	 * write counter enough to allow another writer to slip
	 * in on this page.
	 * We put in a discarded commit instead, to make sure
	 * that this space is not used again.
	 *
	 * If we are less than the minimum size, we don't need to
	 * worry about it.
	 */
	if (tail > (BUF_PAGE_SIZE - RB_EVNT_MIN_SIZE)) {
		/* No room for any events */

		/* Mark the rest of the page with padding */
		rb_event_set_padding(event);

		/* Set the write back to the previous setting */
		local_sub(length, &tail_page->write);
		return;
	}

	/* Put in a discarded event */
	event->array[0] = (BUF_PAGE_SIZE - tail) - RB_EVNT_HDR_SIZE;
	event->type_len = RINGBUF_TYPE_PADDING;
	/* time delta must be non zero */
	event->time_delta = 1;

	/* Set write to end of buffer */
	length = (tail + length) - BUF_PAGE_SIZE;
	local_sub(length, &tail_page->write);
}

static inline void rb_end_commit(struct ring_buffer_per_cpu *cpu_buffer);

/*
 * This is the slow path, force gcc not to inline it.
 */
static noinline struct ring_buffer_event *
rb_move_tail(struct ring_buffer_per_cpu *cpu_buffer,
	     unsigned long tail, struct rb_event_info *info)
{
	struct buffer_page *tail_page = info->tail_page;
	struct buffer_page *commit_page = cpu_buffer->commit_page;
	struct trace_buffer *buffer = cpu_buffer->buffer;
	struct buffer_page *next_page;
	int ret;

	next_page = tail_page;

	rb_inc_page(cpu_buffer, &next_page);

	/*
	 * If for some reason, we had an interrupt storm that made
	 * it all the way around the buffer, bail, and warn
	 * about it.
	 */
	if (unlikely(next_page == commit_page)) {
		local_inc(&cpu_buffer->commit_overrun);
		goto out_reset;
	}

	/*
	 * This is where the fun begins!
	 *
	 * We are fighting against races between a reader that
	 * could be on another CPU trying to swap its reader
	 * page with the buffer head.
	 *
	 * We are also fighting against interrupts coming in and
	 * moving the head or tail on us as well.
	 *
	 * If the next page is the head page then we have filled
	 * the buffer, unless the commit page is still on the
	 * reader page.
	 */
	if (rb_is_head_page(cpu_buffer, next_page, &tail_page->list)) {

		/*
		 * If the commit is not on the reader page, then
		 * move the header page.
		 */
		if (!rb_is_reader_page(cpu_buffer->commit_page)) {
			/*
			 * If we are not in overwrite mode,
			 * this is easy, just stop here.
			 */
			if (!(buffer->flags & RB_FL_OVERWRITE)) {
				local_inc(&cpu_buffer->dropped_events);
				goto out_reset;
			}

			ret = rb_handle_head_page(cpu_buffer,
						  tail_page,
						  next_page);
			if (ret < 0)
				goto out_reset;
			if (ret)
				goto out_again;
		} else {
			/*
			 * We need to be careful here too. The
			 * commit page could still be on the reader
			 * page. We could have a small buffer, and
			 * have filled up the buffer with events
			 * from interrupts and such, and wrapped.
			 *
			 * Note, if the tail page is also the on the
			 * reader_page, we let it move out.
			 */
			if (unlikely((cpu_buffer->commit_page !=
				      cpu_buffer->tail_page) &&
				     (cpu_buffer->commit_page ==
				      cpu_buffer->reader_page))) {
				local_inc(&cpu_buffer->commit_overrun);
				goto out_reset;
			}
		}
	}

	rb_tail_page_update(cpu_buffer, tail_page, next_page);

 out_again:

	rb_reset_tail(cpu_buffer, tail, info);

	/* Commit what we have for now. */
	rb_end_commit(cpu_buffer);
	/* rb_end_commit() decs committing */
	local_inc(&cpu_buffer->committing);

	/* fail and let the caller try again */
	return ERR_PTR(-EAGAIN);

 out_reset:
	/* reset write */
	rb_reset_tail(cpu_buffer, tail, info);

	return NULL;
}

/* Slow path, do not inline */
static noinline struct ring_buffer_event *
rb_add_time_stamp(struct ring_buffer_event *event, u64 delta, bool abs)
{
	if (abs)
		event->type_len = RINGBUF_TYPE_TIME_STAMP;
	else
		event->type_len = RINGBUF_TYPE_TIME_EXTEND;

	/* Not the first event on the page, or not delta? */
	if (abs || rb_event_index(event)) {
		event->time_delta = delta & TS_MASK;
		event->array[0] = delta >> TS_SHIFT;
	} else {
		/* nope, just zero it */
		event->time_delta = 0;
		event->array[0] = 0;
	}

	return skip_time_extend(event);
}

static inline bool rb_event_is_commit(struct ring_buffer_per_cpu *cpu_buffer,
				     struct ring_buffer_event *event);

/**
 * rb_update_event - update event type and data
 * @cpu_buffer: The per cpu buffer of the @event
 * @event: the event to update
 * @info: The info to update the @event with (contains length and delta)
 *
 * Update the type and data fields of the @event. The length
 * is the actual size that is written to the ring buffer,
 * and with this, we can determine what to place into the
 * data field.
 */
static void
rb_update_event(struct ring_buffer_per_cpu *cpu_buffer,
		struct ring_buffer_event *event,
		struct rb_event_info *info)
{
	unsigned length = info->length;
	u64 delta = info->delta;

	/* Only a commit updates the timestamp */
	if (unlikely(!rb_event_is_commit(cpu_buffer, event)))
		delta = 0;

	/*
	 * If we need to add a timestamp, then we
	 * add it to the start of the reserved space.
	 */
	if (unlikely(info->add_timestamp)) {
		bool abs = ring_buffer_time_stamp_abs(cpu_buffer->buffer);

		event = rb_add_time_stamp(event, info->delta, abs);
		length -= RB_LEN_TIME_EXTEND;
		delta = 0;
	}

	event->time_delta = delta;
	length -= RB_EVNT_HDR_SIZE;
	if (length > RB_MAX_SMALL_DATA) {
		event->type_len = 0;
		event->array[0] = length;
	} else
		event->type_len = DIV_ROUND_UP(length, RB_ALIGNMENT);
}

static unsigned rb_calculate_event_length(unsigned length)
{
	struct ring_buffer_event event; /* Used only for sizeof array */

	/* zero length can cause confusions */
	if (!length)
		length++;

	if (length > RB_MAX_SMALL_DATA)
		length += sizeof(event.array[0]);

	length += RB_EVNT_HDR_SIZE;
	length = ALIGN(length, RB_ALIGNMENT);

	/*
	 * In case the time delta is larger than the 27 bits for it
	 * in the header, we need to add a timestamp. If another
	 * event comes in when trying to discard this one to increase
	 * the length, then the timestamp will be added in the allocated
	 * space of this event. If length is bigger than the size needed
	 * for the TIME_EXTEND, then padding has to be used. The events
	 * length must be either RB_LEN_TIME_EXTEND, or greater than or equal
	 * to RB_LEN_TIME_EXTEND + 8, as 8 is the minimum size for padding.
	 * As length is a multiple of 4, we only need to worry if it
	 * is 12 (RB_LEN_TIME_EXTEND + 4).
	 */
	if (length == RB_LEN_TIME_EXTEND + RB_ALIGNMENT)
		length += RB_ALIGNMENT;

	return length;
}

#ifndef CONFIG_HAVE_UNSTABLE_SCHED_CLOCK
static inline bool sched_clock_stable(void)
{
	return true;
}
#endif

static inline int
rb_try_to_discard(struct ring_buffer_per_cpu *cpu_buffer,
		  struct ring_buffer_event *event)
{
	unsigned long new_index, old_index;
	struct buffer_page *bpage;
	unsigned long index;
	unsigned long addr;

	new_index = rb_event_index(event);
	old_index = new_index + rb_event_ts_length(event);
	addr = (unsigned long)event;
	addr &= PAGE_MASK;

	bpage = READ_ONCE(cpu_buffer->tail_page);

	if (bpage->page == (void *)addr && rb_page_write(bpage) == old_index) {
		unsigned long write_mask =
			local_read(&bpage->write) & ~RB_WRITE_MASK;
		unsigned long event_length = rb_event_length(event);
		/*
		 * This is on the tail page. It is possible that
		 * a write could come in and move the tail page
		 * and write to the next page. That is fine
		 * because we just shorten what is on this page.
		 */
		old_index += write_mask;
		new_index += write_mask;
		index = local_cmpxchg(&bpage->write, old_index, new_index);
		if (index == old_index) {
			/* update counters */
			local_sub(event_length, &cpu_buffer->entries_bytes);
			return 1;
		}
	}

	/* could not discard */
	return 0;
}

static void rb_start_commit(struct ring_buffer_per_cpu *cpu_buffer)
{
	local_inc(&cpu_buffer->committing);
	local_inc(&cpu_buffer->commits);
}

static __always_inline void
rb_set_commit_to_write(struct ring_buffer_per_cpu *cpu_buffer)
{
	unsigned long max_count;

	/*
	 * We only race with interrupts and NMIs on this CPU.
	 * If we own the commit event, then we can commit
	 * all others that interrupted us, since the interruptions
	 * are in stack format (they finish before they come
	 * back to us). This allows us to do a simple loop to
	 * assign the commit to the tail.
	 */
 again:
	max_count = cpu_buffer->nr_pages * 100;

	while (cpu_buffer->commit_page != READ_ONCE(cpu_buffer->tail_page)) {
		if (RB_WARN_ON(cpu_buffer, !(--max_count)))
			return;
		if (RB_WARN_ON(cpu_buffer,
			       rb_is_reader_page(cpu_buffer->tail_page)))
			return;
		local_set(&cpu_buffer->commit_page->page->commit,
			  rb_page_write(cpu_buffer->commit_page));
		rb_inc_page(cpu_buffer, &cpu_buffer->commit_page);
		/* Only update the write stamp if the page has an event */
		if (rb_page_write(cpu_buffer->commit_page))
			cpu_buffer->write_stamp =
				cpu_buffer->commit_page->page->time_stamp;
		/* add barrier to keep gcc from optimizing too much */
		barrier();
	}
	while (rb_commit_index(cpu_buffer) !=
	       rb_page_write(cpu_buffer->commit_page)) {

		local_set(&cpu_buffer->commit_page->page->commit,
			  rb_page_write(cpu_buffer->commit_page));
		RB_WARN_ON(cpu_buffer,
			   local_read(&cpu_buffer->commit_page->page->commit) &
			   ~RB_WRITE_MASK);
		barrier();
	}

	/* again, keep gcc from optimizing */
	barrier();

	/*
	 * If an interrupt came in just after the first while loop
	 * and pushed the tail page forward, we will be left with
	 * a dangling commit that will never go forward.
	 */
	if (unlikely(cpu_buffer->commit_page != READ_ONCE(cpu_buffer->tail_page)))
		goto again;
}

static __always_inline void rb_end_commit(struct ring_buffer_per_cpu *cpu_buffer)
{
	unsigned long commits;

	if (RB_WARN_ON(cpu_buffer,
		       !local_read(&cpu_buffer->committing)))
		return;

 again:
	commits = local_read(&cpu_buffer->commits);
	/* synchronize with interrupts */
	barrier();
	if (local_read(&cpu_buffer->committing) == 1)
		rb_set_commit_to_write(cpu_buffer);

	local_dec(&cpu_buffer->committing);

	/* synchronize with interrupts */
	barrier();

	/*
	 * Need to account for interrupts coming in between the
	 * updating of the commit page and the clearing of the
	 * committing counter.
	 */
	if (unlikely(local_read(&cpu_buffer->commits) != commits) &&
	    !local_read(&cpu_buffer->committing)) {
		local_inc(&cpu_buffer->committing);
		goto again;
	}
}

static inline void rb_event_discard(struct ring_buffer_event *event)
{
	if (extended_time(event))
		event = skip_time_extend(event);

	/* array[0] holds the actual length for the discarded event */
	event->array[0] = rb_event_data_length(event) - RB_EVNT_HDR_SIZE;
	event->type_len = RINGBUF_TYPE_PADDING;
	/* time delta must be non zero */
	if (!event->time_delta)
		event->time_delta = 1;
}

static __always_inline bool
rb_event_is_commit(struct ring_buffer_per_cpu *cpu_buffer,
		   struct ring_buffer_event *event)
{
	unsigned long addr = (unsigned long)event;
	unsigned long index;

	index = rb_event_index(event);
	addr &= PAGE_MASK;

	return cpu_buffer->commit_page->page == (void *)addr &&
		rb_commit_index(cpu_buffer) == index;
}

static __always_inline void
rb_update_write_stamp(struct ring_buffer_per_cpu *cpu_buffer,
		      struct ring_buffer_event *event)
{
	u64 delta;

	/*
	 * The event first in the commit queue updates the
	 * time stamp.
	 */
	if (rb_event_is_commit(cpu_buffer, event)) {
		/*
		 * A commit event that is first on a page
		 * updates the write timestamp with the page stamp
		 */
		if (!rb_event_index(event))
			cpu_buffer->write_stamp =
				cpu_buffer->commit_page->page->time_stamp;
		else if (event->type_len == RINGBUF_TYPE_TIME_EXTEND) {
			delta = ring_buffer_event_time_stamp(event);
			cpu_buffer->write_stamp += delta;
		} else if (event->type_len == RINGBUF_TYPE_TIME_STAMP) {
			delta = ring_buffer_event_time_stamp(event);
			cpu_buffer->write_stamp = delta;
		} else
			cpu_buffer->write_stamp += event->time_delta;
	}
}

static void rb_commit(struct ring_buffer_per_cpu *cpu_buffer,
		      struct ring_buffer_event *event)
{
	local_inc(&cpu_buffer->entries);
	rb_update_write_stamp(cpu_buffer, event);
	rb_end_commit(cpu_buffer);
}

static __always_inline void
rb_wakeups(struct trace_buffer *buffer, struct ring_buffer_per_cpu *cpu_buffer)
{
	size_t nr_pages;
	size_t dirty;
	size_t full;

	if (buffer->irq_work.waiters_pending) {
		buffer->irq_work.waiters_pending = false;
		/* irq_work_queue() supplies it's own memory barriers */
		irq_work_queue(&buffer->irq_work.work);
	}

	if (cpu_buffer->irq_work.waiters_pending) {
		cpu_buffer->irq_work.waiters_pending = false;
		/* irq_work_queue() supplies it's own memory barriers */
		irq_work_queue(&cpu_buffer->irq_work.work);
	}

	if (cpu_buffer->last_pages_touch == local_read(&cpu_buffer->pages_touched))
		return;

	if (cpu_buffer->reader_page == cpu_buffer->commit_page)
		return;

	if (!cpu_buffer->irq_work.full_waiters_pending)
		return;

	cpu_buffer->last_pages_touch = local_read(&cpu_buffer->pages_touched);

	full = cpu_buffer->shortest_full;
	nr_pages = cpu_buffer->nr_pages;
	dirty = ring_buffer_nr_dirty_pages(buffer, cpu_buffer->cpu);
	if (full && nr_pages && (dirty * 100) <= full * nr_pages)
		return;

	cpu_buffer->irq_work.wakeup_full = true;
	cpu_buffer->irq_work.full_waiters_pending = false;
	/* irq_work_queue() supplies it's own memory barriers */
	irq_work_queue(&cpu_buffer->irq_work.work);
}

/*
 * The lock and unlock are done within a preempt disable section.
 * The current_context per_cpu variable can only be modified
 * by the current task between lock and unlock. But it can
 * be modified more than once via an interrupt. To pass this
 * information from the lock to the unlock without having to
 * access the 'in_interrupt()' functions again (which do show
 * a bit of overhead in something as critical as function tracing,
 * we use a bitmask trick.
 *
 *  bit 0 =  NMI context
 *  bit 1 =  IRQ context
 *  bit 2 =  SoftIRQ context
 *  bit 3 =  normal context.
 *
 * This works because this is the order of contexts that can
 * preempt other contexts. A SoftIRQ never preempts an IRQ
 * context.
 *
 * When the context is determined, the corresponding bit is
 * checked and set (if it was set, then a recursion of that context
 * happened).
 *
 * On unlock, we need to clear this bit. To do so, just subtract
 * 1 from the current_context and AND it to itself.
 *
 * (binary)
 *  101 - 1 = 100
 *  101 & 100 = 100 (clearing bit zero)
 *
 *  1010 - 1 = 1001
 *  1010 & 1001 = 1000 (clearing bit 1)
 *
 * The least significant bit can be cleared this way, and it
 * just so happens that it is the same bit corresponding to
 * the current context.
 */

static __always_inline int
trace_recursive_lock(struct ring_buffer_per_cpu *cpu_buffer)
{
	unsigned int val = cpu_buffer->current_context;
	unsigned long pc = preempt_count();
	int bit;

	if (!(pc & (NMI_MASK | HARDIRQ_MASK | SOFTIRQ_OFFSET)))
		bit = RB_CTX_NORMAL;
	else
		bit = pc & NMI_MASK ? RB_CTX_NMI :
			pc & HARDIRQ_MASK ? RB_CTX_IRQ : RB_CTX_SOFTIRQ;

	if (unlikely(val & (1 << (bit + cpu_buffer->nest))))
		return 1;

	val |= (1 << (bit + cpu_buffer->nest));
	cpu_buffer->current_context = val;

	return 0;
}

static __always_inline void
trace_recursive_unlock(struct ring_buffer_per_cpu *cpu_buffer)
{
	cpu_buffer->current_context &=
		cpu_buffer->current_context - (1 << cpu_buffer->nest);
}

/* The recursive locking above uses 4 bits */
#define NESTED_BITS 4

/**
 * ring_buffer_nest_start - Allow to trace while nested
 * @buffer: The ring buffer to modify
 *
 * The ring buffer has a safety mechanism to prevent recursion.
 * But there may be a case where a trace needs to be done while
 * tracing something else. In this case, calling this function
 * will allow this function to nest within a currently active
 * ring_buffer_lock_reserve().
 *
 * Call this function before calling another ring_buffer_lock_reserve() and
 * call ring_buffer_nest_end() after the nested ring_buffer_unlock_commit().
 */
void ring_buffer_nest_start(struct trace_buffer *buffer)
{
	struct ring_buffer_per_cpu *cpu_buffer;
	int cpu;

	/* Enabled by ring_buffer_nest_end() */
	preempt_disable_notrace();
	cpu = raw_smp_processor_id();
	cpu_buffer = buffer->buffers[cpu];
	/* This is the shift value for the above recursive locking */
	cpu_buffer->nest += NESTED_BITS;
}

/**
 * ring_buffer_nest_end - Allow to trace while nested
 * @buffer: The ring buffer to modify
 *
 * Must be called after ring_buffer_nest_start() and after the
 * ring_buffer_unlock_commit().
 */
void ring_buffer_nest_end(struct trace_buffer *buffer)
{
	struct ring_buffer_per_cpu *cpu_buffer;
	int cpu;

	/* disabled by ring_buffer_nest_start() */
	cpu = raw_smp_processor_id();
	cpu_buffer = buffer->buffers[cpu];
	/* This is the shift value for the above recursive locking */
	cpu_buffer->nest -= NESTED_BITS;
	preempt_enable_notrace();
}

/**
 * ring_buffer_unlock_commit - commit a reserved
 * @buffer: The buffer to commit to
 * @event: The event pointer to commit.
 *
 * This commits the data to the ring buffer, and releases any locks held.
 *
 * Must be paired with ring_buffer_lock_reserve.
 */
int ring_buffer_unlock_commit(struct trace_buffer *buffer,
			      struct ring_buffer_event *event)
{
	struct ring_buffer_per_cpu *cpu_buffer;
	int cpu = raw_smp_processor_id();

	cpu_buffer = buffer->buffers[cpu];

	rb_commit(cpu_buffer, event);

	rb_wakeups(buffer, cpu_buffer);

	trace_recursive_unlock(cpu_buffer);

	preempt_enable_notrace();

	return 0;
}
EXPORT_SYMBOL_GPL(ring_buffer_unlock_commit);

static noinline void
rb_handle_timestamp(struct ring_buffer_per_cpu *cpu_buffer,
		    struct rb_event_info *info)
{
	WARN_ONCE(info->delta > (1ULL << 59),
		  KERN_WARNING "Delta way too big! %llu ts=%llu write stamp = %llu\n%s",
		  (unsigned long long)info->delta,
		  (unsigned long long)info->ts,
		  (unsigned long long)cpu_buffer->write_stamp,
		  sched_clock_stable() ? "" :
		  "If you just came from a suspend/resume,\n"
		  "please switch to the trace global clock:\n"
		  "  echo global > /sys/kernel/debug/tracing/trace_clock\n"
		  "or add trace_clock=global to the kernel command line\n");
	info->add_timestamp = 1;
}

static struct ring_buffer_event *
__rb_reserve_next(struct ring_buffer_per_cpu *cpu_buffer,
		  struct rb_event_info *info)
{
	struct ring_buffer_event *event;
	struct buffer_page *tail_page;
	unsigned long tail, write;

	/*
	 * If the time delta since the last event is too big to
	 * hold in the time field of the event, then we append a
	 * TIME EXTEND event ahead of the data event.
	 */
	if (unlikely(info->add_timestamp))
		info->length += RB_LEN_TIME_EXTEND;

	/* Don't let the compiler play games with cpu_buffer->tail_page */
	tail_page = info->tail_page = READ_ONCE(cpu_buffer->tail_page);
	write = local_add_return(info->length, &tail_page->write);

	/* set write to only the index of the write */
	write &= RB_WRITE_MASK;
	tail = write - info->length;

	/*
	 * If this is the first commit on the page, then it has the same
	 * timestamp as the page itself.
	 */
	if (!tail && !ring_buffer_time_stamp_abs(cpu_buffer->buffer))
		info->delta = 0;

	/* See if we shot pass the end of this buffer page */
	if (unlikely(write > BUF_PAGE_SIZE))
		return rb_move_tail(cpu_buffer, tail, info);

	/* We reserved something on the buffer */

	event = __rb_page_index(tail_page, tail);
	rb_update_event(cpu_buffer, event, info);

	local_inc(&tail_page->entries);

	/*
	 * If this is the first commit on the page, then update
	 * its timestamp.
	 */
	if (!tail)
		tail_page->page->time_stamp = info->ts;

	/* account for these added bytes */
	local_add(info->length, &cpu_buffer->entries_bytes);

	return event;
}

static __always_inline struct ring_buffer_event *
rb_reserve_next_event(struct trace_buffer *buffer,
		      struct ring_buffer_per_cpu *cpu_buffer,
		      unsigned long length)
{
	struct ring_buffer_event *event;
	struct rb_event_info info;
	int nr_loops = 0;
	u64 diff;

	rb_start_commit(cpu_buffer);

#ifdef CONFIG_RING_BUFFER_ALLOW_SWAP
	/*
	 * Due to the ability to swap a cpu buffer from a buffer
	 * it is possible it was swapped before we committed.
	 * (committing stops a swap). We check for it here and
	 * if it happened, we have to fail the write.
	 */
	barrier();
	if (unlikely(READ_ONCE(cpu_buffer->buffer) != buffer)) {
		local_dec(&cpu_buffer->committing);
		local_dec(&cpu_buffer->commits);
		return NULL;
	}
#endif

	info.length = rb_calculate_event_length(length);
 again:
	info.add_timestamp = 0;
	info.delta = 0;

	/*
	 * We allow for interrupts to reenter here and do a trace.
	 * If one does, it will cause this original code to loop
	 * back here. Even with heavy interrupts happening, this
	 * should only happen a few times in a row. If this happens
	 * 1000 times in a row, there must be either an interrupt
	 * storm or we have something buggy.
	 * Bail!
	 */
	if (RB_WARN_ON(cpu_buffer, ++nr_loops > 1000))
		goto out_fail;

	info.ts = rb_time_stamp(cpu_buffer->buffer);
	diff = info.ts - cpu_buffer->write_stamp;

	/* make sure this diff is calculated here */
	barrier();

	if (ring_buffer_time_stamp_abs(buffer)) {
		info.delta = info.ts;
		rb_handle_timestamp(cpu_buffer, &info);
	} else /* Did the write stamp get updated already? */
		if (likely(info.ts >= cpu_buffer->write_stamp)) {
		info.delta = diff;
		if (unlikely(test_time_stamp(info.delta)))
			rb_handle_timestamp(cpu_buffer, &info);
	}

	event = __rb_reserve_next(cpu_buffer, &info);

	if (unlikely(PTR_ERR(event) == -EAGAIN)) {
		if (info.add_timestamp)
			info.length -= RB_LEN_TIME_EXTEND;
		goto again;
	}

	if (!event)
		goto out_fail;

	return event;

 out_fail:
	rb_end_commit(cpu_buffer);
	return NULL;
}

/**
 * ring_buffer_lock_reserve - reserve a part of the buffer
 * @buffer: the ring buffer to reserve from
 * @length: the length of the data to reserve (excluding event header)
 *
 * Returns a reserved event on the ring buffer to copy directly to.
 * The user of this interface will need to get the body to write into
 * and can use the ring_buffer_event_data() interface.
 *
 * The length is the length of the data needed, not the event length
 * which also includes the event header.
 *
 * Must be paired with ring_buffer_unlock_commit, unless NULL is returned.
 * If NULL is returned, then nothing has been allocated or locked.
 */
struct ring_buffer_event *
ring_buffer_lock_reserve(struct trace_buffer *buffer, unsigned long length)
{
	struct ring_buffer_per_cpu *cpu_buffer;
	struct ring_buffer_event *event;
	int cpu;

	/* If we are tracing schedule, we don't want to recurse */
	preempt_disable_notrace();

	if (unlikely(atomic_read(&buffer->record_disabled)))
		goto out;

	cpu = raw_smp_processor_id();

	if (unlikely(!cpumask_test_cpu(cpu, buffer->cpumask)))
		goto out;

	cpu_buffer = buffer->buffers[cpu];

	if (unlikely(atomic_read(&cpu_buffer->record_disabled)))
		goto out;

	if (unlikely(length > BUF_MAX_DATA_SIZE))
		goto out;

	if (unlikely(trace_recursive_lock(cpu_buffer)))
		goto out;

	event = rb_reserve_next_event(buffer, cpu_buffer, length);
	if (!event)
		goto out_unlock;

	return event;

 out_unlock:
	trace_recursive_unlock(cpu_buffer);
 out:
	preempt_enable_notrace();
	return NULL;
}
EXPORT_SYMBOL_GPL(ring_buffer_lock_reserve);

/*
 * Decrement the entries to the page that an event is on.
 * The event does not even need to exist, only the pointer
 * to the page it is on. This may only be called before the commit
 * takes place.
 */
static inline void
rb_decrement_entry(struct ring_buffer_per_cpu *cpu_buffer,
		   struct ring_buffer_event *event)
{
	unsigned long addr = (unsigned long)event;
	struct buffer_page *bpage = cpu_buffer->commit_page;
	struct buffer_page *start;

	addr &= PAGE_MASK;

	/* Do the likely case first */
	if (likely(bpage->page == (void *)addr)) {
		local_dec(&bpage->entries);
		return;
	}

	/*
	 * Because the commit page may be on the reader page we
	 * start with the next page and check the end loop there.
	 */
	rb_inc_page(cpu_buffer, &bpage);
	start = bpage;
	do {
		if (bpage->page == (void *)addr) {
			local_dec(&bpage->entries);
			return;
		}
		rb_inc_page(cpu_buffer, &bpage);
	} while (bpage != start);

	/* commit not part of this buffer?? */
	RB_WARN_ON(cpu_buffer, 1);
}

/**
 * ring_buffer_commit_discard - discard an event that has not been committed
 * @buffer: the ring buffer
 * @event: non committed event to discard
 *
 * Sometimes an event that is in the ring buffer needs to be ignored.
 * This function lets the user discard an event in the ring buffer
 * and then that event will not be read later.
 *
 * This function only works if it is called before the item has been
 * committed. It will try to free the event from the ring buffer
 * if another event has not been added behind it.
 *
 * If another event has been added behind it, it will set the event
 * up as discarded, and perform the commit.
 *
 * If this function is called, do not call ring_buffer_unlock_commit on
 * the event.
 */
void ring_buffer_discard_commit(struct trace_buffer *buffer,
				struct ring_buffer_event *event)
{
	struct ring_buffer_per_cpu *cpu_buffer;
	int cpu;

	/* The event is discarded regardless */
	rb_event_discard(event);

	cpu = smp_processor_id();
	cpu_buffer = buffer->buffers[cpu];

	/*
	 * This must only be called if the event has not been
	 * committed yet. Thus we can assume that preemption
	 * is still disabled.
	 */
	RB_WARN_ON(buffer, !local_read(&cpu_buffer->committing));

	rb_decrement_entry(cpu_buffer, event);
	if (rb_try_to_discard(cpu_buffer, event))
		goto out;

	/*
	 * The commit is still visible by the reader, so we
	 * must still update the timestamp.
	 */
	rb_update_write_stamp(cpu_buffer, event);
 out:
	rb_end_commit(cpu_buffer);

	trace_recursive_unlock(cpu_buffer);

	preempt_enable_notrace();

}
EXPORT_SYMBOL_GPL(ring_buffer_discard_commit);

/**
 * ring_buffer_write - write data to the buffer without reserving
 * @buffer: The ring buffer to write to.
 * @length: The length of the data being written (excluding the event header)
 * @data: The data to write to the buffer.
 *
 * This is like ring_buffer_lock_reserve and ring_buffer_unlock_commit as
 * one function. If you already have the data to write to the buffer, it
 * may be easier to simply call this function.
 *
 * Note, like ring_buffer_lock_reserve, the length is the length of the data
 * and not the length of the event which would hold the header.
 */
int ring_buffer_write(struct trace_buffer *buffer,
		      unsigned long length,
		      void *data)
{
	struct ring_buffer_per_cpu *cpu_buffer;
	struct ring_buffer_event *event;
	void *body;
	int ret = -EBUSY;
	int cpu;

	preempt_disable_notrace();

	if (atomic_read(&buffer->record_disabled))
		goto out;

	cpu = raw_smp_processor_id();

	if (!cpumask_test_cpu(cpu, buffer->cpumask))
		goto out;

	cpu_buffer = buffer->buffers[cpu];

	if (atomic_read(&cpu_buffer->record_disabled))
		goto out;

	if (length > BUF_MAX_DATA_SIZE)
		goto out;

	if (unlikely(trace_recursive_lock(cpu_buffer)))
		goto out;

	event = rb_reserve_next_event(buffer, cpu_buffer, length);
	if (!event)
		goto out_unlock;

	body = rb_event_data(event);

	memcpy(body, data, length);

	rb_commit(cpu_buffer, event);

	rb_wakeups(buffer, cpu_buffer);

	ret = 0;

 out_unlock:
	trace_recursive_unlock(cpu_buffer);

 out:
	preempt_enable_notrace();

	return ret;
}
EXPORT_SYMBOL_GPL(ring_buffer_write);

static bool rb_per_cpu_empty(struct ring_buffer_per_cpu *cpu_buffer)
{
	struct buffer_page *reader = cpu_buffer->reader_page;
	struct buffer_page *head = rb_set_head_page(cpu_buffer);
	struct buffer_page *commit = cpu_buffer->commit_page;

	/* In case of error, head will be NULL */
	if (unlikely(!head))
		return true;

	return reader->read == rb_page_commit(reader) &&
		(commit == reader ||
		 (commit == head &&
		  head->read == rb_page_commit(commit)));
}

/**
 * ring_buffer_record_disable - stop all writes into the buffer
 * @buffer: The ring buffer to stop writes to.
 *
 * This prevents all writes to the buffer. Any attempt to write
 * to the buffer after this will fail and return NULL.
 *
 * The caller should call synchronize_rcu() after this.
 */
void ring_buffer_record_disable(struct trace_buffer *buffer)
{
	atomic_inc(&buffer->record_disabled);
}
EXPORT_SYMBOL_GPL(ring_buffer_record_disable);

/**
 * ring_buffer_record_enable - enable writes to the buffer
 * @buffer: The ring buffer to enable writes
 *
 * Note, multiple disables will need the same number of enables
 * to truly enable the writing (much like preempt_disable).
 */
void ring_buffer_record_enable(struct trace_buffer *buffer)
{
	atomic_dec(&buffer->record_disabled);
}
EXPORT_SYMBOL_GPL(ring_buffer_record_enable);

/**
 * ring_buffer_record_off - stop all writes into the buffer
 * @buffer: The ring buffer to stop writes to.
 *
 * This prevents all writes to the buffer. Any attempt to write
 * to the buffer after this will fail and return NULL.
 *
 * This is different than ring_buffer_record_disable() as
 * it works like an on/off switch, where as the disable() version
 * must be paired with a enable().
 */
void ring_buffer_record_off(struct trace_buffer *buffer)
{
	unsigned int rd;
	unsigned int new_rd;

	do {
		rd = atomic_read(&buffer->record_disabled);
		new_rd = rd | RB_BUFFER_OFF;
	} while (atomic_cmpxchg(&buffer->record_disabled, rd, new_rd) != rd);
}
EXPORT_SYMBOL_GPL(ring_buffer_record_off);

/**
 * ring_buffer_record_on - restart writes into the buffer
 * @buffer: The ring buffer to start writes to.
 *
 * This enables all writes to the buffer that was disabled by
 * ring_buffer_record_off().
 *
 * This is different than ring_buffer_record_enable() as
 * it works like an on/off switch, where as the enable() version
 * must be paired with a disable().
 */
void ring_buffer_record_on(struct trace_buffer *buffer)
{
	unsigned int rd;
	unsigned int new_rd;

	do {
		rd = atomic_read(&buffer->record_disabled);
		new_rd = rd & ~RB_BUFFER_OFF;
	} while (atomic_cmpxchg(&buffer->record_disabled, rd, new_rd) != rd);
}
EXPORT_SYMBOL_GPL(ring_buffer_record_on);

/**
 * ring_buffer_record_is_on - return true if the ring buffer can write
 * @buffer: The ring buffer to see if write is enabled
 *
 * Returns true if the ring buffer is in a state that it accepts writes.
 */
bool ring_buffer_record_is_on(struct trace_buffer *buffer)
{
	return !atomic_read(&buffer->record_disabled);
}

/**
 * ring_buffer_record_is_set_on - return true if the ring buffer is set writable
 * @buffer: The ring buffer to see if write is set enabled
 *
 * Returns true if the ring buffer is set writable by ring_buffer_record_on().
 * Note that this does NOT mean it is in a writable state.
 *
 * It may return true when the ring buffer has been disabled by
 * ring_buffer_record_disable(), as that is a temporary disabling of
 * the ring buffer.
 */
bool ring_buffer_record_is_set_on(struct trace_buffer *buffer)
{
	return !(atomic_read(&buffer->record_disabled) & RB_BUFFER_OFF);
}

/**
 * ring_buffer_record_disable_cpu - stop all writes into the cpu_buffer
 * @buffer: The ring buffer to stop writes to.
 * @cpu: The CPU buffer to stop
 *
 * This prevents all writes to the buffer. Any attempt to write
 * to the buffer after this will fail and return NULL.
 *
 * The caller should call synchronize_rcu() after this.
 */
void ring_buffer_record_disable_cpu(struct trace_buffer *buffer, int cpu)
{
	struct ring_buffer_per_cpu *cpu_buffer;

	if (!cpumask_test_cpu(cpu, buffer->cpumask))
		return;

	cpu_buffer = buffer->buffers[cpu];
	atomic_inc(&cpu_buffer->record_disabled);
}
EXPORT_SYMBOL_GPL(ring_buffer_record_disable_cpu);

/**
 * ring_buffer_record_enable_cpu - enable writes to the buffer
 * @buffer: The ring buffer to enable writes
 * @cpu: The CPU to enable.
 *
 * Note, multiple disables will need the same number of enables
 * to truly enable the writing (much like preempt_disable).
 */
void ring_buffer_record_enable_cpu(struct trace_buffer *buffer, int cpu)
{
	struct ring_buffer_per_cpu *cpu_buffer;

	if (!cpumask_test_cpu(cpu, buffer->cpumask))
		return;

	cpu_buffer = buffer->buffers[cpu];
	atomic_dec(&cpu_buffer->record_disabled);
}
EXPORT_SYMBOL_GPL(ring_buffer_record_enable_cpu);

/*
 * The total entries in the ring buffer is the running counter
 * of entries entered into the ring buffer, minus the sum of
 * the entries read from the ring buffer and the number of
 * entries that were overwritten.
 */
static inline unsigned long
rb_num_of_entries(struct ring_buffer_per_cpu *cpu_buffer)
{
	return local_read(&cpu_buffer->entries) -
		(local_read(&cpu_buffer->overrun) + cpu_buffer->read);
}

/**
 * ring_buffer_oldest_event_ts - get the oldest event timestamp from the buffer
 * @buffer: The ring buffer
 * @cpu: The per CPU buffer to read from.
 */
u64 ring_buffer_oldest_event_ts(struct trace_buffer *buffer, int cpu)
{
	unsigned long flags;
	struct ring_buffer_per_cpu *cpu_buffer;
	struct buffer_page *bpage;
	u64 ret = 0;

	if (!cpumask_test_cpu(cpu, buffer->cpumask))
		return 0;

	cpu_buffer = buffer->buffers[cpu];
	raw_spin_lock_irqsave(&cpu_buffer->reader_lock, flags);
	/*
	 * if the tail is on reader_page, oldest time stamp is on the reader
	 * page
	 */
	if (cpu_buffer->tail_page == cpu_buffer->reader_page)
		bpage = cpu_buffer->reader_page;
	else
		bpage = rb_set_head_page(cpu_buffer);
	if (bpage)
		ret = bpage->page->time_stamp;
	raw_spin_unlock_irqrestore(&cpu_buffer->reader_lock, flags);

	return ret;
}
EXPORT_SYMBOL_GPL(ring_buffer_oldest_event_ts);

/**
 * ring_buffer_bytes_cpu - get the number of bytes consumed in a cpu buffer
 * @buffer: The ring buffer
 * @cpu: The per CPU buffer to read from.
 */
unsigned long ring_buffer_bytes_cpu(struct trace_buffer *buffer, int cpu)
{
	struct ring_buffer_per_cpu *cpu_buffer;
	unsigned long ret;

	if (!cpumask_test_cpu(cpu, buffer->cpumask))
		return 0;

	cpu_buffer = buffer->buffers[cpu];
	ret = local_read(&cpu_buffer->entries_bytes) - cpu_buffer->read_bytes;

	return ret;
}
EXPORT_SYMBOL_GPL(ring_buffer_bytes_cpu);

/**
 * ring_buffer_entries_cpu - get the number of entries in a cpu buffer
 * @buffer: The ring buffer
 * @cpu: The per CPU buffer to get the entries from.
 */
unsigned long ring_buffer_entries_cpu(struct trace_buffer *buffer, int cpu)
{
	struct ring_buffer_per_cpu *cpu_buffer;

	if (!cpumask_test_cpu(cpu, buffer->cpumask))
		return 0;

	cpu_buffer = buffer->buffers[cpu];

	return rb_num_of_entries(cpu_buffer);
}
EXPORT_SYMBOL_GPL(ring_buffer_entries_cpu);

/**
 * ring_buffer_overrun_cpu - get the number of overruns caused by the ring
 * buffer wrapping around (only if RB_FL_OVERWRITE is on).
 * @buffer: The ring buffer
 * @cpu: The per CPU buffer to get the number of overruns from
 */
unsigned long ring_buffer_overrun_cpu(struct trace_buffer *buffer, int cpu)
{
	struct ring_buffer_per_cpu *cpu_buffer;
	unsigned long ret;

	if (!cpumask_test_cpu(cpu, buffer->cpumask))
		return 0;

	cpu_buffer = buffer->buffers[cpu];
	ret = local_read(&cpu_buffer->overrun);

	return ret;
}
EXPORT_SYMBOL_GPL(ring_buffer_overrun_cpu);

/**
 * ring_buffer_commit_overrun_cpu - get the number of overruns caused by
 * commits failing due to the buffer wrapping around while there are uncommitted
 * events, such as during an interrupt storm.
 * @buffer: The ring buffer
 * @cpu: The per CPU buffer to get the number of overruns from
 */
unsigned long
ring_buffer_commit_overrun_cpu(struct trace_buffer *buffer, int cpu)
{
	struct ring_buffer_per_cpu *cpu_buffer;
	unsigned long ret;

	if (!cpumask_test_cpu(cpu, buffer->cpumask))
		return 0;

	cpu_buffer = buffer->buffers[cpu];
	ret = local_read(&cpu_buffer->commit_overrun);

	return ret;
}
EXPORT_SYMBOL_GPL(ring_buffer_commit_overrun_cpu);

/**
 * ring_buffer_dropped_events_cpu - get the number of dropped events caused by
 * the ring buffer filling up (only if RB_FL_OVERWRITE is off).
 * @buffer: The ring buffer
 * @cpu: The per CPU buffer to get the number of overruns from
 */
unsigned long
ring_buffer_dropped_events_cpu(struct trace_buffer *buffer, int cpu)
{
	struct ring_buffer_per_cpu *cpu_buffer;
	unsigned long ret;

	if (!cpumask_test_cpu(cpu, buffer->cpumask))
		return 0;

	cpu_buffer = buffer->buffers[cpu];
	ret = local_read(&cpu_buffer->dropped_events);

	return ret;
}
EXPORT_SYMBOL_GPL(ring_buffer_dropped_events_cpu);

/**
 * ring_buffer_read_events_cpu - get the number of events successfully read
 * @buffer: The ring buffer
 * @cpu: The per CPU buffer to get the number of events read
 */
unsigned long
ring_buffer_read_events_cpu(struct trace_buffer *buffer, int cpu)
{
	struct ring_buffer_per_cpu *cpu_buffer;

	if (!cpumask_test_cpu(cpu, buffer->cpumask))
		return 0;

	cpu_buffer = buffer->buffers[cpu];
	return cpu_buffer->read;
}
EXPORT_SYMBOL_GPL(ring_buffer_read_events_cpu);

/**
 * ring_buffer_entries - get the number of entries in a buffer
 * @buffer: The ring buffer
 *
 * Returns the total number of entries in the ring buffer
 * (all CPU entries)
 */
unsigned long ring_buffer_entries(struct trace_buffer *buffer)
{
	struct ring_buffer_per_cpu *cpu_buffer;
	unsigned long entries = 0;
	int cpu;

	/* if you care about this being correct, lock the buffer */
	for_each_buffer_cpu(buffer, cpu) {
		cpu_buffer = buffer->buffers[cpu];
		entries += rb_num_of_entries(cpu_buffer);
	}

	return entries;
}
EXPORT_SYMBOL_GPL(ring_buffer_entries);

/**
 * ring_buffer_overruns - get the number of overruns in buffer
 * @buffer: The ring buffer
 *
 * Returns the total number of overruns in the ring buffer
 * (all CPU entries)
 */
unsigned long ring_buffer_overruns(struct trace_buffer *buffer)
{
	struct ring_buffer_per_cpu *cpu_buffer;
	unsigned long overruns = 0;
	int cpu;

	/* if you care about this being correct, lock the buffer */
	for_each_buffer_cpu(buffer, cpu) {
		cpu_buffer = buffer->buffers[cpu];
		overruns += local_read(&cpu_buffer->overrun);
	}

	return overruns;
}
EXPORT_SYMBOL_GPL(ring_buffer_overruns);

static void rb_iter_reset(struct ring_buffer_iter *iter)
{
	struct ring_buffer_per_cpu *cpu_buffer = iter->cpu_buffer;

	/* Iterator usage is expected to have record disabled */
	iter->head_page = cpu_buffer->reader_page;
	iter->head = cpu_buffer->reader_page->read;
	iter->next_event = iter->head;

	iter->cache_reader_page = iter->head_page;
	iter->cache_read = cpu_buffer->read;

	if (iter->head) {
		iter->read_stamp = cpu_buffer->read_stamp;
		iter->page_stamp = cpu_buffer->reader_page->page->time_stamp;
	} else {
		iter->read_stamp = iter->head_page->page->time_stamp;
		iter->page_stamp = iter->read_stamp;
	}
}

/**
 * ring_buffer_iter_reset - reset an iterator
 * @iter: The iterator to reset
 *
 * Resets the iterator, so that it will start from the beginning
 * again.
 */
void ring_buffer_iter_reset(struct ring_buffer_iter *iter)
{
	struct ring_buffer_per_cpu *cpu_buffer;
	unsigned long flags;

	if (!iter)
		return;

	cpu_buffer = iter->cpu_buffer;

	raw_spin_lock_irqsave(&cpu_buffer->reader_lock, flags);
	rb_iter_reset(iter);
	raw_spin_unlock_irqrestore(&cpu_buffer->reader_lock, flags);
}
EXPORT_SYMBOL_GPL(ring_buffer_iter_reset);

/**
 * ring_buffer_iter_empty - check if an iterator has no more to read
 * @iter: The iterator to check
 */
int ring_buffer_iter_empty(struct ring_buffer_iter *iter)
{
	struct ring_buffer_per_cpu *cpu_buffer;
	struct buffer_page *reader;
	struct buffer_page *head_page;
	struct buffer_page *commit_page;
	struct buffer_page *curr_commit_page;
	unsigned commit;
	u64 curr_commit_ts;
	u64 commit_ts;

	cpu_buffer = iter->cpu_buffer;
	reader = cpu_buffer->reader_page;
	head_page = cpu_buffer->head_page;
	commit_page = cpu_buffer->commit_page;
	commit_ts = commit_page->page->time_stamp;

	/*
	 * When the writer goes across pages, it issues a cmpxchg which
	 * is a mb(), which will synchronize with the rmb here.
	 * (see rb_tail_page_update())
	 */
	smp_rmb();
	commit = rb_page_commit(commit_page);
	/* We want to make sure that the commit page doesn't change */
	smp_rmb();
<<<<<<< HEAD

	/* Make sure commit page didn't change */
	curr_commit_page = READ_ONCE(cpu_buffer->commit_page);
	curr_commit_ts = READ_ONCE(curr_commit_page->page->time_stamp);

	/* If the commit page changed, then there's more data */
	if (curr_commit_page != commit_page ||
	    curr_commit_ts != commit_ts)
		return 0;

=======

	/* Make sure commit page didn't change */
	curr_commit_page = READ_ONCE(cpu_buffer->commit_page);
	curr_commit_ts = READ_ONCE(curr_commit_page->page->time_stamp);

	/* If the commit page changed, then there's more data */
	if (curr_commit_page != commit_page ||
	    curr_commit_ts != commit_ts)
		return 0;

>>>>>>> 358c7c61
	/* Still racy, as it may return a false positive, but that's OK */
	return ((iter->head_page == commit_page && iter->head >= commit) ||
		(iter->head_page == reader && commit_page == head_page &&
		 head_page->read == commit &&
		 iter->head == rb_page_commit(cpu_buffer->reader_page)));
}
EXPORT_SYMBOL_GPL(ring_buffer_iter_empty);

static void
rb_update_read_stamp(struct ring_buffer_per_cpu *cpu_buffer,
		     struct ring_buffer_event *event)
{
	u64 delta;

	switch (event->type_len) {
	case RINGBUF_TYPE_PADDING:
		return;

	case RINGBUF_TYPE_TIME_EXTEND:
		delta = ring_buffer_event_time_stamp(event);
		cpu_buffer->read_stamp += delta;
		return;

	case RINGBUF_TYPE_TIME_STAMP:
		delta = ring_buffer_event_time_stamp(event);
		cpu_buffer->read_stamp = delta;
		return;

	case RINGBUF_TYPE_DATA:
		cpu_buffer->read_stamp += event->time_delta;
		return;

	default:
		RB_WARN_ON(cpu_buffer, 1);
	}
	return;
}

static void
rb_update_iter_read_stamp(struct ring_buffer_iter *iter,
			  struct ring_buffer_event *event)
{
	u64 delta;

	switch (event->type_len) {
	case RINGBUF_TYPE_PADDING:
		return;

	case RINGBUF_TYPE_TIME_EXTEND:
		delta = ring_buffer_event_time_stamp(event);
		iter->read_stamp += delta;
		return;

	case RINGBUF_TYPE_TIME_STAMP:
		delta = ring_buffer_event_time_stamp(event);
		iter->read_stamp = delta;
		return;

	case RINGBUF_TYPE_DATA:
		iter->read_stamp += event->time_delta;
		return;

	default:
		RB_WARN_ON(iter->cpu_buffer, 1);
	}
	return;
}

static struct buffer_page *
rb_get_reader_page(struct ring_buffer_per_cpu *cpu_buffer)
{
	struct buffer_page *reader = NULL;
	unsigned long overwrite;
	unsigned long flags;
	int nr_loops = 0;
	int ret;

	local_irq_save(flags);
	arch_spin_lock(&cpu_buffer->lock);

 again:
	/*
	 * This should normally only loop twice. But because the
	 * start of the reader inserts an empty page, it causes
	 * a case where we will loop three times. There should be no
	 * reason to loop four times (that I know of).
	 */
	if (RB_WARN_ON(cpu_buffer, ++nr_loops > 3)) {
		reader = NULL;
		goto out;
	}

	reader = cpu_buffer->reader_page;

	/* If there's more to read, return this page */
	if (cpu_buffer->reader_page->read < rb_page_size(reader))
		goto out;

	/* Never should we have an index greater than the size */
	if (RB_WARN_ON(cpu_buffer,
		       cpu_buffer->reader_page->read > rb_page_size(reader)))
		goto out;

	/* check if we caught up to the tail */
	reader = NULL;
	if (cpu_buffer->commit_page == cpu_buffer->reader_page)
		goto out;

	/* Don't bother swapping if the ring buffer is empty */
	if (rb_num_of_entries(cpu_buffer) == 0)
		goto out;

	/*
	 * Reset the reader page to size zero.
	 */
	local_set(&cpu_buffer->reader_page->write, 0);
	local_set(&cpu_buffer->reader_page->entries, 0);
	local_set(&cpu_buffer->reader_page->page->commit, 0);
	cpu_buffer->reader_page->real_end = 0;

 spin:
	/*
	 * Splice the empty reader page into the list around the head.
	 */
	reader = rb_set_head_page(cpu_buffer);
	if (!reader)
		goto out;
	cpu_buffer->reader_page->list.next = rb_list_head(reader->list.next);
	cpu_buffer->reader_page->list.prev = reader->list.prev;

	/*
	 * cpu_buffer->pages just needs to point to the buffer, it
	 *  has no specific buffer page to point to. Lets move it out
	 *  of our way so we don't accidentally swap it.
	 */
	cpu_buffer->pages = reader->list.prev;

	/* The reader page will be pointing to the new head */
	rb_set_list_to_head(cpu_buffer, &cpu_buffer->reader_page->list);

	/*
	 * We want to make sure we read the overruns after we set up our
	 * pointers to the next object. The writer side does a
	 * cmpxchg to cross pages which acts as the mb on the writer
	 * side. Note, the reader will constantly fail the swap
	 * while the writer is updating the pointers, so this
	 * guarantees that the overwrite recorded here is the one we
	 * want to compare with the last_overrun.
	 */
	smp_mb();
	overwrite = local_read(&(cpu_buffer->overrun));

	/*
	 * Here's the tricky part.
	 *
	 * We need to move the pointer past the header page.
	 * But we can only do that if a writer is not currently
	 * moving it. The page before the header page has the
	 * flag bit '1' set if it is pointing to the page we want.
	 * but if the writer is in the process of moving it
	 * than it will be '2' or already moved '0'.
	 */

	ret = rb_head_page_replace(reader, cpu_buffer->reader_page);

	/*
	 * If we did not convert it, then we must try again.
	 */
	if (!ret)
		goto spin;

	/*
	 * Yay! We succeeded in replacing the page.
	 *
	 * Now make the new head point back to the reader page.
	 */
	rb_list_head(reader->list.next)->prev = &cpu_buffer->reader_page->list;
	rb_inc_page(cpu_buffer, &cpu_buffer->head_page);

	local_inc(&cpu_buffer->pages_read);

	/* Finally update the reader page to the new head */
	cpu_buffer->reader_page = reader;
	cpu_buffer->reader_page->read = 0;

	if (overwrite != cpu_buffer->last_overrun) {
		cpu_buffer->lost_events = overwrite - cpu_buffer->last_overrun;
		cpu_buffer->last_overrun = overwrite;
	}

	goto again;

 out:
	/* Update the read_stamp on the first event */
	if (reader && reader->read == 0)
		cpu_buffer->read_stamp = reader->page->time_stamp;

	arch_spin_unlock(&cpu_buffer->lock);
	local_irq_restore(flags);

	return reader;
}

static void rb_advance_reader(struct ring_buffer_per_cpu *cpu_buffer)
{
	struct ring_buffer_event *event;
	struct buffer_page *reader;
	unsigned length;

	reader = rb_get_reader_page(cpu_buffer);

	/* This function should not be called when buffer is empty */
	if (RB_WARN_ON(cpu_buffer, !reader))
		return;

	event = rb_reader_event(cpu_buffer);

	if (event->type_len <= RINGBUF_TYPE_DATA_TYPE_LEN_MAX)
		cpu_buffer->read++;

	rb_update_read_stamp(cpu_buffer, event);

	length = rb_event_length(event);
	cpu_buffer->reader_page->read += length;
}

static void rb_advance_iter(struct ring_buffer_iter *iter)
{
	struct ring_buffer_per_cpu *cpu_buffer;

	cpu_buffer = iter->cpu_buffer;

	/* If head == next_event then we need to jump to the next event */
	if (iter->head == iter->next_event) {
		/* If the event gets overwritten again, there's nothing to do */
		if (rb_iter_head_event(iter) == NULL)
			return;
	}

	iter->head = iter->next_event;

	/*
	 * Check if we are at the end of the buffer.
	 */
	if (iter->next_event >= rb_page_size(iter->head_page)) {
		/* discarded commits can make the page empty */
		if (iter->head_page == cpu_buffer->commit_page)
			return;
		rb_inc_iter(iter);
		return;
	}

	rb_update_iter_read_stamp(iter, iter->event);
}

static int rb_lost_events(struct ring_buffer_per_cpu *cpu_buffer)
{
	return cpu_buffer->lost_events;
}

static struct ring_buffer_event *
rb_buffer_peek(struct ring_buffer_per_cpu *cpu_buffer, u64 *ts,
	       unsigned long *lost_events)
{
	struct ring_buffer_event *event;
	struct buffer_page *reader;
	int nr_loops = 0;

	if (ts)
		*ts = 0;
 again:
	/*
	 * We repeat when a time extend is encountered.
	 * Since the time extend is always attached to a data event,
	 * we should never loop more than once.
	 * (We never hit the following condition more than twice).
	 */
	if (RB_WARN_ON(cpu_buffer, ++nr_loops > 2))
		return NULL;

	reader = rb_get_reader_page(cpu_buffer);
	if (!reader)
		return NULL;

	event = rb_reader_event(cpu_buffer);

	switch (event->type_len) {
	case RINGBUF_TYPE_PADDING:
		if (rb_null_event(event))
			RB_WARN_ON(cpu_buffer, 1);
		/*
		 * Because the writer could be discarding every
		 * event it creates (which would probably be bad)
		 * if we were to go back to "again" then we may never
		 * catch up, and will trigger the warn on, or lock
		 * the box. Return the padding, and we will release
		 * the current locks, and try again.
		 */
		return event;

	case RINGBUF_TYPE_TIME_EXTEND:
		/* Internal data, OK to advance */
		rb_advance_reader(cpu_buffer);
		goto again;

	case RINGBUF_TYPE_TIME_STAMP:
		if (ts) {
			*ts = ring_buffer_event_time_stamp(event);
			ring_buffer_normalize_time_stamp(cpu_buffer->buffer,
							 cpu_buffer->cpu, ts);
		}
		/* Internal data, OK to advance */
		rb_advance_reader(cpu_buffer);
		goto again;

	case RINGBUF_TYPE_DATA:
		if (ts && !(*ts)) {
			*ts = cpu_buffer->read_stamp + event->time_delta;
			ring_buffer_normalize_time_stamp(cpu_buffer->buffer,
							 cpu_buffer->cpu, ts);
		}
		if (lost_events)
			*lost_events = rb_lost_events(cpu_buffer);
		return event;

	default:
		RB_WARN_ON(cpu_buffer, 1);
	}

	return NULL;
}
EXPORT_SYMBOL_GPL(ring_buffer_peek);

static struct ring_buffer_event *
rb_iter_peek(struct ring_buffer_iter *iter, u64 *ts)
{
	struct trace_buffer *buffer;
	struct ring_buffer_per_cpu *cpu_buffer;
	struct ring_buffer_event *event;
	int nr_loops = 0;
	bool failed = false;

	if (ts)
		*ts = 0;

	cpu_buffer = iter->cpu_buffer;
	buffer = cpu_buffer->buffer;

	/*
	 * Check if someone performed a consuming read to
	 * the buffer. A consuming read invalidates the iterator
	 * and we need to reset the iterator in this case.
	 */
	if (unlikely(iter->cache_read != cpu_buffer->read ||
		     iter->cache_reader_page != cpu_buffer->reader_page))
		rb_iter_reset(iter);

 again:
	if (ring_buffer_iter_empty(iter))
		return NULL;

	/*
<<<<<<< HEAD
	 * We repeat when a time extend is encountered or we hit
	 * the end of the page. Since the time extend is always attached
	 * to a data event, we should never loop more than three times.
	 * Once for going to next page, once on time extend, and
	 * finally once to get the event.
	 * We should never hit the following condition more than thrice,
	 * unless the buffer is very small, and there's a writer
	 * that is causing the reader to fail getting an event.
	 */
	if (++nr_loops > 3) {
		RB_WARN_ON(cpu_buffer, !failed);
=======
	 * As the writer can mess with what the iterator is trying
	 * to read, just give up if we fail to get an event after
	 * three tries. The iterator is not as reliable when reading
	 * the ring buffer with an active write as the consumer is.
	 * Do not warn if the three failures is reached.
	 */
	if (++nr_loops > 3)
>>>>>>> 358c7c61
		return NULL;
	}

	if (rb_per_cpu_empty(cpu_buffer))
		return NULL;

	if (iter->head >= rb_page_size(iter->head_page)) {
		rb_inc_iter(iter);
		goto again;
	}

	event = rb_iter_head_event(iter);
<<<<<<< HEAD
	if (!event) {
		failed = true;
		goto again;
	}
=======
	if (!event)
		goto again;
>>>>>>> 358c7c61

	switch (event->type_len) {
	case RINGBUF_TYPE_PADDING:
		if (rb_null_event(event)) {
			rb_inc_iter(iter);
			goto again;
		}
		rb_advance_iter(iter);
		return event;

	case RINGBUF_TYPE_TIME_EXTEND:
		/* Internal data, OK to advance */
		rb_advance_iter(iter);
		goto again;

	case RINGBUF_TYPE_TIME_STAMP:
		if (ts) {
			*ts = ring_buffer_event_time_stamp(event);
			ring_buffer_normalize_time_stamp(cpu_buffer->buffer,
							 cpu_buffer->cpu, ts);
		}
		/* Internal data, OK to advance */
		rb_advance_iter(iter);
		goto again;

	case RINGBUF_TYPE_DATA:
		if (ts && !(*ts)) {
			*ts = iter->read_stamp + event->time_delta;
			ring_buffer_normalize_time_stamp(buffer,
							 cpu_buffer->cpu, ts);
		}
		return event;

	default:
		RB_WARN_ON(cpu_buffer, 1);
	}

	return NULL;
}
EXPORT_SYMBOL_GPL(ring_buffer_iter_peek);

static inline bool rb_reader_lock(struct ring_buffer_per_cpu *cpu_buffer)
{
	if (likely(!in_nmi())) {
		raw_spin_lock(&cpu_buffer->reader_lock);
		return true;
	}

	/*
	 * If an NMI die dumps out the content of the ring buffer
	 * trylock must be used to prevent a deadlock if the NMI
	 * preempted a task that holds the ring buffer locks. If
	 * we get the lock then all is fine, if not, then continue
	 * to do the read, but this can corrupt the ring buffer,
	 * so it must be permanently disabled from future writes.
	 * Reading from NMI is a oneshot deal.
	 */
	if (raw_spin_trylock(&cpu_buffer->reader_lock))
		return true;

	/* Continue without locking, but disable the ring buffer */
	atomic_inc(&cpu_buffer->record_disabled);
	return false;
}

static inline void
rb_reader_unlock(struct ring_buffer_per_cpu *cpu_buffer, bool locked)
{
	if (likely(locked))
		raw_spin_unlock(&cpu_buffer->reader_lock);
	return;
}

/**
 * ring_buffer_peek - peek at the next event to be read
 * @buffer: The ring buffer to read
 * @cpu: The cpu to peak at
 * @ts: The timestamp counter of this event.
 * @lost_events: a variable to store if events were lost (may be NULL)
 *
 * This will return the event that will be read next, but does
 * not consume the data.
 */
struct ring_buffer_event *
ring_buffer_peek(struct trace_buffer *buffer, int cpu, u64 *ts,
		 unsigned long *lost_events)
{
	struct ring_buffer_per_cpu *cpu_buffer = buffer->buffers[cpu];
	struct ring_buffer_event *event;
	unsigned long flags;
	bool dolock;

	if (!cpumask_test_cpu(cpu, buffer->cpumask))
		return NULL;

 again:
	local_irq_save(flags);
	dolock = rb_reader_lock(cpu_buffer);
	event = rb_buffer_peek(cpu_buffer, ts, lost_events);
	if (event && event->type_len == RINGBUF_TYPE_PADDING)
		rb_advance_reader(cpu_buffer);
	rb_reader_unlock(cpu_buffer, dolock);
	local_irq_restore(flags);

	if (event && event->type_len == RINGBUF_TYPE_PADDING)
		goto again;

	return event;
}

/** ring_buffer_iter_dropped - report if there are dropped events
 * @iter: The ring buffer iterator
 *
 * Returns true if there was dropped events since the last peek.
 */
bool ring_buffer_iter_dropped(struct ring_buffer_iter *iter)
{
	bool ret = iter->missed_events != 0;

	iter->missed_events = 0;
	return ret;
}
EXPORT_SYMBOL_GPL(ring_buffer_iter_dropped);

/**
 * ring_buffer_iter_peek - peek at the next event to be read
 * @iter: The ring buffer iterator
 * @ts: The timestamp counter of this event.
 *
 * This will return the event that will be read next, but does
 * not increment the iterator.
 */
struct ring_buffer_event *
ring_buffer_iter_peek(struct ring_buffer_iter *iter, u64 *ts)
{
	struct ring_buffer_per_cpu *cpu_buffer = iter->cpu_buffer;
	struct ring_buffer_event *event;
	unsigned long flags;

 again:
	raw_spin_lock_irqsave(&cpu_buffer->reader_lock, flags);
	event = rb_iter_peek(iter, ts);
	raw_spin_unlock_irqrestore(&cpu_buffer->reader_lock, flags);

	if (event && event->type_len == RINGBUF_TYPE_PADDING)
		goto again;

	return event;
}

/**
 * ring_buffer_consume - return an event and consume it
 * @buffer: The ring buffer to get the next event from
 * @cpu: the cpu to read the buffer from
 * @ts: a variable to store the timestamp (may be NULL)
 * @lost_events: a variable to store if events were lost (may be NULL)
 *
 * Returns the next event in the ring buffer, and that event is consumed.
 * Meaning, that sequential reads will keep returning a different event,
 * and eventually empty the ring buffer if the producer is slower.
 */
struct ring_buffer_event *
ring_buffer_consume(struct trace_buffer *buffer, int cpu, u64 *ts,
		    unsigned long *lost_events)
{
	struct ring_buffer_per_cpu *cpu_buffer;
	struct ring_buffer_event *event = NULL;
	unsigned long flags;
	bool dolock;

 again:
	/* might be called in atomic */
	preempt_disable();

	if (!cpumask_test_cpu(cpu, buffer->cpumask))
		goto out;

	cpu_buffer = buffer->buffers[cpu];
	local_irq_save(flags);
	dolock = rb_reader_lock(cpu_buffer);

	event = rb_buffer_peek(cpu_buffer, ts, lost_events);
	if (event) {
		cpu_buffer->lost_events = 0;
		rb_advance_reader(cpu_buffer);
	}

	rb_reader_unlock(cpu_buffer, dolock);
	local_irq_restore(flags);

 out:
	preempt_enable();

	if (event && event->type_len == RINGBUF_TYPE_PADDING)
		goto again;

	return event;
}
EXPORT_SYMBOL_GPL(ring_buffer_consume);

/**
 * ring_buffer_read_prepare - Prepare for a non consuming read of the buffer
 * @buffer: The ring buffer to read from
 * @cpu: The cpu buffer to iterate over
 * @flags: gfp flags to use for memory allocation
 *
 * This performs the initial preparations necessary to iterate
 * through the buffer.  Memory is allocated, buffer recording
 * is disabled, and the iterator pointer is returned to the caller.
 *
 * Disabling buffer recording prevents the reading from being
 * corrupted. This is not a consuming read, so a producer is not
 * expected.
 *
 * After a sequence of ring_buffer_read_prepare calls, the user is
 * expected to make at least one call to ring_buffer_read_prepare_sync.
 * Afterwards, ring_buffer_read_start is invoked to get things going
 * for real.
 *
 * This overall must be paired with ring_buffer_read_finish.
 */
struct ring_buffer_iter *
ring_buffer_read_prepare(struct trace_buffer *buffer, int cpu, gfp_t flags)
{
	struct ring_buffer_per_cpu *cpu_buffer;
	struct ring_buffer_iter *iter;

	if (!cpumask_test_cpu(cpu, buffer->cpumask))
		return NULL;

	iter = kzalloc(sizeof(*iter), flags);
	if (!iter)
		return NULL;

	iter->event = kmalloc(BUF_MAX_DATA_SIZE, flags);
	if (!iter->event) {
		kfree(iter);
		return NULL;
	}

	cpu_buffer = buffer->buffers[cpu];

	iter->cpu_buffer = cpu_buffer;

	atomic_inc(&cpu_buffer->resize_disabled);

	return iter;
}
EXPORT_SYMBOL_GPL(ring_buffer_read_prepare);

/**
 * ring_buffer_read_prepare_sync - Synchronize a set of prepare calls
 *
 * All previously invoked ring_buffer_read_prepare calls to prepare
 * iterators will be synchronized.  Afterwards, read_buffer_read_start
 * calls on those iterators are allowed.
 */
void
ring_buffer_read_prepare_sync(void)
{
	synchronize_rcu();
}
EXPORT_SYMBOL_GPL(ring_buffer_read_prepare_sync);

/**
 * ring_buffer_read_start - start a non consuming read of the buffer
 * @iter: The iterator returned by ring_buffer_read_prepare
 *
 * This finalizes the startup of an iteration through the buffer.
 * The iterator comes from a call to ring_buffer_read_prepare and
 * an intervening ring_buffer_read_prepare_sync must have been
 * performed.
 *
 * Must be paired with ring_buffer_read_finish.
 */
void
ring_buffer_read_start(struct ring_buffer_iter *iter)
{
	struct ring_buffer_per_cpu *cpu_buffer;
	unsigned long flags;

	if (!iter)
		return;

	cpu_buffer = iter->cpu_buffer;

	raw_spin_lock_irqsave(&cpu_buffer->reader_lock, flags);
	arch_spin_lock(&cpu_buffer->lock);
	rb_iter_reset(iter);
	arch_spin_unlock(&cpu_buffer->lock);
	raw_spin_unlock_irqrestore(&cpu_buffer->reader_lock, flags);
}
EXPORT_SYMBOL_GPL(ring_buffer_read_start);

/**
 * ring_buffer_read_finish - finish reading the iterator of the buffer
 * @iter: The iterator retrieved by ring_buffer_start
 *
 * This re-enables the recording to the buffer, and frees the
 * iterator.
 */
void
ring_buffer_read_finish(struct ring_buffer_iter *iter)
{
	struct ring_buffer_per_cpu *cpu_buffer = iter->cpu_buffer;
	unsigned long flags;

	/*
	 * Ring buffer is disabled from recording, here's a good place
	 * to check the integrity of the ring buffer.
	 * Must prevent readers from trying to read, as the check
	 * clears the HEAD page and readers require it.
	 */
	raw_spin_lock_irqsave(&cpu_buffer->reader_lock, flags);
	rb_check_pages(cpu_buffer);
	raw_spin_unlock_irqrestore(&cpu_buffer->reader_lock, flags);

	atomic_dec(&cpu_buffer->resize_disabled);
	kfree(iter->event);
	kfree(iter);
}
EXPORT_SYMBOL_GPL(ring_buffer_read_finish);

/**
 * ring_buffer_iter_advance - advance the iterator to the next location
 * @iter: The ring buffer iterator
 *
 * Move the location of the iterator such that the next read will
 * be the next location of the iterator.
 */
void ring_buffer_iter_advance(struct ring_buffer_iter *iter)
{
	struct ring_buffer_per_cpu *cpu_buffer = iter->cpu_buffer;
	unsigned long flags;

	raw_spin_lock_irqsave(&cpu_buffer->reader_lock, flags);

	rb_advance_iter(iter);

	raw_spin_unlock_irqrestore(&cpu_buffer->reader_lock, flags);
}
EXPORT_SYMBOL_GPL(ring_buffer_iter_advance);

/**
 * ring_buffer_size - return the size of the ring buffer (in bytes)
 * @buffer: The ring buffer.
 * @cpu: The CPU to get ring buffer size from.
 */
unsigned long ring_buffer_size(struct trace_buffer *buffer, int cpu)
{
	/*
	 * Earlier, this method returned
	 *	BUF_PAGE_SIZE * buffer->nr_pages
	 * Since the nr_pages field is now removed, we have converted this to
	 * return the per cpu buffer value.
	 */
	if (!cpumask_test_cpu(cpu, buffer->cpumask))
		return 0;

	return BUF_PAGE_SIZE * buffer->buffers[cpu]->nr_pages;
}
EXPORT_SYMBOL_GPL(ring_buffer_size);

static void
rb_reset_cpu(struct ring_buffer_per_cpu *cpu_buffer)
{
	rb_head_page_deactivate(cpu_buffer);

	cpu_buffer->head_page
		= list_entry(cpu_buffer->pages, struct buffer_page, list);
	local_set(&cpu_buffer->head_page->write, 0);
	local_set(&cpu_buffer->head_page->entries, 0);
	local_set(&cpu_buffer->head_page->page->commit, 0);

	cpu_buffer->head_page->read = 0;

	cpu_buffer->tail_page = cpu_buffer->head_page;
	cpu_buffer->commit_page = cpu_buffer->head_page;

	INIT_LIST_HEAD(&cpu_buffer->reader_page->list);
	INIT_LIST_HEAD(&cpu_buffer->new_pages);
	local_set(&cpu_buffer->reader_page->write, 0);
	local_set(&cpu_buffer->reader_page->entries, 0);
	local_set(&cpu_buffer->reader_page->page->commit, 0);
	cpu_buffer->reader_page->read = 0;

	local_set(&cpu_buffer->entries_bytes, 0);
	local_set(&cpu_buffer->overrun, 0);
	local_set(&cpu_buffer->commit_overrun, 0);
	local_set(&cpu_buffer->dropped_events, 0);
	local_set(&cpu_buffer->entries, 0);
	local_set(&cpu_buffer->committing, 0);
	local_set(&cpu_buffer->commits, 0);
	local_set(&cpu_buffer->pages_touched, 0);
	local_set(&cpu_buffer->pages_read, 0);
	cpu_buffer->last_pages_touch = 0;
	cpu_buffer->shortest_full = 0;
	cpu_buffer->read = 0;
	cpu_buffer->read_bytes = 0;

	cpu_buffer->write_stamp = 0;
	cpu_buffer->read_stamp = 0;

	cpu_buffer->lost_events = 0;
	cpu_buffer->last_overrun = 0;

	rb_head_page_activate(cpu_buffer);
}

/**
 * ring_buffer_reset_cpu - reset a ring buffer per CPU buffer
 * @buffer: The ring buffer to reset a per cpu buffer of
 * @cpu: The CPU buffer to be reset
 */
void ring_buffer_reset_cpu(struct trace_buffer *buffer, int cpu)
{
	struct ring_buffer_per_cpu *cpu_buffer = buffer->buffers[cpu];
	unsigned long flags;

	if (!cpumask_test_cpu(cpu, buffer->cpumask))
		return;

	atomic_inc(&cpu_buffer->resize_disabled);
	atomic_inc(&cpu_buffer->record_disabled);

	/* Make sure all commits have finished */
	synchronize_rcu();

	raw_spin_lock_irqsave(&cpu_buffer->reader_lock, flags);

	if (RB_WARN_ON(cpu_buffer, local_read(&cpu_buffer->committing)))
		goto out;

	arch_spin_lock(&cpu_buffer->lock);

	rb_reset_cpu(cpu_buffer);

	arch_spin_unlock(&cpu_buffer->lock);

 out:
	raw_spin_unlock_irqrestore(&cpu_buffer->reader_lock, flags);

	atomic_dec(&cpu_buffer->record_disabled);
	atomic_dec(&cpu_buffer->resize_disabled);
}
EXPORT_SYMBOL_GPL(ring_buffer_reset_cpu);

/**
 * ring_buffer_reset - reset a ring buffer
 * @buffer: The ring buffer to reset all cpu buffers
 */
void ring_buffer_reset(struct trace_buffer *buffer)
{
	int cpu;

	for_each_buffer_cpu(buffer, cpu)
		ring_buffer_reset_cpu(buffer, cpu);
}
EXPORT_SYMBOL_GPL(ring_buffer_reset);

/**
 * rind_buffer_empty - is the ring buffer empty?
 * @buffer: The ring buffer to test
 */
bool ring_buffer_empty(struct trace_buffer *buffer)
{
	struct ring_buffer_per_cpu *cpu_buffer;
	unsigned long flags;
	bool dolock;
	int cpu;
	int ret;

	/* yes this is racy, but if you don't like the race, lock the buffer */
	for_each_buffer_cpu(buffer, cpu) {
		cpu_buffer = buffer->buffers[cpu];
		local_irq_save(flags);
		dolock = rb_reader_lock(cpu_buffer);
		ret = rb_per_cpu_empty(cpu_buffer);
		rb_reader_unlock(cpu_buffer, dolock);
		local_irq_restore(flags);

		if (!ret)
			return false;
	}

	return true;
}
EXPORT_SYMBOL_GPL(ring_buffer_empty);

/**
 * ring_buffer_empty_cpu - is a cpu buffer of a ring buffer empty?
 * @buffer: The ring buffer
 * @cpu: The CPU buffer to test
 */
bool ring_buffer_empty_cpu(struct trace_buffer *buffer, int cpu)
{
	struct ring_buffer_per_cpu *cpu_buffer;
	unsigned long flags;
	bool dolock;
	int ret;

	if (!cpumask_test_cpu(cpu, buffer->cpumask))
		return true;

	cpu_buffer = buffer->buffers[cpu];
	local_irq_save(flags);
	dolock = rb_reader_lock(cpu_buffer);
	ret = rb_per_cpu_empty(cpu_buffer);
	rb_reader_unlock(cpu_buffer, dolock);
	local_irq_restore(flags);

	return ret;
}
EXPORT_SYMBOL_GPL(ring_buffer_empty_cpu);

#ifdef CONFIG_RING_BUFFER_ALLOW_SWAP
/**
 * ring_buffer_swap_cpu - swap a CPU buffer between two ring buffers
 * @buffer_a: One buffer to swap with
 * @buffer_b: The other buffer to swap with
 * @cpu: the CPU of the buffers to swap
 *
 * This function is useful for tracers that want to take a "snapshot"
 * of a CPU buffer and has another back up buffer lying around.
 * it is expected that the tracer handles the cpu buffer not being
 * used at the moment.
 */
int ring_buffer_swap_cpu(struct trace_buffer *buffer_a,
			 struct trace_buffer *buffer_b, int cpu)
{
	struct ring_buffer_per_cpu *cpu_buffer_a;
	struct ring_buffer_per_cpu *cpu_buffer_b;
	int ret = -EINVAL;

	if (!cpumask_test_cpu(cpu, buffer_a->cpumask) ||
	    !cpumask_test_cpu(cpu, buffer_b->cpumask))
		goto out;

	cpu_buffer_a = buffer_a->buffers[cpu];
	cpu_buffer_b = buffer_b->buffers[cpu];

	/* At least make sure the two buffers are somewhat the same */
	if (cpu_buffer_a->nr_pages != cpu_buffer_b->nr_pages)
		goto out;

	ret = -EAGAIN;

	if (atomic_read(&buffer_a->record_disabled))
		goto out;

	if (atomic_read(&buffer_b->record_disabled))
		goto out;

	if (atomic_read(&cpu_buffer_a->record_disabled))
		goto out;

	if (atomic_read(&cpu_buffer_b->record_disabled))
		goto out;

	/*
	 * We can't do a synchronize_rcu here because this
	 * function can be called in atomic context.
	 * Normally this will be called from the same CPU as cpu.
	 * If not it's up to the caller to protect this.
	 */
	atomic_inc(&cpu_buffer_a->record_disabled);
	atomic_inc(&cpu_buffer_b->record_disabled);

	ret = -EBUSY;
	if (local_read(&cpu_buffer_a->committing))
		goto out_dec;
	if (local_read(&cpu_buffer_b->committing))
		goto out_dec;

	buffer_a->buffers[cpu] = cpu_buffer_b;
	buffer_b->buffers[cpu] = cpu_buffer_a;

	cpu_buffer_b->buffer = buffer_a;
	cpu_buffer_a->buffer = buffer_b;

	ret = 0;

out_dec:
	atomic_dec(&cpu_buffer_a->record_disabled);
	atomic_dec(&cpu_buffer_b->record_disabled);
out:
	return ret;
}
EXPORT_SYMBOL_GPL(ring_buffer_swap_cpu);
#endif /* CONFIG_RING_BUFFER_ALLOW_SWAP */

/**
 * ring_buffer_alloc_read_page - allocate a page to read from buffer
 * @buffer: the buffer to allocate for.
 * @cpu: the cpu buffer to allocate.
 *
 * This function is used in conjunction with ring_buffer_read_page.
 * When reading a full page from the ring buffer, these functions
 * can be used to speed up the process. The calling function should
 * allocate a few pages first with this function. Then when it
 * needs to get pages from the ring buffer, it passes the result
 * of this function into ring_buffer_read_page, which will swap
 * the page that was allocated, with the read page of the buffer.
 *
 * Returns:
 *  The page allocated, or ERR_PTR
 */
void *ring_buffer_alloc_read_page(struct trace_buffer *buffer, int cpu)
{
	struct ring_buffer_per_cpu *cpu_buffer;
	struct buffer_data_page *bpage = NULL;
	unsigned long flags;
	struct page *page;

	if (!cpumask_test_cpu(cpu, buffer->cpumask))
		return ERR_PTR(-ENODEV);

	cpu_buffer = buffer->buffers[cpu];
	local_irq_save(flags);
	arch_spin_lock(&cpu_buffer->lock);

	if (cpu_buffer->free_page) {
		bpage = cpu_buffer->free_page;
		cpu_buffer->free_page = NULL;
	}

	arch_spin_unlock(&cpu_buffer->lock);
	local_irq_restore(flags);

	if (bpage)
		goto out;

	page = alloc_pages_node(cpu_to_node(cpu),
				GFP_KERNEL | __GFP_NORETRY, 0);
	if (!page)
		return ERR_PTR(-ENOMEM);

	bpage = page_address(page);

 out:
	rb_init_page(bpage);

	return bpage;
}
EXPORT_SYMBOL_GPL(ring_buffer_alloc_read_page);

/**
 * ring_buffer_free_read_page - free an allocated read page
 * @buffer: the buffer the page was allocate for
 * @cpu: the cpu buffer the page came from
 * @data: the page to free
 *
 * Free a page allocated from ring_buffer_alloc_read_page.
 */
void ring_buffer_free_read_page(struct trace_buffer *buffer, int cpu, void *data)
{
	struct ring_buffer_per_cpu *cpu_buffer = buffer->buffers[cpu];
	struct buffer_data_page *bpage = data;
	struct page *page = virt_to_page(bpage);
	unsigned long flags;

	/* If the page is still in use someplace else, we can't reuse it */
	if (page_ref_count(page) > 1)
		goto out;

	local_irq_save(flags);
	arch_spin_lock(&cpu_buffer->lock);

	if (!cpu_buffer->free_page) {
		cpu_buffer->free_page = bpage;
		bpage = NULL;
	}

	arch_spin_unlock(&cpu_buffer->lock);
	local_irq_restore(flags);

 out:
	free_page((unsigned long)bpage);
}
EXPORT_SYMBOL_GPL(ring_buffer_free_read_page);

/**
 * ring_buffer_read_page - extract a page from the ring buffer
 * @buffer: buffer to extract from
 * @data_page: the page to use allocated from ring_buffer_alloc_read_page
 * @len: amount to extract
 * @cpu: the cpu of the buffer to extract
 * @full: should the extraction only happen when the page is full.
 *
 * This function will pull out a page from the ring buffer and consume it.
 * @data_page must be the address of the variable that was returned
 * from ring_buffer_alloc_read_page. This is because the page might be used
 * to swap with a page in the ring buffer.
 *
 * for example:
 *	rpage = ring_buffer_alloc_read_page(buffer, cpu);
 *	if (IS_ERR(rpage))
 *		return PTR_ERR(rpage);
 *	ret = ring_buffer_read_page(buffer, &rpage, len, cpu, 0);
 *	if (ret >= 0)
 *		process_page(rpage, ret);
 *
 * When @full is set, the function will not return true unless
 * the writer is off the reader page.
 *
 * Note: it is up to the calling functions to handle sleeps and wakeups.
 *  The ring buffer can be used anywhere in the kernel and can not
 *  blindly call wake_up. The layer that uses the ring buffer must be
 *  responsible for that.
 *
 * Returns:
 *  >=0 if data has been transferred, returns the offset of consumed data.
 *  <0 if no data has been transferred.
 */
int ring_buffer_read_page(struct trace_buffer *buffer,
			  void **data_page, size_t len, int cpu, int full)
{
	struct ring_buffer_per_cpu *cpu_buffer = buffer->buffers[cpu];
	struct ring_buffer_event *event;
	struct buffer_data_page *bpage;
	struct buffer_page *reader;
	unsigned long missed_events;
	unsigned long flags;
	unsigned int commit;
	unsigned int read;
	u64 save_timestamp;
	int ret = -1;

	if (!cpumask_test_cpu(cpu, buffer->cpumask))
		goto out;

	/*
	 * If len is not big enough to hold the page header, then
	 * we can not copy anything.
	 */
	if (len <= BUF_PAGE_HDR_SIZE)
		goto out;

	len -= BUF_PAGE_HDR_SIZE;

	if (!data_page)
		goto out;

	bpage = *data_page;
	if (!bpage)
		goto out;

	raw_spin_lock_irqsave(&cpu_buffer->reader_lock, flags);

	reader = rb_get_reader_page(cpu_buffer);
	if (!reader)
		goto out_unlock;

	event = rb_reader_event(cpu_buffer);

	read = reader->read;
	commit = rb_page_commit(reader);

	/* Check if any events were dropped */
	missed_events = cpu_buffer->lost_events;

	/*
	 * If this page has been partially read or
	 * if len is not big enough to read the rest of the page or
	 * a writer is still on the page, then
	 * we must copy the data from the page to the buffer.
	 * Otherwise, we can simply swap the page with the one passed in.
	 */
	if (read || (len < (commit - read)) ||
	    cpu_buffer->reader_page == cpu_buffer->commit_page) {
		struct buffer_data_page *rpage = cpu_buffer->reader_page->page;
		unsigned int rpos = read;
		unsigned int pos = 0;
		unsigned int size;

		if (full)
			goto out_unlock;

		if (len > (commit - read))
			len = (commit - read);

		/* Always keep the time extend and data together */
		size = rb_event_ts_length(event);

		if (len < size)
			goto out_unlock;

		/* save the current timestamp, since the user will need it */
		save_timestamp = cpu_buffer->read_stamp;

		/* Need to copy one event at a time */
		do {
			/* We need the size of one event, because
			 * rb_advance_reader only advances by one event,
			 * whereas rb_event_ts_length may include the size of
			 * one or two events.
			 * We have already ensured there's enough space if this
			 * is a time extend. */
			size = rb_event_length(event);
			memcpy(bpage->data + pos, rpage->data + rpos, size);

			len -= size;

			rb_advance_reader(cpu_buffer);
			rpos = reader->read;
			pos += size;

			if (rpos >= commit)
				break;

			event = rb_reader_event(cpu_buffer);
			/* Always keep the time extend and data together */
			size = rb_event_ts_length(event);
		} while (len >= size);

		/* update bpage */
		local_set(&bpage->commit, pos);
		bpage->time_stamp = save_timestamp;

		/* we copied everything to the beginning */
		read = 0;
	} else {
		/* update the entry counter */
		cpu_buffer->read += rb_page_entries(reader);
		cpu_buffer->read_bytes += BUF_PAGE_SIZE;

		/* swap the pages */
		rb_init_page(bpage);
		bpage = reader->page;
		reader->page = *data_page;
		local_set(&reader->write, 0);
		local_set(&reader->entries, 0);
		reader->read = 0;
		*data_page = bpage;

		/*
		 * Use the real_end for the data size,
		 * This gives us a chance to store the lost events
		 * on the page.
		 */
		if (reader->real_end)
			local_set(&bpage->commit, reader->real_end);
	}
	ret = read;

	cpu_buffer->lost_events = 0;

	commit = local_read(&bpage->commit);
	/*
	 * Set a flag in the commit field if we lost events
	 */
	if (missed_events) {
		/* If there is room at the end of the page to save the
		 * missed events, then record it there.
		 */
		if (BUF_PAGE_SIZE - commit >= sizeof(missed_events)) {
			memcpy(&bpage->data[commit], &missed_events,
			       sizeof(missed_events));
			local_add(RB_MISSED_STORED, &bpage->commit);
			commit += sizeof(missed_events);
		}
		local_add(RB_MISSED_EVENTS, &bpage->commit);
	}

	/*
	 * This page may be off to user land. Zero it out here.
	 */
	if (commit < BUF_PAGE_SIZE)
		memset(&bpage->data[commit], 0, BUF_PAGE_SIZE - commit);

 out_unlock:
	raw_spin_unlock_irqrestore(&cpu_buffer->reader_lock, flags);

 out:
	return ret;
}
EXPORT_SYMBOL_GPL(ring_buffer_read_page);

/*
 * We only allocate new buffers, never free them if the CPU goes down.
 * If we were to free the buffer, then the user would lose any trace that was in
 * the buffer.
 */
int trace_rb_cpu_prepare(unsigned int cpu, struct hlist_node *node)
{
	struct trace_buffer *buffer;
	long nr_pages_same;
	int cpu_i;
	unsigned long nr_pages;

	buffer = container_of(node, struct trace_buffer, node);
	if (cpumask_test_cpu(cpu, buffer->cpumask))
		return 0;

	nr_pages = 0;
	nr_pages_same = 1;
	/* check if all cpu sizes are same */
	for_each_buffer_cpu(buffer, cpu_i) {
		/* fill in the size from first enabled cpu */
		if (nr_pages == 0)
			nr_pages = buffer->buffers[cpu_i]->nr_pages;
		if (nr_pages != buffer->buffers[cpu_i]->nr_pages) {
			nr_pages_same = 0;
			break;
		}
	}
	/* allocate minimum pages, user can later expand it */
	if (!nr_pages_same)
		nr_pages = 2;
	buffer->buffers[cpu] =
		rb_allocate_cpu_buffer(buffer, nr_pages, cpu);
	if (!buffer->buffers[cpu]) {
		WARN(1, "failed to allocate ring buffer on CPU %u\n",
		     cpu);
		return -ENOMEM;
	}
	smp_wmb();
	cpumask_set_cpu(cpu, buffer->cpumask);
	return 0;
}

#ifdef CONFIG_RING_BUFFER_STARTUP_TEST
/*
 * This is a basic integrity check of the ring buffer.
 * Late in the boot cycle this test will run when configured in.
 * It will kick off a thread per CPU that will go into a loop
 * writing to the per cpu ring buffer various sizes of data.
 * Some of the data will be large items, some small.
 *
 * Another thread is created that goes into a spin, sending out
 * IPIs to the other CPUs to also write into the ring buffer.
 * this is to test the nesting ability of the buffer.
 *
 * Basic stats are recorded and reported. If something in the
 * ring buffer should happen that's not expected, a big warning
 * is displayed and all ring buffers are disabled.
 */
static struct task_struct *rb_threads[NR_CPUS] __initdata;

struct rb_test_data {
	struct trace_buffer *buffer;
	unsigned long		events;
	unsigned long		bytes_written;
	unsigned long		bytes_alloc;
	unsigned long		bytes_dropped;
	unsigned long		events_nested;
	unsigned long		bytes_written_nested;
	unsigned long		bytes_alloc_nested;
	unsigned long		bytes_dropped_nested;
	int			min_size_nested;
	int			max_size_nested;
	int			max_size;
	int			min_size;
	int			cpu;
	int			cnt;
};

static struct rb_test_data rb_data[NR_CPUS] __initdata;

/* 1 meg per cpu */
#define RB_TEST_BUFFER_SIZE	1048576

static char rb_string[] __initdata =
	"abcdefghijklmnopqrstuvwxyz1234567890!@#$%^&*()?+\\"
	"?+|:';\",.<>/?abcdefghijklmnopqrstuvwxyz1234567890"
	"!@#$%^&*()?+\\?+|:';\",.<>/?abcdefghijklmnopqrstuv";

static bool rb_test_started __initdata;

struct rb_item {
	int size;
	char str[];
};

static __init int rb_write_something(struct rb_test_data *data, bool nested)
{
	struct ring_buffer_event *event;
	struct rb_item *item;
	bool started;
	int event_len;
	int size;
	int len;
	int cnt;

	/* Have nested writes different that what is written */
	cnt = data->cnt + (nested ? 27 : 0);

	/* Multiply cnt by ~e, to make some unique increment */
	size = (cnt * 68 / 25) % (sizeof(rb_string) - 1);

	len = size + sizeof(struct rb_item);

	started = rb_test_started;
	/* read rb_test_started before checking buffer enabled */
	smp_rmb();

	event = ring_buffer_lock_reserve(data->buffer, len);
	if (!event) {
		/* Ignore dropped events before test starts. */
		if (started) {
			if (nested)
				data->bytes_dropped += len;
			else
				data->bytes_dropped_nested += len;
		}
		return len;
	}

	event_len = ring_buffer_event_length(event);

	if (RB_WARN_ON(data->buffer, event_len < len))
		goto out;

	item = ring_buffer_event_data(event);
	item->size = size;
	memcpy(item->str, rb_string, size);

	if (nested) {
		data->bytes_alloc_nested += event_len;
		data->bytes_written_nested += len;
		data->events_nested++;
		if (!data->min_size_nested || len < data->min_size_nested)
			data->min_size_nested = len;
		if (len > data->max_size_nested)
			data->max_size_nested = len;
	} else {
		data->bytes_alloc += event_len;
		data->bytes_written += len;
		data->events++;
		if (!data->min_size || len < data->min_size)
			data->max_size = len;
		if (len > data->max_size)
			data->max_size = len;
	}

 out:
	ring_buffer_unlock_commit(data->buffer, event);

	return 0;
}

static __init int rb_test(void *arg)
{
	struct rb_test_data *data = arg;

	while (!kthread_should_stop()) {
		rb_write_something(data, false);
		data->cnt++;

		set_current_state(TASK_INTERRUPTIBLE);
		/* Now sleep between a min of 100-300us and a max of 1ms */
		usleep_range(((data->cnt % 3) + 1) * 100, 1000);
	}

	return 0;
}

static __init void rb_ipi(void *ignore)
{
	struct rb_test_data *data;
	int cpu = smp_processor_id();

	data = &rb_data[cpu];
	rb_write_something(data, true);
}

static __init int rb_hammer_test(void *arg)
{
	while (!kthread_should_stop()) {

		/* Send an IPI to all cpus to write data! */
		smp_call_function(rb_ipi, NULL, 1);
		/* No sleep, but for non preempt, let others run */
		schedule();
	}

	return 0;
}

static __init int test_ringbuffer(void)
{
	struct task_struct *rb_hammer;
	struct trace_buffer *buffer;
	int cpu;
	int ret = 0;

	if (security_locked_down(LOCKDOWN_TRACEFS)) {
		pr_warn("Lockdown is enabled, skipping ring buffer tests\n");
		return 0;
	}

	pr_info("Running ring buffer tests...\n");

	buffer = ring_buffer_alloc(RB_TEST_BUFFER_SIZE, RB_FL_OVERWRITE);
	if (WARN_ON(!buffer))
		return 0;

	/* Disable buffer so that threads can't write to it yet */
	ring_buffer_record_off(buffer);

	for_each_online_cpu(cpu) {
		rb_data[cpu].buffer = buffer;
		rb_data[cpu].cpu = cpu;
		rb_data[cpu].cnt = cpu;
		rb_threads[cpu] = kthread_create(rb_test, &rb_data[cpu],
						 "rbtester/%d", cpu);
		if (WARN_ON(IS_ERR(rb_threads[cpu]))) {
			pr_cont("FAILED\n");
			ret = PTR_ERR(rb_threads[cpu]);
			goto out_free;
		}

		kthread_bind(rb_threads[cpu], cpu);
 		wake_up_process(rb_threads[cpu]);
	}

	/* Now create the rb hammer! */
	rb_hammer = kthread_run(rb_hammer_test, NULL, "rbhammer");
	if (WARN_ON(IS_ERR(rb_hammer))) {
		pr_cont("FAILED\n");
		ret = PTR_ERR(rb_hammer);
		goto out_free;
	}

	ring_buffer_record_on(buffer);
	/*
	 * Show buffer is enabled before setting rb_test_started.
	 * Yes there's a small race window where events could be
	 * dropped and the thread wont catch it. But when a ring
	 * buffer gets enabled, there will always be some kind of
	 * delay before other CPUs see it. Thus, we don't care about
	 * those dropped events. We care about events dropped after
	 * the threads see that the buffer is active.
	 */
	smp_wmb();
	rb_test_started = true;

	set_current_state(TASK_INTERRUPTIBLE);
	/* Just run for 10 seconds */;
	schedule_timeout(10 * HZ);

	kthread_stop(rb_hammer);

 out_free:
	for_each_online_cpu(cpu) {
		if (!rb_threads[cpu])
			break;
		kthread_stop(rb_threads[cpu]);
	}
	if (ret) {
		ring_buffer_free(buffer);
		return ret;
	}

	/* Report! */
	pr_info("finished\n");
	for_each_online_cpu(cpu) {
		struct ring_buffer_event *event;
		struct rb_test_data *data = &rb_data[cpu];
		struct rb_item *item;
		unsigned long total_events;
		unsigned long total_dropped;
		unsigned long total_written;
		unsigned long total_alloc;
		unsigned long total_read = 0;
		unsigned long total_size = 0;
		unsigned long total_len = 0;
		unsigned long total_lost = 0;
		unsigned long lost;
		int big_event_size;
		int small_event_size;

		ret = -1;

		total_events = data->events + data->events_nested;
		total_written = data->bytes_written + data->bytes_written_nested;
		total_alloc = data->bytes_alloc + data->bytes_alloc_nested;
		total_dropped = data->bytes_dropped + data->bytes_dropped_nested;

		big_event_size = data->max_size + data->max_size_nested;
		small_event_size = data->min_size + data->min_size_nested;

		pr_info("CPU %d:\n", cpu);
		pr_info("              events:    %ld\n", total_events);
		pr_info("       dropped bytes:    %ld\n", total_dropped);
		pr_info("       alloced bytes:    %ld\n", total_alloc);
		pr_info("       written bytes:    %ld\n", total_written);
		pr_info("       biggest event:    %d\n", big_event_size);
		pr_info("      smallest event:    %d\n", small_event_size);

		if (RB_WARN_ON(buffer, total_dropped))
			break;

		ret = 0;

		while ((event = ring_buffer_consume(buffer, cpu, NULL, &lost))) {
			total_lost += lost;
			item = ring_buffer_event_data(event);
			total_len += ring_buffer_event_length(event);
			total_size += item->size + sizeof(struct rb_item);
			if (memcmp(&item->str[0], rb_string, item->size) != 0) {
				pr_info("FAILED!\n");
				pr_info("buffer had: %.*s\n", item->size, item->str);
				pr_info("expected:   %.*s\n", item->size, rb_string);
				RB_WARN_ON(buffer, 1);
				ret = -1;
				break;
			}
			total_read++;
		}
		if (ret)
			break;

		ret = -1;

		pr_info("         read events:   %ld\n", total_read);
		pr_info("         lost events:   %ld\n", total_lost);
		pr_info("        total events:   %ld\n", total_lost + total_read);
		pr_info("  recorded len bytes:   %ld\n", total_len);
		pr_info(" recorded size bytes:   %ld\n", total_size);
		if (total_lost)
			pr_info(" With dropped events, record len and size may not match\n"
				" alloced and written from above\n");
		if (!total_lost) {
			if (RB_WARN_ON(buffer, total_len != total_alloc ||
				       total_size != total_written))
				break;
		}
		if (RB_WARN_ON(buffer, total_lost + total_read != total_events))
			break;

		ret = 0;
	}
	if (!ret)
		pr_info("Ring buffer PASSED!\n");

	ring_buffer_free(buffer);
	return 0;
}

late_initcall(test_ringbuffer);
#endif /* CONFIG_RING_BUFFER_STARTUP_TEST */<|MERGE_RESOLUTION|>--- conflicted
+++ resolved
@@ -3684,7 +3684,6 @@
 	commit = rb_page_commit(commit_page);
 	/* We want to make sure that the commit page doesn't change */
 	smp_rmb();
-<<<<<<< HEAD
 
 	/* Make sure commit page didn't change */
 	curr_commit_page = READ_ONCE(cpu_buffer->commit_page);
@@ -3695,18 +3694,6 @@
 	    curr_commit_ts != commit_ts)
 		return 0;
 
-=======
-
-	/* Make sure commit page didn't change */
-	curr_commit_page = READ_ONCE(cpu_buffer->commit_page);
-	curr_commit_ts = READ_ONCE(curr_commit_page->page->time_stamp);
-
-	/* If the commit page changed, then there's more data */
-	if (curr_commit_page != commit_page ||
-	    curr_commit_ts != commit_ts)
-		return 0;
-
->>>>>>> 358c7c61
 	/* Still racy, as it may return a false positive, but that's OK */
 	return ((iter->head_page == commit_page && iter->head >= commit) ||
 		(iter->head_page == reader && commit_page == head_page &&
@@ -4047,7 +4034,6 @@
 	struct ring_buffer_per_cpu *cpu_buffer;
 	struct ring_buffer_event *event;
 	int nr_loops = 0;
-	bool failed = false;
 
 	if (ts)
 		*ts = 0;
@@ -4069,19 +4055,6 @@
 		return NULL;
 
 	/*
-<<<<<<< HEAD
-	 * We repeat when a time extend is encountered or we hit
-	 * the end of the page. Since the time extend is always attached
-	 * to a data event, we should never loop more than three times.
-	 * Once for going to next page, once on time extend, and
-	 * finally once to get the event.
-	 * We should never hit the following condition more than thrice,
-	 * unless the buffer is very small, and there's a writer
-	 * that is causing the reader to fail getting an event.
-	 */
-	if (++nr_loops > 3) {
-		RB_WARN_ON(cpu_buffer, !failed);
-=======
 	 * As the writer can mess with what the iterator is trying
 	 * to read, just give up if we fail to get an event after
 	 * three tries. The iterator is not as reliable when reading
@@ -4089,9 +4062,7 @@
 	 * Do not warn if the three failures is reached.
 	 */
 	if (++nr_loops > 3)
->>>>>>> 358c7c61
 		return NULL;
-	}
 
 	if (rb_per_cpu_empty(cpu_buffer))
 		return NULL;
@@ -4102,15 +4073,8 @@
 	}
 
 	event = rb_iter_head_event(iter);
-<<<<<<< HEAD
-	if (!event) {
-		failed = true;
-		goto again;
-	}
-=======
 	if (!event)
 		goto again;
->>>>>>> 358c7c61
 
 	switch (event->type_len) {
 	case RINGBUF_TYPE_PADDING:
