--- conflicted
+++ resolved
@@ -4767,11 +4767,7 @@
 static void cifs_invalidate_folio(struct folio *folio, size_t offset,
 				 size_t length)
 {
-<<<<<<< HEAD
-	wait_on_page_fscache(page);
-=======
 	folio_wait_fscache(folio);
->>>>>>> 95cd2cdc
 }
 
 static int cifs_launder_folio(struct folio *folio)
@@ -4791,11 +4787,7 @@
 	if (folio_clear_dirty_for_io(folio))
 		rc = cifs_writepage_locked(&folio->page, &wbc);
 
-<<<<<<< HEAD
-	wait_on_page_fscache(page);
-=======
 	folio_wait_fscache(folio);
->>>>>>> 95cd2cdc
 	return rc;
 }
 
@@ -4957,14 +4949,6 @@
  * need to pin the cache object to write back to.
  */
 #ifdef CONFIG_CIFS_FSCACHE
-<<<<<<< HEAD
-static int cifs_set_page_dirty(struct page *page)
-{
-	return fscache_set_page_dirty(page, cifs_inode_cookie(page->mapping->host));
-}
-#else
-#define cifs_set_page_dirty __set_page_dirty_nobuffers
-=======
 static bool cifs_dirty_folio(struct address_space *mapping, struct folio *folio)
 {
 	return fscache_dirty_folio(mapping, folio,
@@ -4972,7 +4956,6 @@
 }
 #else
 #define cifs_dirty_folio filemap_dirty_folio
->>>>>>> 95cd2cdc
 #endif
 
 const struct address_space_operations cifs_addr_ops = {
@@ -4982,11 +4965,7 @@
 	.writepages = cifs_writepages,
 	.write_begin = cifs_write_begin,
 	.write_end = cifs_write_end,
-<<<<<<< HEAD
-	.set_page_dirty = cifs_set_page_dirty,
-=======
 	.dirty_folio = cifs_dirty_folio,
->>>>>>> 95cd2cdc
 	.releasepage = cifs_release_page,
 	.direct_IO = cifs_direct_io,
 	.invalidate_folio = cifs_invalidate_folio,
@@ -5011,11 +4990,7 @@
 	.writepages = cifs_writepages,
 	.write_begin = cifs_write_begin,
 	.write_end = cifs_write_end,
-<<<<<<< HEAD
-	.set_page_dirty = cifs_set_page_dirty,
-=======
 	.dirty_folio = cifs_dirty_folio,
->>>>>>> 95cd2cdc
 	.releasepage = cifs_release_page,
 	.invalidate_folio = cifs_invalidate_folio,
 	.launder_folio = cifs_launder_folio,
