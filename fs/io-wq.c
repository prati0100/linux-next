--- conflicted
+++ resolved
@@ -413,10 +413,6 @@
  * it's currently on the freelist
  */
 static void __io_worker_busy(struct io_wqe *wqe, struct io_worker *worker)
-<<<<<<< HEAD
-	__must_hold(wqe->lock)
-=======
->>>>>>> 95cd2cdc
 {
 	if (worker->flags & IO_WORKER_F_FREE) {
 		worker->flags &= ~IO_WORKER_F_FREE;
@@ -567,10 +563,7 @@
 		 */
 		raw_spin_lock(&acct->lock);
 		work = io_get_next_work(acct, worker);
-<<<<<<< HEAD
-=======
 		raw_spin_unlock(&acct->lock);
->>>>>>> 95cd2cdc
 		if (work) {
 			__io_worker_busy(wqe, worker);
 
@@ -584,13 +577,7 @@
 			raw_spin_lock(&worker->lock);
 			worker->next_work = work;
 			raw_spin_unlock(&worker->lock);
-<<<<<<< HEAD
-		}
-		raw_spin_unlock(&wqe->lock);
-		if (!work)
-=======
 		} else {
->>>>>>> 95cd2cdc
 			break;
 		}
 		io_assign_current_work(worker, work);
@@ -1078,7 +1065,6 @@
 		struct io_wqe_acct *acct = io_get_acct(wqe, i == 0);
 
 		if (io_acct_cancel_pending_work(wqe, acct, match)) {
-			raw_spin_lock(&wqe->lock);
 			if (match->cancel_all)
 				goto retry;
 			break;
@@ -1119,23 +1105,12 @@
 	 */
 	for_each_node(node) {
 		struct io_wqe *wqe = wq->wqes[node];
-<<<<<<< HEAD
-
-		raw_spin_lock(&wqe->lock);
-		io_wqe_cancel_pending_work(wqe, &match);
-		if (match.nr_pending && !match.cancel_all) {
-			raw_spin_unlock(&wqe->lock);
-			return IO_WQ_CANCEL_OK;
-		}
-
-=======
 
 		io_wqe_cancel_pending_work(wqe, &match);
 		if (match.nr_pending && !match.cancel_all)
 			return IO_WQ_CANCEL_OK;
 
 		raw_spin_lock(&wqe->lock);
->>>>>>> 95cd2cdc
 		io_wqe_cancel_running_work(wqe, &match);
 		raw_spin_unlock(&wqe->lock);
 		if (match.nr_running && !match.cancel_all)
@@ -1309,9 +1284,7 @@
 			.fn		= io_wq_work_match_all,
 			.cancel_all	= true,
 		};
-		raw_spin_lock(&wqe->lock);
 		io_wqe_cancel_pending_work(wqe, &match);
-		raw_spin_unlock(&wqe->lock);
 		free_cpumask_var(wqe->cpu_mask);
 		kfree(wqe);
 	}
