--- conflicted
+++ resolved
@@ -184,12 +184,7 @@
 	dprintk("lockd_down: service stopped\n");
 
 	svc_exit_thread(rqstp);
-<<<<<<< HEAD
-
-	module_put_and_kthread_exit(0);
-=======
 	return 0;
->>>>>>> 95cd2cdc
 }
 
 static int create_lockd_listener(struct svc_serv *serv, const char *name,
@@ -354,16 +349,6 @@
 };
 #endif
 
-<<<<<<< HEAD
-static const struct svc_serv_ops lockd_sv_ops = {
-	.svo_shutdown		= svc_rpcb_cleanup,
-	.svo_function		= lockd,
-	.svo_enqueue_xprt	= svc_xprt_do_enqueue,
-	.svo_module		= THIS_MODULE,
-};
-
-=======
->>>>>>> 95cd2cdc
 static int lockd_get(void)
 {
 	struct svc_serv *serv;
