// SPDX-License-Identifier: GPL-2.0+
/*
 * Amlogic Meson-G12A Clock Controller Driver
 *
 * Copyright (c) 2016 Baylibre SAS.
 * Author: Michael Turquette <mturquette@baylibre.com>
 *
 * Copyright (c) 2018 Amlogic, inc.
 * Author: Qiufang Dai <qiufang.dai@amlogic.com>
 * Author: Jian Hu <jian.hu@amlogic.com>
 */

#include <linux/clk-provider.h>
#include <linux/init.h>
#include <linux/of_device.h>
#include <linux/platform_device.h>

#include "clk-input.h"
#include "clk-mpll.h"
#include "clk-pll.h"
#include "clk-regmap.h"
#include "vid-pll-div.h"
#include "meson-eeclk.h"
#include "g12a.h"

static DEFINE_SPINLOCK(meson_clk_lock);

static struct clk_regmap g12a_fixed_pll_dco = {
	.data = &(struct meson_clk_pll_data){
		.en = {
			.reg_off = HHI_FIX_PLL_CNTL0,
			.shift   = 28,
			.width   = 1,
		},
		.m = {
			.reg_off = HHI_FIX_PLL_CNTL0,
			.shift   = 0,
			.width   = 8,
		},
		.n = {
			.reg_off = HHI_FIX_PLL_CNTL0,
			.shift   = 10,
			.width   = 5,
		},
		.frac = {
			.reg_off = HHI_FIX_PLL_CNTL1,
			.shift   = 0,
			.width   = 17,
		},
		.l = {
			.reg_off = HHI_FIX_PLL_CNTL0,
			.shift   = 31,
			.width   = 1,
		},
		.rst = {
			.reg_off = HHI_FIX_PLL_CNTL0,
			.shift   = 29,
			.width   = 1,
		},
	},
	.hw.init = &(struct clk_init_data){
		.name = "fixed_pll_dco",
		.ops = &meson_clk_pll_ro_ops,
		.parent_names = (const char *[]){ IN_PREFIX "xtal" },
		.num_parents = 1,
	},
};

static struct clk_regmap g12a_fixed_pll = {
	.data = &(struct clk_regmap_div_data){
		.offset = HHI_FIX_PLL_CNTL0,
		.shift = 16,
		.width = 2,
		.flags = CLK_DIVIDER_POWER_OF_TWO,
	},
	.hw.init = &(struct clk_init_data){
		.name = "fixed_pll",
		.ops = &clk_regmap_divider_ro_ops,
		.parent_names = (const char *[]){ "fixed_pll_dco" },
		.num_parents = 1,
		/*
		 * This clock won't ever change at runtime so
		 * CLK_SET_RATE_PARENT is not required
		 */
	},
};

/*
 * Internal sys pll emulation configuration parameters
 */
static const struct reg_sequence g12a_sys_init_regs[] = {
	{ .reg = HHI_SYS_PLL_CNTL1,	.def = 0x00000000 },
	{ .reg = HHI_SYS_PLL_CNTL2,	.def = 0x00000000 },
	{ .reg = HHI_SYS_PLL_CNTL3,	.def = 0x48681c00 },
	{ .reg = HHI_SYS_PLL_CNTL4,	.def = 0x88770290 },
	{ .reg = HHI_SYS_PLL_CNTL5,	.def = 0x39272000 },
	{ .reg = HHI_SYS_PLL_CNTL6,	.def = 0x56540000 },
};

static struct clk_regmap g12a_sys_pll_dco = {
	.data = &(struct meson_clk_pll_data){
		.en = {
			.reg_off = HHI_SYS_PLL_CNTL0,
			.shift   = 28,
			.width   = 1,
		},
		.m = {
			.reg_off = HHI_SYS_PLL_CNTL0,
			.shift   = 0,
			.width   = 8,
		},
		.n = {
			.reg_off = HHI_SYS_PLL_CNTL0,
			.shift   = 10,
			.width   = 5,
		},
		.l = {
			.reg_off = HHI_SYS_PLL_CNTL0,
			.shift   = 31,
			.width   = 1,
		},
		.rst = {
			.reg_off = HHI_SYS_PLL_CNTL0,
			.shift   = 29,
			.width   = 1,
		},
		.init_regs = g12a_sys_init_regs,
		.init_count = ARRAY_SIZE(g12a_sys_init_regs),
	},
	.hw.init = &(struct clk_init_data){
		.name = "sys_pll_dco",
		.ops = &meson_clk_pll_ro_ops,
		.parent_names = (const char *[]){ IN_PREFIX "xtal" },
		.num_parents = 1,
	},
};

static struct clk_regmap g12a_sys_pll = {
	.data = &(struct clk_regmap_div_data){
		.offset = HHI_SYS_PLL_CNTL0,
		.shift = 16,
		.width = 3,
		.flags = CLK_DIVIDER_POWER_OF_TWO,
	},
	.hw.init = &(struct clk_init_data){
		.name = "sys_pll",
		.ops = &clk_regmap_divider_ro_ops,
		.parent_names = (const char *[]){ "sys_pll_dco" },
		.num_parents = 1,
	},
};

static struct clk_regmap g12a_sys_pll_div16_en = {
	.data = &(struct clk_regmap_gate_data){
		.offset = HHI_SYS_CPU_CLK_CNTL1,
		.bit_idx = 24,
	},
	.hw.init = &(struct clk_init_data) {
		.name = "sys_pll_div16_en",
		.ops = &clk_regmap_gate_ro_ops,
		.parent_names = (const char *[]){ "sys_pll" },
		.num_parents = 1,
		/*
		 * This clock is used to debug the sys_pll range
		 * Linux should not change it at runtime
		 */
	},
};

static struct clk_fixed_factor g12a_sys_pll_div16 = {
	.mult = 1,
	.div = 16,
	.hw.init = &(struct clk_init_data){
		.name = "sys_pll_div16",
		.ops = &clk_fixed_factor_ops,
		.parent_names = (const char *[]){ "sys_pll_div16_en" },
		.num_parents = 1,
	},
};

/* Datasheet names this field as "premux0" */
static struct clk_regmap g12a_cpu_clk_premux0 = {
	.data = &(struct clk_regmap_mux_data){
		.offset = HHI_SYS_CPU_CLK_CNTL0,
		.mask = 0x3,
		.shift = 0,
	},
	.hw.init = &(struct clk_init_data){
		.name = "cpu_clk_dyn0_sel",
		.ops = &clk_regmap_mux_ro_ops,
		.parent_names = (const char *[]){ IN_PREFIX "xtal",
						  "fclk_div2",
						  "fclk_div3" },
		.num_parents = 3,
	},
};

/* Datasheet names this field as "mux0_divn_tcnt" */
static struct clk_regmap g12a_cpu_clk_mux0_div = {
	.data = &(struct clk_regmap_div_data){
		.offset = HHI_SYS_CPU_CLK_CNTL0,
		.shift = 4,
		.width = 6,
	},
	.hw.init = &(struct clk_init_data){
		.name = "cpu_clk_dyn0_div",
		.ops = &clk_regmap_divider_ro_ops,
		.parent_names = (const char *[]){ "cpu_clk_dyn0_sel" },
		.num_parents = 1,
	},
};

/* Datasheet names this field as "postmux0" */
static struct clk_regmap g12a_cpu_clk_postmux0 = {
	.data = &(struct clk_regmap_mux_data){
		.offset = HHI_SYS_CPU_CLK_CNTL0,
		.mask = 0x1,
		.shift = 2,
	},
	.hw.init = &(struct clk_init_data){
		.name = "cpu_clk_dyn0",
		.ops = &clk_regmap_mux_ro_ops,
		.parent_names = (const char *[]){ "cpu_clk_dyn0_sel",
						  "cpu_clk_dyn0_div" },
		.num_parents = 2,
	},
};

/* Datasheet names this field as "premux1" */
static struct clk_regmap g12a_cpu_clk_premux1 = {
	.data = &(struct clk_regmap_mux_data){
		.offset = HHI_SYS_CPU_CLK_CNTL0,
		.mask = 0x3,
		.shift = 16,
	},
	.hw.init = &(struct clk_init_data){
		.name = "cpu_clk_dyn1_sel",
		.ops = &clk_regmap_mux_ro_ops,
		.parent_names = (const char *[]){ IN_PREFIX "xtal",
						  "fclk_div2",
						  "fclk_div3" },
		.num_parents = 3,
	},
};

/* Datasheet names this field as "Mux1_divn_tcnt" */
static struct clk_regmap g12a_cpu_clk_mux1_div = {
	.data = &(struct clk_regmap_div_data){
		.offset = HHI_SYS_CPU_CLK_CNTL0,
		.shift = 20,
		.width = 6,
	},
	.hw.init = &(struct clk_init_data){
		.name = "cpu_clk_dyn1_div",
		.ops = &clk_regmap_divider_ro_ops,
		.parent_names = (const char *[]){ "cpu_clk_dyn1_sel" },
		.num_parents = 1,
	},
};

/* Datasheet names this field as "postmux1" */
static struct clk_regmap g12a_cpu_clk_postmux1 = {
	.data = &(struct clk_regmap_mux_data){
		.offset = HHI_SYS_CPU_CLK_CNTL0,
		.mask = 0x1,
		.shift = 18,
	},
	.hw.init = &(struct clk_init_data){
		.name = "cpu_clk_dyn1",
		.ops = &clk_regmap_mux_ro_ops,
		.parent_names = (const char *[]){ "cpu_clk_dyn1_sel",
						  "cpu_clk_dyn1_div" },
		.num_parents = 2,
	},
};

/* Datasheet names this field as "Final_dyn_mux_sel" */
static struct clk_regmap g12a_cpu_clk_dyn = {
	.data = &(struct clk_regmap_mux_data){
		.offset = HHI_SYS_CPU_CLK_CNTL0,
		.mask = 0x1,
		.shift = 10,
	},
	.hw.init = &(struct clk_init_data){
		.name = "cpu_clk_dyn",
		.ops = &clk_regmap_mux_ro_ops,
		.parent_names = (const char *[]){ "cpu_clk_dyn0",
						  "cpu_clk_dyn1" },
		.num_parents = 2,
	},
};

/* Datasheet names this field as "Final_mux_sel" */
static struct clk_regmap g12a_cpu_clk = {
	.data = &(struct clk_regmap_mux_data){
		.offset = HHI_SYS_CPU_CLK_CNTL0,
		.mask = 0x1,
		.shift = 11,
	},
	.hw.init = &(struct clk_init_data){
		.name = "cpu_clk",
		.ops = &clk_regmap_mux_ro_ops,
		.parent_names = (const char *[]){ "cpu_clk_dyn",
						  "sys_pll" },
		.num_parents = 2,
	},
};

static struct clk_regmap g12a_cpu_clk_div16_en = {
	.data = &(struct clk_regmap_gate_data){
		.offset = HHI_SYS_CPU_CLK_CNTL1,
		.bit_idx = 1,
	},
	.hw.init = &(struct clk_init_data) {
		.name = "cpu_clk_div16_en",
		.ops = &clk_regmap_gate_ro_ops,
		.parent_names = (const char *[]){ "cpu_clk" },
		.num_parents = 1,
		/*
		 * This clock is used to debug the cpu_clk range
		 * Linux should not change it at runtime
		 */
	},
};

static struct clk_fixed_factor g12a_cpu_clk_div16 = {
	.mult = 1,
	.div = 16,
	.hw.init = &(struct clk_init_data){
		.name = "cpu_clk_div16",
		.ops = &clk_fixed_factor_ops,
		.parent_names = (const char *[]){ "cpu_clk_div16_en" },
		.num_parents = 1,
	},
};

static struct clk_regmap g12a_cpu_clk_apb_div = {
	.data = &(struct clk_regmap_div_data){
		.offset = HHI_SYS_CPU_CLK_CNTL1,
		.shift = 3,
		.width = 3,
		.flags = CLK_DIVIDER_POWER_OF_TWO,
	},
	.hw.init = &(struct clk_init_data){
		.name = "cpu_clk_apb_div",
		.ops = &clk_regmap_divider_ro_ops,
		.parent_names = (const char *[]){ "cpu_clk" },
		.num_parents = 1,
	},
};

static struct clk_regmap g12a_cpu_clk_apb = {
	.data = &(struct clk_regmap_gate_data){
		.offset = HHI_SYS_CPU_CLK_CNTL1,
		.bit_idx = 1,
	},
	.hw.init = &(struct clk_init_data) {
		.name = "cpu_clk_apb",
		.ops = &clk_regmap_gate_ro_ops,
		.parent_names = (const char *[]){ "cpu_clk_apb_div" },
		.num_parents = 1,
		/*
		 * This clock is set by the ROM monitor code,
		 * Linux should not change it at runtime
		 */
	},
};

static struct clk_regmap g12a_cpu_clk_atb_div = {
	.data = &(struct clk_regmap_div_data){
		.offset = HHI_SYS_CPU_CLK_CNTL1,
		.shift = 6,
		.width = 3,
		.flags = CLK_DIVIDER_POWER_OF_TWO,
	},
	.hw.init = &(struct clk_init_data){
		.name = "cpu_clk_atb_div",
		.ops = &clk_regmap_divider_ro_ops,
		.parent_names = (const char *[]){ "cpu_clk" },
		.num_parents = 1,
	},
};

static struct clk_regmap g12a_cpu_clk_atb = {
	.data = &(struct clk_regmap_gate_data){
		.offset = HHI_SYS_CPU_CLK_CNTL1,
		.bit_idx = 17,
	},
	.hw.init = &(struct clk_init_data) {
		.name = "cpu_clk_atb",
		.ops = &clk_regmap_gate_ro_ops,
		.parent_names = (const char *[]){ "cpu_clk_atb_div" },
		.num_parents = 1,
		/*
		 * This clock is set by the ROM monitor code,
		 * Linux should not change it at runtime
		 */
	},
};

static struct clk_regmap g12a_cpu_clk_axi_div = {
	.data = &(struct clk_regmap_div_data){
		.offset = HHI_SYS_CPU_CLK_CNTL1,
		.shift = 9,
		.width = 3,
		.flags = CLK_DIVIDER_POWER_OF_TWO,
	},
	.hw.init = &(struct clk_init_data){
		.name = "cpu_clk_axi_div",
		.ops = &clk_regmap_divider_ro_ops,
		.parent_names = (const char *[]){ "cpu_clk" },
		.num_parents = 1,
	},
};

static struct clk_regmap g12a_cpu_clk_axi = {
	.data = &(struct clk_regmap_gate_data){
		.offset = HHI_SYS_CPU_CLK_CNTL1,
		.bit_idx = 18,
	},
	.hw.init = &(struct clk_init_data) {
		.name = "cpu_clk_axi",
		.ops = &clk_regmap_gate_ro_ops,
		.parent_names = (const char *[]){ "cpu_clk_axi_div" },
		.num_parents = 1,
		/*
		 * This clock is set by the ROM monitor code,
		 * Linux should not change it at runtime
		 */
	},
};

static struct clk_regmap g12a_cpu_clk_trace_div = {
	.data = &(struct clk_regmap_div_data){
		.offset = HHI_SYS_CPU_CLK_CNTL1,
		.shift = 20,
		.width = 3,
		.flags = CLK_DIVIDER_POWER_OF_TWO,
	},
	.hw.init = &(struct clk_init_data){
		.name = "cpu_clk_trace_div",
		.ops = &clk_regmap_divider_ro_ops,
		.parent_names = (const char *[]){ "cpu_clk" },
		.num_parents = 1,
	},
};

static struct clk_regmap g12a_cpu_clk_trace = {
	.data = &(struct clk_regmap_gate_data){
		.offset = HHI_SYS_CPU_CLK_CNTL1,
		.bit_idx = 23,
	},
	.hw.init = &(struct clk_init_data) {
		.name = "cpu_clk_trace",
		.ops = &clk_regmap_gate_ro_ops,
		.parent_names = (const char *[]){ "cpu_clk_trace_div" },
		.num_parents = 1,
		/*
		 * This clock is set by the ROM monitor code,
		 * Linux should not change it at runtime
		 */
	},
};

static const struct pll_mult_range g12a_gp0_pll_mult_range = {
	.min = 55,
	.max = 255,
};

/*
 * Internal gp0 pll emulation configuration parameters
 */
static const struct reg_sequence g12a_gp0_init_regs[] = {
	{ .reg = HHI_GP0_PLL_CNTL1,	.def = 0x00000000 },
	{ .reg = HHI_GP0_PLL_CNTL2,	.def = 0x00000000 },
	{ .reg = HHI_GP0_PLL_CNTL3,	.def = 0x48681c00 },
	{ .reg = HHI_GP0_PLL_CNTL4,	.def = 0x33771290 },
	{ .reg = HHI_GP0_PLL_CNTL5,	.def = 0x39272000 },
	{ .reg = HHI_GP0_PLL_CNTL6,	.def = 0x56540000 },
};

static struct clk_regmap g12a_gp0_pll_dco = {
	.data = &(struct meson_clk_pll_data){
		.en = {
			.reg_off = HHI_GP0_PLL_CNTL0,
			.shift   = 28,
			.width   = 1,
		},
		.m = {
			.reg_off = HHI_GP0_PLL_CNTL0,
			.shift   = 0,
			.width   = 8,
		},
		.n = {
			.reg_off = HHI_GP0_PLL_CNTL0,
			.shift   = 10,
			.width   = 5,
		},
		.frac = {
			.reg_off = HHI_GP0_PLL_CNTL1,
			.shift   = 0,
			.width   = 17,
		},
		.l = {
			.reg_off = HHI_GP0_PLL_CNTL0,
			.shift   = 31,
			.width   = 1,
		},
		.rst = {
			.reg_off = HHI_GP0_PLL_CNTL0,
			.shift   = 29,
			.width   = 1,
		},
		.range = &g12a_gp0_pll_mult_range,
		.init_regs = g12a_gp0_init_regs,
		.init_count = ARRAY_SIZE(g12a_gp0_init_regs),
	},
	.hw.init = &(struct clk_init_data){
		.name = "gp0_pll_dco",
		.ops = &meson_clk_pll_ops,
		.parent_names = (const char *[]){ IN_PREFIX "xtal" },
		.num_parents = 1,
	},
};

static struct clk_regmap g12a_gp0_pll = {
	.data = &(struct clk_regmap_div_data){
		.offset = HHI_GP0_PLL_CNTL0,
		.shift = 16,
		.width = 3,
		.flags = (CLK_DIVIDER_POWER_OF_TWO |
			  CLK_DIVIDER_ROUND_CLOSEST),
	},
	.hw.init = &(struct clk_init_data){
		.name = "gp0_pll",
		.ops = &clk_regmap_divider_ops,
		.parent_names = (const char *[]){ "gp0_pll_dco" },
		.num_parents = 1,
		.flags = CLK_SET_RATE_PARENT,
	},
};

/*
 * Internal hifi pll emulation configuration parameters
 */
static const struct reg_sequence g12a_hifi_init_regs[] = {
	{ .reg = HHI_HIFI_PLL_CNTL1,	.def = 0x00000000 },
	{ .reg = HHI_HIFI_PLL_CNTL2,	.def = 0x00000000 },
	{ .reg = HHI_HIFI_PLL_CNTL3,	.def = 0x6a285c00 },
	{ .reg = HHI_HIFI_PLL_CNTL4,	.def = 0x65771290 },
	{ .reg = HHI_HIFI_PLL_CNTL5,	.def = 0x39272000 },
	{ .reg = HHI_HIFI_PLL_CNTL6,	.def = 0x56540000 },
};

static struct clk_regmap g12a_hifi_pll_dco = {
	.data = &(struct meson_clk_pll_data){
		.en = {
			.reg_off = HHI_HIFI_PLL_CNTL0,
			.shift   = 28,
			.width   = 1,
		},
		.m = {
			.reg_off = HHI_HIFI_PLL_CNTL0,
			.shift   = 0,
			.width   = 8,
		},
		.n = {
			.reg_off = HHI_HIFI_PLL_CNTL0,
			.shift   = 10,
			.width   = 5,
		},
		.frac = {
			.reg_off = HHI_HIFI_PLL_CNTL1,
			.shift   = 0,
			.width   = 17,
		},
		.l = {
			.reg_off = HHI_HIFI_PLL_CNTL0,
			.shift   = 31,
			.width   = 1,
		},
		.rst = {
			.reg_off = HHI_HIFI_PLL_CNTL0,
			.shift   = 29,
			.width   = 1,
		},
		.range = &g12a_gp0_pll_mult_range,
		.init_regs = g12a_hifi_init_regs,
		.init_count = ARRAY_SIZE(g12a_hifi_init_regs),
		.flags = CLK_MESON_PLL_ROUND_CLOSEST,
	},
	.hw.init = &(struct clk_init_data){
		.name = "hifi_pll_dco",
		.ops = &meson_clk_pll_ops,
		.parent_names = (const char *[]){ IN_PREFIX "xtal" },
		.num_parents = 1,
	},
};

static struct clk_regmap g12a_hifi_pll = {
	.data = &(struct clk_regmap_div_data){
		.offset = HHI_HIFI_PLL_CNTL0,
		.shift = 16,
		.width = 2,
		.flags = (CLK_DIVIDER_POWER_OF_TWO |
			  CLK_DIVIDER_ROUND_CLOSEST),
	},
	.hw.init = &(struct clk_init_data){
		.name = "hifi_pll",
		.ops = &clk_regmap_divider_ops,
		.parent_names = (const char *[]){ "hifi_pll_dco" },
		.num_parents = 1,
		.flags = CLK_SET_RATE_PARENT,
	},
};

/*
 * The Meson G12A PCIE PLL is fined tuned to deliver a very precise
 * 100MHz reference clock for the PCIe Analog PHY, and thus requires
 * a strict register sequence to enable the PLL.
 */
static const struct reg_sequence g12a_pcie_pll_init_regs[] = {
	{ .reg = HHI_PCIE_PLL_CNTL0,	.def = 0x20090496 },
	{ .reg = HHI_PCIE_PLL_CNTL0,	.def = 0x30090496 },
	{ .reg = HHI_PCIE_PLL_CNTL1,	.def = 0x00000000 },
	{ .reg = HHI_PCIE_PLL_CNTL2,	.def = 0x00001100 },
	{ .reg = HHI_PCIE_PLL_CNTL3,	.def = 0x10058e00 },
	{ .reg = HHI_PCIE_PLL_CNTL4,	.def = 0x000100c0 },
	{ .reg = HHI_PCIE_PLL_CNTL5,	.def = 0x68000048 },
	{ .reg = HHI_PCIE_PLL_CNTL5,	.def = 0x68000068, .delay_us = 20 },
	{ .reg = HHI_PCIE_PLL_CNTL4,	.def = 0x008100c0, .delay_us = 10 },
	{ .reg = HHI_PCIE_PLL_CNTL0,	.def = 0x34090496 },
	{ .reg = HHI_PCIE_PLL_CNTL0,	.def = 0x14090496, .delay_us = 10 },
	{ .reg = HHI_PCIE_PLL_CNTL2,	.def = 0x00001000 },
};

/* Keep a single entry table for recalc/round_rate() ops */
static const struct pll_params_table g12a_pcie_pll_table[] = {
	PLL_PARAMS(150, 1),
	{0, 0},
};

static struct clk_regmap g12a_pcie_pll_dco = {
	.data = &(struct meson_clk_pll_data){
		.en = {
			.reg_off = HHI_PCIE_PLL_CNTL0,
			.shift   = 28,
			.width   = 1,
		},
		.m = {
			.reg_off = HHI_PCIE_PLL_CNTL0,
			.shift   = 0,
			.width   = 8,
		},
		.n = {
			.reg_off = HHI_PCIE_PLL_CNTL0,
			.shift   = 10,
			.width   = 5,
		},
		.frac = {
			.reg_off = HHI_PCIE_PLL_CNTL1,
			.shift   = 0,
			.width   = 12,
		},
		.l = {
			.reg_off = HHI_PCIE_PLL_CNTL0,
			.shift   = 31,
			.width   = 1,
		},
		.rst = {
			.reg_off = HHI_PCIE_PLL_CNTL0,
			.shift   = 29,
			.width   = 1,
		},
		.table = g12a_pcie_pll_table,
		.init_regs = g12a_pcie_pll_init_regs,
		.init_count = ARRAY_SIZE(g12a_pcie_pll_init_regs),
	},
	.hw.init = &(struct clk_init_data){
		.name = "pcie_pll_dco",
		.ops = &meson_clk_pcie_pll_ops,
		.parent_names = (const char *[]){ IN_PREFIX "xtal" },
		.num_parents = 1,
	},
};

static struct clk_fixed_factor g12a_pcie_pll_dco_div2 = {
	.mult = 1,
	.div = 2,
	.hw.init = &(struct clk_init_data){
		.name = "pcie_pll_dco_div2",
		.ops = &clk_fixed_factor_ops,
		.parent_names = (const char *[]){ "pcie_pll_dco" },
		.num_parents = 1,
		.flags = CLK_SET_RATE_PARENT,
	},
};

static struct clk_regmap g12a_pcie_pll_od = {
	.data = &(struct clk_regmap_div_data){
		.offset = HHI_PCIE_PLL_CNTL0,
		.shift = 16,
		.width = 5,
		.flags = CLK_DIVIDER_ROUND_CLOSEST |
			 CLK_DIVIDER_ONE_BASED |
			 CLK_DIVIDER_ALLOW_ZERO,
	},
	.hw.init = &(struct clk_init_data){
		.name = "pcie_pll_od",
		.ops = &clk_regmap_divider_ops,
		.parent_names = (const char *[]){ "pcie_pll_dco_div2" },
		.num_parents = 1,
		.flags = CLK_SET_RATE_PARENT,
	},
};

static struct clk_fixed_factor g12a_pcie_pll = {
	.mult = 1,
	.div = 2,
	.hw.init = &(struct clk_init_data){
		.name = "pcie_pll_pll",
		.ops = &clk_fixed_factor_ops,
		.parent_names = (const char *[]){ "pcie_pll_od" },
		.num_parents = 1,
		.flags = CLK_SET_RATE_PARENT,
	},
};

static struct clk_regmap g12a_hdmi_pll_dco = {
	.data = &(struct meson_clk_pll_data){
		.en = {
			.reg_off = HHI_HDMI_PLL_CNTL0,
			.shift   = 28,
			.width   = 1,
		},
		.m = {
			.reg_off = HHI_HDMI_PLL_CNTL0,
			.shift   = 0,
			.width   = 8,
		},
		.n = {
			.reg_off = HHI_HDMI_PLL_CNTL0,
			.shift   = 10,
			.width   = 5,
		},
		.frac = {
			.reg_off = HHI_HDMI_PLL_CNTL1,
			.shift   = 0,
			.width   = 16,
		},
		.l = {
			.reg_off = HHI_HDMI_PLL_CNTL0,
			.shift   = 30,
			.width   = 1,
		},
		.rst = {
			.reg_off = HHI_HDMI_PLL_CNTL0,
			.shift   = 29,
			.width   = 1,
		},
	},
	.hw.init = &(struct clk_init_data){
		.name = "hdmi_pll_dco",
		.ops = &meson_clk_pll_ro_ops,
		.parent_names = (const char *[]){ IN_PREFIX "xtal" },
		.num_parents = 1,
		/*
		 * Display directly handle hdmi pll registers ATM, we need
		 * NOCACHE to keep our view of the clock as accurate as possible
		 */
		.flags = CLK_GET_RATE_NOCACHE,
	},
};

static struct clk_regmap g12a_hdmi_pll_od = {
	.data = &(struct clk_regmap_div_data){
		.offset = HHI_HDMI_PLL_CNTL0,
		.shift = 16,
		.width = 2,
		.flags = CLK_DIVIDER_POWER_OF_TWO,
	},
	.hw.init = &(struct clk_init_data){
		.name = "hdmi_pll_od",
		.ops = &clk_regmap_divider_ro_ops,
		.parent_names = (const char *[]){ "hdmi_pll_dco" },
		.num_parents = 1,
		.flags = CLK_GET_RATE_NOCACHE | CLK_SET_RATE_PARENT,
	},
};

static struct clk_regmap g12a_hdmi_pll_od2 = {
	.data = &(struct clk_regmap_div_data){
		.offset = HHI_HDMI_PLL_CNTL0,
		.shift = 18,
		.width = 2,
		.flags = CLK_DIVIDER_POWER_OF_TWO,
	},
	.hw.init = &(struct clk_init_data){
		.name = "hdmi_pll_od2",
		.ops = &clk_regmap_divider_ro_ops,
		.parent_names = (const char *[]){ "hdmi_pll_od" },
		.num_parents = 1,
		.flags = CLK_GET_RATE_NOCACHE | CLK_SET_RATE_PARENT,
	},
};

static struct clk_regmap g12a_hdmi_pll = {
	.data = &(struct clk_regmap_div_data){
		.offset = HHI_HDMI_PLL_CNTL0,
		.shift = 20,
		.width = 2,
		.flags = CLK_DIVIDER_POWER_OF_TWO,
	},
	.hw.init = &(struct clk_init_data){
		.name = "hdmi_pll",
		.ops = &clk_regmap_divider_ro_ops,
		.parent_names = (const char *[]){ "hdmi_pll_od2" },
		.num_parents = 1,
		.flags = CLK_GET_RATE_NOCACHE | CLK_SET_RATE_PARENT,
	},
};

static struct clk_fixed_factor g12a_fclk_div2_div = {
	.mult = 1,
	.div = 2,
	.hw.init = &(struct clk_init_data){
		.name = "fclk_div2_div",
		.ops = &clk_fixed_factor_ops,
		.parent_names = (const char *[]){ "fixed_pll" },
		.num_parents = 1,
	},
};

static struct clk_regmap g12a_fclk_div2 = {
	.data = &(struct clk_regmap_gate_data){
		.offset = HHI_FIX_PLL_CNTL1,
		.bit_idx = 24,
	},
	.hw.init = &(struct clk_init_data){
		.name = "fclk_div2",
		.ops = &clk_regmap_gate_ops,
		.parent_names = (const char *[]){ "fclk_div2_div" },
		.num_parents = 1,
	},
};

static struct clk_fixed_factor g12a_fclk_div3_div = {
	.mult = 1,
	.div = 3,
	.hw.init = &(struct clk_init_data){
		.name = "fclk_div3_div",
		.ops = &clk_fixed_factor_ops,
		.parent_names = (const char *[]){ "fixed_pll" },
		.num_parents = 1,
	},
};

static struct clk_regmap g12a_fclk_div3 = {
	.data = &(struct clk_regmap_gate_data){
		.offset = HHI_FIX_PLL_CNTL1,
		.bit_idx = 20,
	},
	.hw.init = &(struct clk_init_data){
		.name = "fclk_div3",
		.ops = &clk_regmap_gate_ops,
		.parent_names = (const char *[]){ "fclk_div3_div" },
		.num_parents = 1,
	},
};

static struct clk_fixed_factor g12a_fclk_div4_div = {
	.mult = 1,
	.div = 4,
	.hw.init = &(struct clk_init_data){
		.name = "fclk_div4_div",
		.ops = &clk_fixed_factor_ops,
		.parent_names = (const char *[]){ "fixed_pll" },
		.num_parents = 1,
	},
};

static struct clk_regmap g12a_fclk_div4 = {
	.data = &(struct clk_regmap_gate_data){
		.offset = HHI_FIX_PLL_CNTL1,
		.bit_idx = 21,
	},
	.hw.init = &(struct clk_init_data){
		.name = "fclk_div4",
		.ops = &clk_regmap_gate_ops,
		.parent_names = (const char *[]){ "fclk_div4_div" },
		.num_parents = 1,
	},
};

static struct clk_fixed_factor g12a_fclk_div5_div = {
	.mult = 1,
	.div = 5,
	.hw.init = &(struct clk_init_data){
		.name = "fclk_div5_div",
		.ops = &clk_fixed_factor_ops,
		.parent_names = (const char *[]){ "fixed_pll" },
		.num_parents = 1,
	},
};

static struct clk_regmap g12a_fclk_div5 = {
	.data = &(struct clk_regmap_gate_data){
		.offset = HHI_FIX_PLL_CNTL1,
		.bit_idx = 22,
	},
	.hw.init = &(struct clk_init_data){
		.name = "fclk_div5",
		.ops = &clk_regmap_gate_ops,
		.parent_names = (const char *[]){ "fclk_div5_div" },
		.num_parents = 1,
	},
};

static struct clk_fixed_factor g12a_fclk_div7_div = {
	.mult = 1,
	.div = 7,
	.hw.init = &(struct clk_init_data){
		.name = "fclk_div7_div",
		.ops = &clk_fixed_factor_ops,
		.parent_names = (const char *[]){ "fixed_pll" },
		.num_parents = 1,
	},
};

static struct clk_regmap g12a_fclk_div7 = {
	.data = &(struct clk_regmap_gate_data){
		.offset = HHI_FIX_PLL_CNTL1,
		.bit_idx = 23,
	},
	.hw.init = &(struct clk_init_data){
		.name = "fclk_div7",
		.ops = &clk_regmap_gate_ops,
		.parent_names = (const char *[]){ "fclk_div7_div" },
		.num_parents = 1,
	},
};

static struct clk_fixed_factor g12a_fclk_div2p5_div = {
	.mult = 1,
	.div = 5,
	.hw.init = &(struct clk_init_data){
		.name = "fclk_div2p5_div",
		.ops = &clk_fixed_factor_ops,
		.parent_names = (const char *[]){ "fixed_pll_dco" },
		.num_parents = 1,
	},
};

static struct clk_regmap g12a_fclk_div2p5 = {
	.data = &(struct clk_regmap_gate_data){
		.offset = HHI_FIX_PLL_CNTL1,
		.bit_idx = 25,
	},
	.hw.init = &(struct clk_init_data){
		.name = "fclk_div2p5",
		.ops = &clk_regmap_gate_ops,
		.parent_names = (const char *[]){ "fclk_div2p5_div" },
		.num_parents = 1,
	},
};

static struct clk_fixed_factor g12a_mpll_50m_div = {
	.mult = 1,
	.div = 80,
	.hw.init = &(struct clk_init_data){
		.name = "mpll_50m_div",
		.ops = &clk_fixed_factor_ops,
		.parent_names = (const char *[]){ "fixed_pll_dco" },
		.num_parents = 1,
	},
};

static struct clk_regmap g12a_mpll_50m = {
	.data = &(struct clk_regmap_mux_data){
		.offset = HHI_FIX_PLL_CNTL3,
		.mask = 0x1,
		.shift = 5,
	},
	.hw.init = &(struct clk_init_data){
		.name = "mpll_50m",
		.ops = &clk_regmap_mux_ro_ops,
		.parent_names = (const char *[]){ IN_PREFIX "xtal",
						  "mpll_50m_div" },
		.num_parents = 2,
	},
};

static struct clk_fixed_factor g12a_mpll_prediv = {
	.mult = 1,
	.div = 2,
	.hw.init = &(struct clk_init_data){
		.name = "mpll_prediv",
		.ops = &clk_fixed_factor_ops,
		.parent_names = (const char *[]){ "fixed_pll_dco" },
		.num_parents = 1,
	},
};

static struct clk_regmap g12a_mpll0_div = {
	.data = &(struct meson_clk_mpll_data){
		.sdm = {
			.reg_off = HHI_MPLL_CNTL1,
			.shift   = 0,
			.width   = 14,
		},
		.sdm_en = {
			.reg_off = HHI_MPLL_CNTL1,
			.shift   = 30,
			.width	 = 1,
		},
		.n2 = {
			.reg_off = HHI_MPLL_CNTL1,
			.shift   = 20,
			.width   = 9,
		},
		.ssen = {
			.reg_off = HHI_MPLL_CNTL1,
			.shift   = 29,
			.width	 = 1,
		},
		.lock = &meson_clk_lock,
	},
	.hw.init = &(struct clk_init_data){
		.name = "mpll0_div",
		.ops = &meson_clk_mpll_ops,
		.parent_names = (const char *[]){ "mpll_prediv" },
		.num_parents = 1,
	},
};

static struct clk_regmap g12a_mpll0 = {
	.data = &(struct clk_regmap_gate_data){
		.offset = HHI_MPLL_CNTL1,
		.bit_idx = 31,
	},
	.hw.init = &(struct clk_init_data){
		.name = "mpll0",
		.ops = &clk_regmap_gate_ops,
		.parent_names = (const char *[]){ "mpll0_div" },
		.num_parents = 1,
		.flags = CLK_SET_RATE_PARENT,
	},
};

static struct clk_regmap g12a_mpll1_div = {
	.data = &(struct meson_clk_mpll_data){
		.sdm = {
			.reg_off = HHI_MPLL_CNTL3,
			.shift   = 0,
			.width   = 14,
		},
		.sdm_en = {
			.reg_off = HHI_MPLL_CNTL3,
			.shift   = 30,
			.width	 = 1,
		},
		.n2 = {
			.reg_off = HHI_MPLL_CNTL3,
			.shift   = 20,
			.width   = 9,
		},
		.ssen = {
			.reg_off = HHI_MPLL_CNTL3,
			.shift   = 29,
			.width	 = 1,
		},
		.lock = &meson_clk_lock,
	},
	.hw.init = &(struct clk_init_data){
		.name = "mpll1_div",
		.ops = &meson_clk_mpll_ops,
		.parent_names = (const char *[]){ "mpll_prediv" },
		.num_parents = 1,
	},
};

static struct clk_regmap g12a_mpll1 = {
	.data = &(struct clk_regmap_gate_data){
		.offset = HHI_MPLL_CNTL3,
		.bit_idx = 31,
	},
	.hw.init = &(struct clk_init_data){
		.name = "mpll1",
		.ops = &clk_regmap_gate_ops,
		.parent_names = (const char *[]){ "mpll1_div" },
		.num_parents = 1,
		.flags = CLK_SET_RATE_PARENT,
	},
};

static struct clk_regmap g12a_mpll2_div = {
	.data = &(struct meson_clk_mpll_data){
		.sdm = {
			.reg_off = HHI_MPLL_CNTL5,
			.shift   = 0,
			.width   = 14,
		},
		.sdm_en = {
			.reg_off = HHI_MPLL_CNTL5,
			.shift   = 30,
			.width	 = 1,
		},
		.n2 = {
			.reg_off = HHI_MPLL_CNTL5,
			.shift   = 20,
			.width   = 9,
		},
		.ssen = {
			.reg_off = HHI_MPLL_CNTL5,
			.shift   = 29,
			.width	 = 1,
		},
		.lock = &meson_clk_lock,
	},
	.hw.init = &(struct clk_init_data){
		.name = "mpll2_div",
		.ops = &meson_clk_mpll_ops,
		.parent_names = (const char *[]){ "mpll_prediv" },
		.num_parents = 1,
	},
};

static struct clk_regmap g12a_mpll2 = {
	.data = &(struct clk_regmap_gate_data){
		.offset = HHI_MPLL_CNTL5,
		.bit_idx = 31,
	},
	.hw.init = &(struct clk_init_data){
		.name = "mpll2",
		.ops = &clk_regmap_gate_ops,
		.parent_names = (const char *[]){ "mpll2_div" },
		.num_parents = 1,
		.flags = CLK_SET_RATE_PARENT,
	},
};

static struct clk_regmap g12a_mpll3_div = {
	.data = &(struct meson_clk_mpll_data){
		.sdm = {
			.reg_off = HHI_MPLL_CNTL7,
			.shift   = 0,
			.width   = 14,
		},
		.sdm_en = {
			.reg_off = HHI_MPLL_CNTL7,
			.shift   = 30,
			.width	 = 1,
		},
		.n2 = {
			.reg_off = HHI_MPLL_CNTL7,
			.shift   = 20,
			.width   = 9,
		},
		.ssen = {
			.reg_off = HHI_MPLL_CNTL7,
			.shift   = 29,
			.width	 = 1,
		},
		.lock = &meson_clk_lock,
	},
	.hw.init = &(struct clk_init_data){
		.name = "mpll3_div",
		.ops = &meson_clk_mpll_ops,
		.parent_names = (const char *[]){ "mpll_prediv" },
		.num_parents = 1,
	},
};

static struct clk_regmap g12a_mpll3 = {
	.data = &(struct clk_regmap_gate_data){
		.offset = HHI_MPLL_CNTL7,
		.bit_idx = 31,
	},
	.hw.init = &(struct clk_init_data){
		.name = "mpll3",
		.ops = &clk_regmap_gate_ops,
		.parent_names = (const char *[]){ "mpll3_div" },
		.num_parents = 1,
		.flags = CLK_SET_RATE_PARENT,
	},
};

static u32 mux_table_clk81[]	= { 0, 2, 3, 4, 5, 6, 7 };
static const char * const clk81_parent_names[] = {
	IN_PREFIX "xtal", "fclk_div7", "mpll1", "mpll2", "fclk_div4",
	"fclk_div3", "fclk_div5"
};

static struct clk_regmap g12a_mpeg_clk_sel = {
	.data = &(struct clk_regmap_mux_data){
		.offset = HHI_MPEG_CLK_CNTL,
		.mask = 0x7,
		.shift = 12,
		.table = mux_table_clk81,
	},
	.hw.init = &(struct clk_init_data){
		.name = "mpeg_clk_sel",
		.ops = &clk_regmap_mux_ro_ops,
		.parent_names = clk81_parent_names,
		.num_parents = ARRAY_SIZE(clk81_parent_names),
	},
};

static struct clk_regmap g12a_mpeg_clk_div = {
	.data = &(struct clk_regmap_div_data){
		.offset = HHI_MPEG_CLK_CNTL,
		.shift = 0,
		.width = 7,
	},
	.hw.init = &(struct clk_init_data){
		.name = "mpeg_clk_div",
		.ops = &clk_regmap_divider_ops,
		.parent_names = (const char *[]){ "mpeg_clk_sel" },
		.num_parents = 1,
		.flags = CLK_SET_RATE_PARENT,
	},
};

static struct clk_regmap g12a_clk81 = {
	.data = &(struct clk_regmap_gate_data){
		.offset = HHI_MPEG_CLK_CNTL,
		.bit_idx = 7,
	},
	.hw.init = &(struct clk_init_data){
		.name = "clk81",
		.ops = &clk_regmap_gate_ops,
		.parent_names = (const char *[]){ "mpeg_clk_div" },
		.num_parents = 1,
		.flags = (CLK_SET_RATE_PARENT | CLK_IS_CRITICAL),
	},
};

static const char * const g12a_sd_emmc_clk0_parent_names[] = {
	IN_PREFIX "xtal", "fclk_div2", "fclk_div3", "fclk_div5", "fclk_div7",

	/*
	 * Following these parent clocks, we should also have had mpll2, mpll3
	 * and gp0_pll but these clocks are too precious to be used here. All
	 * the necessary rates for MMC and NAND operation can be acheived using
	 * g12a_ee_core or fclk_div clocks
	 */
};

/* SDIO clock */
static struct clk_regmap g12a_sd_emmc_a_clk0_sel = {
	.data = &(struct clk_regmap_mux_data){
		.offset = HHI_SD_EMMC_CLK_CNTL,
		.mask = 0x7,
		.shift = 9,
	},
	.hw.init = &(struct clk_init_data) {
		.name = "sd_emmc_a_clk0_sel",
		.ops = &clk_regmap_mux_ops,
		.parent_names = g12a_sd_emmc_clk0_parent_names,
		.num_parents = ARRAY_SIZE(g12a_sd_emmc_clk0_parent_names),
		.flags = CLK_SET_RATE_PARENT,
	},
};

static struct clk_regmap g12a_sd_emmc_a_clk0_div = {
	.data = &(struct clk_regmap_div_data){
		.offset = HHI_SD_EMMC_CLK_CNTL,
		.shift = 0,
		.width = 7,
	},
	.hw.init = &(struct clk_init_data) {
		.name = "sd_emmc_a_clk0_div",
		.ops = &clk_regmap_divider_ops,
		.parent_names = (const char *[]){ "sd_emmc_a_clk0_sel" },
		.num_parents = 1,
		.flags = CLK_SET_RATE_PARENT,
	},
};

static struct clk_regmap g12a_sd_emmc_a_clk0 = {
	.data = &(struct clk_regmap_gate_data){
		.offset = HHI_SD_EMMC_CLK_CNTL,
		.bit_idx = 7,
	},
	.hw.init = &(struct clk_init_data){
		.name = "sd_emmc_a_clk0",
		.ops = &clk_regmap_gate_ops,
		.parent_names = (const char *[]){ "sd_emmc_a_clk0_div" },
		.num_parents = 1,
		.flags = CLK_SET_RATE_PARENT,
	},
};

/* SDcard clock */
static struct clk_regmap g12a_sd_emmc_b_clk0_sel = {
	.data = &(struct clk_regmap_mux_data){
		.offset = HHI_SD_EMMC_CLK_CNTL,
		.mask = 0x7,
		.shift = 25,
	},
	.hw.init = &(struct clk_init_data) {
		.name = "sd_emmc_b_clk0_sel",
		.ops = &clk_regmap_mux_ops,
		.parent_names = g12a_sd_emmc_clk0_parent_names,
		.num_parents = ARRAY_SIZE(g12a_sd_emmc_clk0_parent_names),
		.flags = CLK_SET_RATE_PARENT,
	},
};

static struct clk_regmap g12a_sd_emmc_b_clk0_div = {
	.data = &(struct clk_regmap_div_data){
		.offset = HHI_SD_EMMC_CLK_CNTL,
		.shift = 16,
		.width = 7,
	},
	.hw.init = &(struct clk_init_data) {
		.name = "sd_emmc_b_clk0_div",
		.ops = &clk_regmap_divider_ops,
		.parent_names = (const char *[]){ "sd_emmc_b_clk0_sel" },
		.num_parents = 1,
		.flags = CLK_SET_RATE_PARENT,
	},
};

static struct clk_regmap g12a_sd_emmc_b_clk0 = {
	.data = &(struct clk_regmap_gate_data){
		.offset = HHI_SD_EMMC_CLK_CNTL,
		.bit_idx = 23,
	},
	.hw.init = &(struct clk_init_data){
		.name = "sd_emmc_b_clk0",
		.ops = &clk_regmap_gate_ops,
		.parent_names = (const char *[]){ "sd_emmc_b_clk0_div" },
		.num_parents = 1,
		.flags = CLK_SET_RATE_PARENT,
	},
};

/* EMMC/NAND clock */
static struct clk_regmap g12a_sd_emmc_c_clk0_sel = {
	.data = &(struct clk_regmap_mux_data){
		.offset = HHI_NAND_CLK_CNTL,
		.mask = 0x7,
		.shift = 9,
	},
	.hw.init = &(struct clk_init_data) {
		.name = "sd_emmc_c_clk0_sel",
		.ops = &clk_regmap_mux_ops,
		.parent_names = g12a_sd_emmc_clk0_parent_names,
		.num_parents = ARRAY_SIZE(g12a_sd_emmc_clk0_parent_names),
		.flags = CLK_SET_RATE_PARENT,
	},
};

static struct clk_regmap g12a_sd_emmc_c_clk0_div = {
	.data = &(struct clk_regmap_div_data){
		.offset = HHI_NAND_CLK_CNTL,
		.shift = 0,
		.width = 7,
	},
	.hw.init = &(struct clk_init_data) {
		.name = "sd_emmc_c_clk0_div",
		.ops = &clk_regmap_divider_ops,
		.parent_names = (const char *[]){ "sd_emmc_c_clk0_sel" },
		.num_parents = 1,
		.flags = CLK_SET_RATE_PARENT,
	},
};

static struct clk_regmap g12a_sd_emmc_c_clk0 = {
	.data = &(struct clk_regmap_gate_data){
		.offset = HHI_NAND_CLK_CNTL,
		.bit_idx = 7,
	},
	.hw.init = &(struct clk_init_data){
		.name = "sd_emmc_c_clk0",
		.ops = &clk_regmap_gate_ops,
		.parent_names = (const char *[]){ "sd_emmc_c_clk0_div" },
		.num_parents = 1,
		.flags = CLK_SET_RATE_PARENT,
	},
};

/* VPU Clock */

static const char * const g12a_vpu_parent_names[] = {
	"fclk_div3", "fclk_div4", "fclk_div5", "fclk_div7",
	"mpll1", "vid_pll", "hifi_pll", "gp0_pll",
};

static struct clk_regmap g12a_vpu_0_sel = {
	.data = &(struct clk_regmap_mux_data){
		.offset = HHI_VPU_CLK_CNTL,
		.mask = 0x7,
		.shift = 9,
	},
	.hw.init = &(struct clk_init_data){
		.name = "vpu_0_sel",
		.ops = &clk_regmap_mux_ops,
		.parent_names = g12a_vpu_parent_names,
		.num_parents = ARRAY_SIZE(g12a_vpu_parent_names),
		.flags = CLK_SET_RATE_NO_REPARENT,
	},
};

static struct clk_regmap g12a_vpu_0_div = {
	.data = &(struct clk_regmap_div_data){
		.offset = HHI_VPU_CLK_CNTL,
		.shift = 0,
		.width = 7,
	},
	.hw.init = &(struct clk_init_data){
		.name = "vpu_0_div",
		.ops = &clk_regmap_divider_ops,
		.parent_names = (const char *[]){ "vpu_0_sel" },
		.num_parents = 1,
		.flags = CLK_SET_RATE_PARENT,
	},
};

static struct clk_regmap g12a_vpu_0 = {
	.data = &(struct clk_regmap_gate_data){
		.offset = HHI_VPU_CLK_CNTL,
		.bit_idx = 8,
	},
	.hw.init = &(struct clk_init_data) {
		.name = "vpu_0",
		.ops = &clk_regmap_gate_ops,
		.parent_names = (const char *[]){ "vpu_0_div" },
		.num_parents = 1,
		.flags = CLK_SET_RATE_PARENT | CLK_IGNORE_UNUSED,
	},
};

static struct clk_regmap g12a_vpu_1_sel = {
	.data = &(struct clk_regmap_mux_data){
		.offset = HHI_VPU_CLK_CNTL,
		.mask = 0x7,
		.shift = 25,
	},
	.hw.init = &(struct clk_init_data){
		.name = "vpu_1_sel",
		.ops = &clk_regmap_mux_ops,
		.parent_names = g12a_vpu_parent_names,
		.num_parents = ARRAY_SIZE(g12a_vpu_parent_names),
		.flags = CLK_SET_RATE_NO_REPARENT,
	},
};

static struct clk_regmap g12a_vpu_1_div = {
	.data = &(struct clk_regmap_div_data){
		.offset = HHI_VPU_CLK_CNTL,
		.shift = 16,
		.width = 7,
	},
	.hw.init = &(struct clk_init_data){
		.name = "vpu_1_div",
		.ops = &clk_regmap_divider_ops,
		.parent_names = (const char *[]){ "vpu_1_sel" },
		.num_parents = 1,
		.flags = CLK_SET_RATE_PARENT,
	},
};

static struct clk_regmap g12a_vpu_1 = {
	.data = &(struct clk_regmap_gate_data){
		.offset = HHI_VPU_CLK_CNTL,
		.bit_idx = 24,
	},
	.hw.init = &(struct clk_init_data) {
		.name = "vpu_1",
		.ops = &clk_regmap_gate_ops,
		.parent_names = (const char *[]){ "vpu_1_div" },
		.num_parents = 1,
		.flags = CLK_SET_RATE_PARENT | CLK_IGNORE_UNUSED,
	},
};

static struct clk_regmap g12a_vpu = {
	.data = &(struct clk_regmap_mux_data){
		.offset = HHI_VPU_CLK_CNTL,
		.mask = 1,
		.shift = 31,
	},
	.hw.init = &(struct clk_init_data){
		.name = "vpu",
		.ops = &clk_regmap_mux_ops,
		/*
		 * bit 31 selects from 2 possible parents:
		 * vpu_0 or vpu_1
		 */
		.parent_names = (const char *[]){ "vpu_0", "vpu_1" },
		.num_parents = 2,
		.flags = CLK_SET_RATE_NO_REPARENT,
	},
};

/* VDEC clocks */

static const char * const g12a_vdec_parent_names[] = {
	"fclk_div2p5", "fclk_div3", "fclk_div4", "fclk_div5", "fclk_div7",
	"hifi_pll", "gp0_pll",
};

static struct clk_regmap g12a_vdec_1_sel = {
	.data = &(struct clk_regmap_mux_data){
		.offset = HHI_VDEC_CLK_CNTL,
		.mask = 0x7,
		.shift = 9,
		.flags = CLK_MUX_ROUND_CLOSEST,
	},
	.hw.init = &(struct clk_init_data){
		.name = "vdec_1_sel",
		.ops = &clk_regmap_mux_ops,
		.parent_names = g12a_vdec_parent_names,
		.num_parents = ARRAY_SIZE(g12a_vdec_parent_names),
		.flags = CLK_SET_RATE_PARENT,
	},
};

static struct clk_regmap g12a_vdec_1_div = {
	.data = &(struct clk_regmap_div_data){
		.offset = HHI_VDEC_CLK_CNTL,
		.shift = 0,
		.width = 7,
		.flags = CLK_DIVIDER_ROUND_CLOSEST,
	},
	.hw.init = &(struct clk_init_data){
		.name = "vdec_1_div",
		.ops = &clk_regmap_divider_ops,
		.parent_names = (const char *[]){ "vdec_1_sel" },
		.num_parents = 1,
		.flags = CLK_SET_RATE_PARENT,
	},
};

static struct clk_regmap g12a_vdec_1 = {
	.data = &(struct clk_regmap_gate_data){
		.offset = HHI_VDEC_CLK_CNTL,
		.bit_idx = 8,
	},
	.hw.init = &(struct clk_init_data) {
		.name = "vdec_1",
		.ops = &clk_regmap_gate_ops,
		.parent_names = (const char *[]){ "vdec_1_div" },
		.num_parents = 1,
		.flags = CLK_SET_RATE_PARENT,
	},
};

static struct clk_regmap g12a_vdec_hevcf_sel = {
	.data = &(struct clk_regmap_mux_data){
		.offset = HHI_VDEC2_CLK_CNTL,
		.mask = 0x7,
		.shift = 9,
		.flags = CLK_MUX_ROUND_CLOSEST,
	},
	.hw.init = &(struct clk_init_data){
		.name = "vdec_hevcf_sel",
		.ops = &clk_regmap_mux_ops,
		.parent_names = g12a_vdec_parent_names,
		.num_parents = ARRAY_SIZE(g12a_vdec_parent_names),
		.flags = CLK_SET_RATE_PARENT,
	},
};

static struct clk_regmap g12a_vdec_hevcf_div = {
	.data = &(struct clk_regmap_div_data){
		.offset = HHI_VDEC2_CLK_CNTL,
		.shift = 0,
		.width = 7,
		.flags = CLK_DIVIDER_ROUND_CLOSEST,
	},
	.hw.init = &(struct clk_init_data){
		.name = "vdec_hevcf_div",
		.ops = &clk_regmap_divider_ops,
		.parent_names = (const char *[]){ "vdec_hevcf_sel" },
		.num_parents = 1,
		.flags = CLK_SET_RATE_PARENT,
	},
};

static struct clk_regmap g12a_vdec_hevcf = {
	.data = &(struct clk_regmap_gate_data){
		.offset = HHI_VDEC2_CLK_CNTL,
		.bit_idx = 8,
	},
	.hw.init = &(struct clk_init_data) {
		.name = "vdec_hevcf",
		.ops = &clk_regmap_gate_ops,
		.parent_names = (const char *[]){ "vdec_hevcf_div" },
		.num_parents = 1,
		.flags = CLK_SET_RATE_PARENT,
	},
};

static struct clk_regmap g12a_vdec_hevc_sel = {
	.data = &(struct clk_regmap_mux_data){
		.offset = HHI_VDEC2_CLK_CNTL,
		.mask = 0x7,
		.shift = 25,
		.flags = CLK_MUX_ROUND_CLOSEST,
	},
	.hw.init = &(struct clk_init_data){
		.name = "vdec_hevc_sel",
		.ops = &clk_regmap_mux_ops,
		.parent_names = g12a_vdec_parent_names,
		.num_parents = ARRAY_SIZE(g12a_vdec_parent_names),
		.flags = CLK_SET_RATE_PARENT,
	},
};

static struct clk_regmap g12a_vdec_hevc_div = {
	.data = &(struct clk_regmap_div_data){
		.offset = HHI_VDEC2_CLK_CNTL,
		.shift = 16,
		.width = 7,
		.flags = CLK_DIVIDER_ROUND_CLOSEST,
	},
	.hw.init = &(struct clk_init_data){
		.name = "vdec_hevc_div",
		.ops = &clk_regmap_divider_ops,
		.parent_names = (const char *[]){ "vdec_hevc_sel" },
		.num_parents = 1,
		.flags = CLK_SET_RATE_PARENT,
	},
};

static struct clk_regmap g12a_vdec_hevc = {
	.data = &(struct clk_regmap_gate_data){
		.offset = HHI_VDEC2_CLK_CNTL,
		.bit_idx = 24,
	},
	.hw.init = &(struct clk_init_data) {
		.name = "vdec_hevc",
		.ops = &clk_regmap_gate_ops,
		.parent_names = (const char *[]){ "vdec_hevc_div" },
		.num_parents = 1,
		.flags = CLK_SET_RATE_PARENT,
	},
};

/* VAPB Clock */

static const char * const g12a_vapb_parent_names[] = {
	"fclk_div4", "fclk_div3", "fclk_div5", "fclk_div7",
	"mpll1", "vid_pll", "mpll2", "fclk_div2p5",
};

static struct clk_regmap g12a_vapb_0_sel = {
	.data = &(struct clk_regmap_mux_data){
		.offset = HHI_VAPBCLK_CNTL,
		.mask = 0x3,
		.shift = 9,
	},
	.hw.init = &(struct clk_init_data){
		.name = "vapb_0_sel",
		.ops = &clk_regmap_mux_ops,
		.parent_names = g12a_vapb_parent_names,
		.num_parents = ARRAY_SIZE(g12a_vapb_parent_names),
		.flags = CLK_SET_RATE_NO_REPARENT,
	},
};

static struct clk_regmap g12a_vapb_0_div = {
	.data = &(struct clk_regmap_div_data){
		.offset = HHI_VAPBCLK_CNTL,
		.shift = 0,
		.width = 7,
	},
	.hw.init = &(struct clk_init_data){
		.name = "vapb_0_div",
		.ops = &clk_regmap_divider_ops,
		.parent_names = (const char *[]){ "vapb_0_sel" },
		.num_parents = 1,
		.flags = CLK_SET_RATE_PARENT,
	},
};

static struct clk_regmap g12a_vapb_0 = {
	.data = &(struct clk_regmap_gate_data){
		.offset = HHI_VAPBCLK_CNTL,
		.bit_idx = 8,
	},
	.hw.init = &(struct clk_init_data) {
		.name = "vapb_0",
		.ops = &clk_regmap_gate_ops,
		.parent_names = (const char *[]){ "vapb_0_div" },
		.num_parents = 1,
		.flags = CLK_SET_RATE_PARENT | CLK_IGNORE_UNUSED,
	},
};

static struct clk_regmap g12a_vapb_1_sel = {
	.data = &(struct clk_regmap_mux_data){
		.offset = HHI_VAPBCLK_CNTL,
		.mask = 0x3,
		.shift = 25,
	},
	.hw.init = &(struct clk_init_data){
		.name = "vapb_1_sel",
		.ops = &clk_regmap_mux_ops,
		.parent_names = g12a_vapb_parent_names,
		.num_parents = ARRAY_SIZE(g12a_vapb_parent_names),
		.flags = CLK_SET_RATE_NO_REPARENT,
	},
};

static struct clk_regmap g12a_vapb_1_div = {
	.data = &(struct clk_regmap_div_data){
		.offset = HHI_VAPBCLK_CNTL,
		.shift = 16,
		.width = 7,
	},
	.hw.init = &(struct clk_init_data){
		.name = "vapb_1_div",
		.ops = &clk_regmap_divider_ops,
		.parent_names = (const char *[]){ "vapb_1_sel" },
		.num_parents = 1,
		.flags = CLK_SET_RATE_PARENT,
	},
};

static struct clk_regmap g12a_vapb_1 = {
	.data = &(struct clk_regmap_gate_data){
		.offset = HHI_VAPBCLK_CNTL,
		.bit_idx = 24,
	},
	.hw.init = &(struct clk_init_data) {
		.name = "vapb_1",
		.ops = &clk_regmap_gate_ops,
		.parent_names = (const char *[]){ "vapb_1_div" },
		.num_parents = 1,
		.flags = CLK_SET_RATE_PARENT | CLK_IGNORE_UNUSED,
	},
};

static struct clk_regmap g12a_vapb_sel = {
	.data = &(struct clk_regmap_mux_data){
		.offset = HHI_VAPBCLK_CNTL,
		.mask = 1,
		.shift = 31,
	},
	.hw.init = &(struct clk_init_data){
		.name = "vapb_sel",
		.ops = &clk_regmap_mux_ops,
		/*
		 * bit 31 selects from 2 possible parents:
		 * vapb_0 or vapb_1
		 */
		.parent_names = (const char *[]){ "vapb_0", "vapb_1" },
		.num_parents = 2,
		.flags = CLK_SET_RATE_NO_REPARENT,
	},
};

static struct clk_regmap g12a_vapb = {
	.data = &(struct clk_regmap_gate_data){
		.offset = HHI_VAPBCLK_CNTL,
		.bit_idx = 30,
	},
	.hw.init = &(struct clk_init_data) {
		.name = "vapb",
		.ops = &clk_regmap_gate_ops,
		.parent_names = (const char *[]){ "vapb_sel" },
		.num_parents = 1,
		.flags = CLK_SET_RATE_PARENT | CLK_IGNORE_UNUSED,
	},
};

/* Video Clocks */

static struct clk_regmap g12a_vid_pll_div = {
	.data = &(struct meson_vid_pll_div_data){
		.val = {
			.reg_off = HHI_VID_PLL_CLK_DIV,
			.shift   = 0,
			.width   = 15,
		},
		.sel = {
			.reg_off = HHI_VID_PLL_CLK_DIV,
			.shift   = 16,
			.width   = 2,
		},
	},
	.hw.init = &(struct clk_init_data) {
		.name = "vid_pll_div",
		.ops = &meson_vid_pll_div_ro_ops,
		.parent_names = (const char *[]){ "hdmi_pll" },
		.num_parents = 1,
		.flags = CLK_SET_RATE_PARENT | CLK_GET_RATE_NOCACHE,
	},
};

static const char * const g12a_vid_pll_parent_names[] = { "vid_pll_div",
							  "hdmi_pll" };

static struct clk_regmap g12a_vid_pll_sel = {
	.data = &(struct clk_regmap_mux_data){
		.offset = HHI_VID_PLL_CLK_DIV,
		.mask = 0x1,
		.shift = 18,
	},
	.hw.init = &(struct clk_init_data){
		.name = "vid_pll_sel",
		.ops = &clk_regmap_mux_ops,
		/*
		 * bit 18 selects from 2 possible parents:
		 * vid_pll_div or hdmi_pll
		 */
		.parent_names = g12a_vid_pll_parent_names,
		.num_parents = ARRAY_SIZE(g12a_vid_pll_parent_names),
		.flags = CLK_SET_RATE_NO_REPARENT | CLK_GET_RATE_NOCACHE,
	},
};

static struct clk_regmap g12a_vid_pll = {
	.data = &(struct clk_regmap_gate_data){
		.offset = HHI_VID_PLL_CLK_DIV,
		.bit_idx = 19,
	},
	.hw.init = &(struct clk_init_data) {
		.name = "vid_pll",
		.ops = &clk_regmap_gate_ops,
		.parent_names = (const char *[]){ "vid_pll_sel" },
		.num_parents = 1,
		.flags = CLK_SET_RATE_PARENT | CLK_IGNORE_UNUSED,
	},
};

static const char * const g12a_vclk_parent_names[] = {
	"vid_pll", "gp0_pll", "hifi_pll", "mpll1", "fclk_div3", "fclk_div4",
	"fclk_div5", "fclk_div7"
};

static struct clk_regmap g12a_vclk_sel = {
	.data = &(struct clk_regmap_mux_data){
		.offset = HHI_VID_CLK_CNTL,
		.mask = 0x7,
		.shift = 16,
	},
	.hw.init = &(struct clk_init_data){
		.name = "vclk_sel",
		.ops = &clk_regmap_mux_ops,
		.parent_names = g12a_vclk_parent_names,
		.num_parents = ARRAY_SIZE(g12a_vclk_parent_names),
		.flags = CLK_SET_RATE_NO_REPARENT | CLK_GET_RATE_NOCACHE,
	},
};

static struct clk_regmap g12a_vclk2_sel = {
	.data = &(struct clk_regmap_mux_data){
		.offset = HHI_VIID_CLK_CNTL,
		.mask = 0x7,
		.shift = 16,
	},
	.hw.init = &(struct clk_init_data){
		.name = "vclk2_sel",
		.ops = &clk_regmap_mux_ops,
		.parent_names = g12a_vclk_parent_names,
		.num_parents = ARRAY_SIZE(g12a_vclk_parent_names),
		.flags = CLK_SET_RATE_NO_REPARENT | CLK_GET_RATE_NOCACHE,
	},
};

static struct clk_regmap g12a_vclk_input = {
	.data = &(struct clk_regmap_gate_data){
		.offset = HHI_VID_CLK_DIV,
		.bit_idx = 16,
	},
	.hw.init = &(struct clk_init_data) {
		.name = "vclk_input",
		.ops = &clk_regmap_gate_ops,
		.parent_names = (const char *[]){ "vclk_sel" },
		.num_parents = 1,
		.flags = CLK_SET_RATE_PARENT | CLK_IGNORE_UNUSED,
	},
};

static struct clk_regmap g12a_vclk2_input = {
	.data = &(struct clk_regmap_gate_data){
		.offset = HHI_VIID_CLK_DIV,
		.bit_idx = 16,
	},
	.hw.init = &(struct clk_init_data) {
		.name = "vclk2_input",
		.ops = &clk_regmap_gate_ops,
		.parent_names = (const char *[]){ "vclk2_sel" },
		.num_parents = 1,
		.flags = CLK_SET_RATE_PARENT | CLK_IGNORE_UNUSED,
	},
};

static struct clk_regmap g12a_vclk_div = {
	.data = &(struct clk_regmap_div_data){
		.offset = HHI_VID_CLK_DIV,
		.shift = 0,
		.width = 8,
	},
	.hw.init = &(struct clk_init_data){
		.name = "vclk_div",
		.ops = &clk_regmap_divider_ops,
		.parent_names = (const char *[]){ "vclk_input" },
		.num_parents = 1,
		.flags = CLK_GET_RATE_NOCACHE,
	},
};

static struct clk_regmap g12a_vclk2_div = {
	.data = &(struct clk_regmap_div_data){
		.offset = HHI_VIID_CLK_DIV,
		.shift = 0,
		.width = 8,
	},
	.hw.init = &(struct clk_init_data){
		.name = "vclk2_div",
		.ops = &clk_regmap_divider_ops,
		.parent_names = (const char *[]){ "vclk2_input" },
		.num_parents = 1,
		.flags = CLK_GET_RATE_NOCACHE,
	},
};

static struct clk_regmap g12a_vclk = {
	.data = &(struct clk_regmap_gate_data){
		.offset = HHI_VID_CLK_CNTL,
		.bit_idx = 19,
	},
	.hw.init = &(struct clk_init_data) {
		.name = "vclk",
		.ops = &clk_regmap_gate_ops,
		.parent_names = (const char *[]){ "vclk_div" },
		.num_parents = 1,
		.flags = CLK_SET_RATE_PARENT | CLK_IGNORE_UNUSED,
	},
};

static struct clk_regmap g12a_vclk2 = {
	.data = &(struct clk_regmap_gate_data){
		.offset = HHI_VIID_CLK_CNTL,
		.bit_idx = 19,
	},
	.hw.init = &(struct clk_init_data) {
		.name = "vclk2",
		.ops = &clk_regmap_gate_ops,
		.parent_names = (const char *[]){ "vclk2_div" },
		.num_parents = 1,
		.flags = CLK_SET_RATE_PARENT | CLK_IGNORE_UNUSED,
	},
};

static struct clk_regmap g12a_vclk_div1 = {
	.data = &(struct clk_regmap_gate_data){
		.offset = HHI_VID_CLK_CNTL,
		.bit_idx = 0,
	},
	.hw.init = &(struct clk_init_data) {
		.name = "vclk_div1",
		.ops = &clk_regmap_gate_ops,
		.parent_names = (const char *[]){ "vclk" },
		.num_parents = 1,
		.flags = CLK_SET_RATE_PARENT | CLK_IGNORE_UNUSED,
	},
};

static struct clk_regmap g12a_vclk_div2_en = {
	.data = &(struct clk_regmap_gate_data){
		.offset = HHI_VID_CLK_CNTL,
		.bit_idx = 1,
	},
	.hw.init = &(struct clk_init_data) {
		.name = "vclk_div2_en",
		.ops = &clk_regmap_gate_ops,
		.parent_names = (const char *[]){ "vclk" },
		.num_parents = 1,
		.flags = CLK_SET_RATE_PARENT | CLK_IGNORE_UNUSED,
	},
};

static struct clk_regmap g12a_vclk_div4_en = {
	.data = &(struct clk_regmap_gate_data){
		.offset = HHI_VID_CLK_CNTL,
		.bit_idx = 2,
	},
	.hw.init = &(struct clk_init_data) {
		.name = "vclk_div4_en",
		.ops = &clk_regmap_gate_ops,
		.parent_names = (const char *[]){ "vclk" },
		.num_parents = 1,
		.flags = CLK_SET_RATE_PARENT | CLK_IGNORE_UNUSED,
	},
};

static struct clk_regmap g12a_vclk_div6_en = {
	.data = &(struct clk_regmap_gate_data){
		.offset = HHI_VID_CLK_CNTL,
		.bit_idx = 3,
	},
	.hw.init = &(struct clk_init_data) {
		.name = "vclk_div6_en",
		.ops = &clk_regmap_gate_ops,
		.parent_names = (const char *[]){ "vclk" },
		.num_parents = 1,
		.flags = CLK_SET_RATE_PARENT | CLK_IGNORE_UNUSED,
	},
};

static struct clk_regmap g12a_vclk_div12_en = {
	.data = &(struct clk_regmap_gate_data){
		.offset = HHI_VID_CLK_CNTL,
		.bit_idx = 4,
	},
	.hw.init = &(struct clk_init_data) {
		.name = "vclk_div12_en",
		.ops = &clk_regmap_gate_ops,
		.parent_names = (const char *[]){ "vclk" },
		.num_parents = 1,
		.flags = CLK_SET_RATE_PARENT | CLK_IGNORE_UNUSED,
	},
};

static struct clk_regmap g12a_vclk2_div1 = {
	.data = &(struct clk_regmap_gate_data){
		.offset = HHI_VIID_CLK_CNTL,
		.bit_idx = 0,
	},
	.hw.init = &(struct clk_init_data) {
		.name = "vclk2_div1",
		.ops = &clk_regmap_gate_ops,
		.parent_names = (const char *[]){ "vclk2" },
		.num_parents = 1,
		.flags = CLK_SET_RATE_PARENT | CLK_IGNORE_UNUSED,
	},
};

static struct clk_regmap g12a_vclk2_div2_en = {
	.data = &(struct clk_regmap_gate_data){
		.offset = HHI_VIID_CLK_CNTL,
		.bit_idx = 1,
	},
	.hw.init = &(struct clk_init_data) {
		.name = "vclk2_div2_en",
		.ops = &clk_regmap_gate_ops,
		.parent_names = (const char *[]){ "vclk2" },
		.num_parents = 1,
		.flags = CLK_SET_RATE_PARENT | CLK_IGNORE_UNUSED,
	},
};

static struct clk_regmap g12a_vclk2_div4_en = {
	.data = &(struct clk_regmap_gate_data){
		.offset = HHI_VIID_CLK_CNTL,
		.bit_idx = 2,
	},
	.hw.init = &(struct clk_init_data) {
		.name = "vclk2_div4_en",
		.ops = &clk_regmap_gate_ops,
		.parent_names = (const char *[]){ "vclk2" },
		.num_parents = 1,
		.flags = CLK_SET_RATE_PARENT | CLK_IGNORE_UNUSED,
	},
};

static struct clk_regmap g12a_vclk2_div6_en = {
	.data = &(struct clk_regmap_gate_data){
		.offset = HHI_VIID_CLK_CNTL,
		.bit_idx = 3,
	},
	.hw.init = &(struct clk_init_data) {
		.name = "vclk2_div6_en",
		.ops = &clk_regmap_gate_ops,
		.parent_names = (const char *[]){ "vclk2" },
		.num_parents = 1,
		.flags = CLK_SET_RATE_PARENT | CLK_IGNORE_UNUSED,
	},
};

static struct clk_regmap g12a_vclk2_div12_en = {
	.data = &(struct clk_regmap_gate_data){
		.offset = HHI_VIID_CLK_CNTL,
		.bit_idx = 4,
	},
	.hw.init = &(struct clk_init_data) {
		.name = "vclk2_div12_en",
		.ops = &clk_regmap_gate_ops,
		.parent_names = (const char *[]){ "vclk2" },
		.num_parents = 1,
		.flags = CLK_SET_RATE_PARENT | CLK_IGNORE_UNUSED,
	},
};

static struct clk_fixed_factor g12a_vclk_div2 = {
	.mult = 1,
	.div = 2,
	.hw.init = &(struct clk_init_data){
		.name = "vclk_div2",
		.ops = &clk_fixed_factor_ops,
		.parent_names = (const char *[]){ "vclk_div2_en" },
		.num_parents = 1,
	},
};

static struct clk_fixed_factor g12a_vclk_div4 = {
	.mult = 1,
	.div = 4,
	.hw.init = &(struct clk_init_data){
		.name = "vclk_div4",
		.ops = &clk_fixed_factor_ops,
		.parent_names = (const char *[]){ "vclk_div4_en" },
		.num_parents = 1,
	},
};

static struct clk_fixed_factor g12a_vclk_div6 = {
	.mult = 1,
	.div = 6,
	.hw.init = &(struct clk_init_data){
		.name = "vclk_div6",
		.ops = &clk_fixed_factor_ops,
		.parent_names = (const char *[]){ "vclk_div6_en" },
		.num_parents = 1,
	},
};

static struct clk_fixed_factor g12a_vclk_div12 = {
	.mult = 1,
	.div = 12,
	.hw.init = &(struct clk_init_data){
		.name = "vclk_div12",
		.ops = &clk_fixed_factor_ops,
		.parent_names = (const char *[]){ "vclk_div12_en" },
		.num_parents = 1,
	},
};

static struct clk_fixed_factor g12a_vclk2_div2 = {
	.mult = 1,
	.div = 2,
	.hw.init = &(struct clk_init_data){
		.name = "vclk2_div2",
		.ops = &clk_fixed_factor_ops,
		.parent_names = (const char *[]){ "vclk2_div2_en" },
		.num_parents = 1,
	},
};

static struct clk_fixed_factor g12a_vclk2_div4 = {
	.mult = 1,
	.div = 4,
	.hw.init = &(struct clk_init_data){
		.name = "vclk2_div4",
		.ops = &clk_fixed_factor_ops,
		.parent_names = (const char *[]){ "vclk2_div4_en" },
		.num_parents = 1,
	},
};

static struct clk_fixed_factor g12a_vclk2_div6 = {
	.mult = 1,
	.div = 6,
	.hw.init = &(struct clk_init_data){
		.name = "vclk2_div6",
		.ops = &clk_fixed_factor_ops,
		.parent_names = (const char *[]){ "vclk2_div6_en" },
		.num_parents = 1,
	},
};

static struct clk_fixed_factor g12a_vclk2_div12 = {
	.mult = 1,
	.div = 12,
	.hw.init = &(struct clk_init_data){
		.name = "vclk2_div12",
		.ops = &clk_fixed_factor_ops,
		.parent_names = (const char *[]){ "vclk2_div12_en" },
		.num_parents = 1,
	},
};

static u32 mux_table_cts_sel[] = { 0, 1, 2, 3, 4, 8, 9, 10, 11, 12 };
static const char * const g12a_cts_parent_names[] = {
	"vclk_div1", "vclk_div2", "vclk_div4", "vclk_div6",
	"vclk_div12", "vclk2_div1", "vclk2_div2", "vclk2_div4",
	"vclk2_div6", "vclk2_div12"
};

static struct clk_regmap g12a_cts_enci_sel = {
	.data = &(struct clk_regmap_mux_data){
		.offset = HHI_VID_CLK_DIV,
		.mask = 0xf,
		.shift = 28,
		.table = mux_table_cts_sel,
	},
	.hw.init = &(struct clk_init_data){
		.name = "cts_enci_sel",
		.ops = &clk_regmap_mux_ops,
		.parent_names = g12a_cts_parent_names,
		.num_parents = ARRAY_SIZE(g12a_cts_parent_names),
		.flags = CLK_SET_RATE_NO_REPARENT | CLK_GET_RATE_NOCACHE,
	},
};

static struct clk_regmap g12a_cts_encp_sel = {
	.data = &(struct clk_regmap_mux_data){
		.offset = HHI_VID_CLK_DIV,
		.mask = 0xf,
		.shift = 20,
		.table = mux_table_cts_sel,
	},
	.hw.init = &(struct clk_init_data){
		.name = "cts_encp_sel",
		.ops = &clk_regmap_mux_ops,
		.parent_names = g12a_cts_parent_names,
		.num_parents = ARRAY_SIZE(g12a_cts_parent_names),
		.flags = CLK_SET_RATE_NO_REPARENT | CLK_GET_RATE_NOCACHE,
	},
};

static struct clk_regmap g12a_cts_vdac_sel = {
	.data = &(struct clk_regmap_mux_data){
		.offset = HHI_VIID_CLK_DIV,
		.mask = 0xf,
		.shift = 28,
		.table = mux_table_cts_sel,
	},
	.hw.init = &(struct clk_init_data){
		.name = "cts_vdac_sel",
		.ops = &clk_regmap_mux_ops,
		.parent_names = g12a_cts_parent_names,
		.num_parents = ARRAY_SIZE(g12a_cts_parent_names),
		.flags = CLK_SET_RATE_NO_REPARENT | CLK_GET_RATE_NOCACHE,
	},
};

/* TOFIX: add support for cts_tcon */
static u32 mux_table_hdmi_tx_sel[] = { 0, 1, 2, 3, 4, 8, 9, 10, 11, 12 };
static const char * const g12a_cts_hdmi_tx_parent_names[] = {
	"vclk_div1", "vclk_div2", "vclk_div4", "vclk_div6",
	"vclk_div12", "vclk2_div1", "vclk2_div2", "vclk2_div4",
	"vclk2_div6", "vclk2_div12"
};

static struct clk_regmap g12a_hdmi_tx_sel = {
	.data = &(struct clk_regmap_mux_data){
		.offset = HHI_HDMI_CLK_CNTL,
		.mask = 0xf,
		.shift = 16,
		.table = mux_table_hdmi_tx_sel,
	},
	.hw.init = &(struct clk_init_data){
		.name = "hdmi_tx_sel",
		.ops = &clk_regmap_mux_ops,
		.parent_names = g12a_cts_hdmi_tx_parent_names,
		.num_parents = ARRAY_SIZE(g12a_cts_hdmi_tx_parent_names),
		.flags = CLK_SET_RATE_NO_REPARENT | CLK_GET_RATE_NOCACHE,
	},
};

static struct clk_regmap g12a_cts_enci = {
	.data = &(struct clk_regmap_gate_data){
		.offset = HHI_VID_CLK_CNTL2,
		.bit_idx = 0,
	},
	.hw.init = &(struct clk_init_data) {
		.name = "cts_enci",
		.ops = &clk_regmap_gate_ops,
		.parent_names = (const char *[]){ "cts_enci_sel" },
		.num_parents = 1,
		.flags = CLK_SET_RATE_PARENT | CLK_IGNORE_UNUSED,
	},
};

static struct clk_regmap g12a_cts_encp = {
	.data = &(struct clk_regmap_gate_data){
		.offset = HHI_VID_CLK_CNTL2,
		.bit_idx = 2,
	},
	.hw.init = &(struct clk_init_data) {
		.name = "cts_encp",
		.ops = &clk_regmap_gate_ops,
		.parent_names = (const char *[]){ "cts_encp_sel" },
		.num_parents = 1,
		.flags = CLK_SET_RATE_PARENT | CLK_IGNORE_UNUSED,
	},
};

static struct clk_regmap g12a_cts_vdac = {
	.data = &(struct clk_regmap_gate_data){
		.offset = HHI_VID_CLK_CNTL2,
		.bit_idx = 4,
	},
	.hw.init = &(struct clk_init_data) {
		.name = "cts_vdac",
		.ops = &clk_regmap_gate_ops,
		.parent_names = (const char *[]){ "cts_vdac_sel" },
		.num_parents = 1,
		.flags = CLK_SET_RATE_PARENT | CLK_IGNORE_UNUSED,
	},
};

static struct clk_regmap g12a_hdmi_tx = {
	.data = &(struct clk_regmap_gate_data){
		.offset = HHI_VID_CLK_CNTL2,
		.bit_idx = 5,
	},
	.hw.init = &(struct clk_init_data) {
		.name = "hdmi_tx",
		.ops = &clk_regmap_gate_ops,
		.parent_names = (const char *[]){ "hdmi_tx_sel" },
		.num_parents = 1,
		.flags = CLK_SET_RATE_PARENT | CLK_IGNORE_UNUSED,
	},
};

/* HDMI Clocks */

static const char * const g12a_hdmi_parent_names[] = {
	IN_PREFIX "xtal", "fclk_div4", "fclk_div3", "fclk_div5"
};

static struct clk_regmap g12a_hdmi_sel = {
	.data = &(struct clk_regmap_mux_data){
		.offset = HHI_HDMI_CLK_CNTL,
		.mask = 0x3,
		.shift = 9,
		.flags = CLK_MUX_ROUND_CLOSEST,
	},
	.hw.init = &(struct clk_init_data){
		.name = "hdmi_sel",
		.ops = &clk_regmap_mux_ops,
		.parent_names = g12a_hdmi_parent_names,
		.num_parents = ARRAY_SIZE(g12a_hdmi_parent_names),
		.flags = CLK_SET_RATE_NO_REPARENT | CLK_GET_RATE_NOCACHE,
	},
};

static struct clk_regmap g12a_hdmi_div = {
	.data = &(struct clk_regmap_div_data){
		.offset = HHI_HDMI_CLK_CNTL,
		.shift = 0,
		.width = 7,
	},
	.hw.init = &(struct clk_init_data){
		.name = "hdmi_div",
		.ops = &clk_regmap_divider_ops,
		.parent_names = (const char *[]){ "hdmi_sel" },
		.num_parents = 1,
		.flags = CLK_GET_RATE_NOCACHE,
	},
};

static struct clk_regmap g12a_hdmi = {
	.data = &(struct clk_regmap_gate_data){
		.offset = HHI_HDMI_CLK_CNTL,
		.bit_idx = 8,
	},
	.hw.init = &(struct clk_init_data) {
		.name = "hdmi",
		.ops = &clk_regmap_gate_ops,
		.parent_names = (const char *[]){ "hdmi_div" },
		.num_parents = 1,
		.flags = CLK_SET_RATE_PARENT | CLK_IGNORE_UNUSED,
	},
};

/*
 * The MALI IP is clocked by two identical clocks (mali_0 and mali_1)
 * muxed by a glitch-free switch.
 */

static const char * const g12a_mali_0_1_parent_names[] = {
	IN_PREFIX "xtal", "gp0_pll", "hihi_pll", "fclk_div2p5",
	"fclk_div3", "fclk_div4", "fclk_div5", "fclk_div7"
};

static struct clk_regmap g12a_mali_0_sel = {
	.data = &(struct clk_regmap_mux_data){
		.offset = HHI_MALI_CLK_CNTL,
		.mask = 0x7,
		.shift = 9,
	},
	.hw.init = &(struct clk_init_data){
		.name = "mali_0_sel",
		.ops = &clk_regmap_mux_ops,
		.parent_names = g12a_mali_0_1_parent_names,
		.num_parents = 8,
		.flags = CLK_SET_RATE_NO_REPARENT,
	},
};

static struct clk_regmap g12a_mali_0_div = {
	.data = &(struct clk_regmap_div_data){
		.offset = HHI_MALI_CLK_CNTL,
		.shift = 0,
		.width = 7,
	},
	.hw.init = &(struct clk_init_data){
		.name = "mali_0_div",
		.ops = &clk_regmap_divider_ops,
		.parent_names = (const char *[]){ "mali_0_sel" },
		.num_parents = 1,
		.flags = CLK_SET_RATE_NO_REPARENT,
	},
};

static struct clk_regmap g12a_mali_0 = {
	.data = &(struct clk_regmap_gate_data){
		.offset = HHI_MALI_CLK_CNTL,
		.bit_idx = 8,
	},
	.hw.init = &(struct clk_init_data){
		.name = "mali_0",
		.ops = &clk_regmap_gate_ops,
		.parent_names = (const char *[]){ "mali_0_div" },
		.num_parents = 1,
		.flags = CLK_SET_RATE_PARENT,
	},
};

static struct clk_regmap g12a_mali_1_sel = {
	.data = &(struct clk_regmap_mux_data){
		.offset = HHI_MALI_CLK_CNTL,
		.mask = 0x7,
		.shift = 25,
	},
	.hw.init = &(struct clk_init_data){
		.name = "mali_1_sel",
		.ops = &clk_regmap_mux_ops,
		.parent_names = g12a_mali_0_1_parent_names,
		.num_parents = 8,
		.flags = CLK_SET_RATE_NO_REPARENT,
	},
};

static struct clk_regmap g12a_mali_1_div = {
	.data = &(struct clk_regmap_div_data){
		.offset = HHI_MALI_CLK_CNTL,
		.shift = 16,
		.width = 7,
	},
	.hw.init = &(struct clk_init_data){
		.name = "mali_1_div",
		.ops = &clk_regmap_divider_ops,
		.parent_names = (const char *[]){ "mali_1_sel" },
		.num_parents = 1,
		.flags = CLK_SET_RATE_NO_REPARENT,
	},
};

static struct clk_regmap g12a_mali_1 = {
	.data = &(struct clk_regmap_gate_data){
		.offset = HHI_MALI_CLK_CNTL,
		.bit_idx = 24,
	},
	.hw.init = &(struct clk_init_data){
		.name = "mali_1",
		.ops = &clk_regmap_gate_ops,
		.parent_names = (const char *[]){ "mali_1_div" },
		.num_parents = 1,
		.flags = CLK_SET_RATE_PARENT,
	},
};

static const char * const g12a_mali_parent_names[] = {
	"mali_0", "mali_1"
};

static struct clk_regmap g12a_mali = {
	.data = &(struct clk_regmap_mux_data){
		.offset = HHI_MALI_CLK_CNTL,
		.mask = 1,
		.shift = 31,
	},
	.hw.init = &(struct clk_init_data){
		.name = "mali",
		.ops = &clk_regmap_mux_ops,
		.parent_names = g12a_mali_parent_names,
		.num_parents = 2,
		.flags = CLK_SET_RATE_NO_REPARENT,
	},
};

/* Everything Else (EE) domain gates */
static MESON_GATE(g12a_ddr,			HHI_GCLK_MPEG0,	0);
static MESON_GATE(g12a_dos,			HHI_GCLK_MPEG0,	1);
static MESON_GATE(g12a_audio_locker,		HHI_GCLK_MPEG0,	2);
static MESON_GATE(g12a_mipi_dsi_host,		HHI_GCLK_MPEG0,	3);
static MESON_GATE(g12a_eth_phy,			HHI_GCLK_MPEG0,	4);
static MESON_GATE(g12a_isa,			HHI_GCLK_MPEG0,	5);
static MESON_GATE(g12a_pl301,			HHI_GCLK_MPEG0,	6);
static MESON_GATE(g12a_periphs,			HHI_GCLK_MPEG0,	7);
static MESON_GATE(g12a_spicc_0,			HHI_GCLK_MPEG0,	8);
static MESON_GATE(g12a_i2c,			HHI_GCLK_MPEG0,	9);
static MESON_GATE(g12a_sana,			HHI_GCLK_MPEG0,	10);
static MESON_GATE(g12a_sd,			HHI_GCLK_MPEG0,	11);
static MESON_GATE(g12a_rng0,			HHI_GCLK_MPEG0,	12);
static MESON_GATE(g12a_uart0,			HHI_GCLK_MPEG0,	13);
static MESON_GATE(g12a_spicc_1,			HHI_GCLK_MPEG0,	14);
static MESON_GATE(g12a_hiu_reg,			HHI_GCLK_MPEG0,	19);
static MESON_GATE(g12a_mipi_dsi_phy,		HHI_GCLK_MPEG0,	20);
static MESON_GATE(g12a_assist_misc,		HHI_GCLK_MPEG0,	23);
static MESON_GATE(g12a_emmc_a,			HHI_GCLK_MPEG0,	4);
static MESON_GATE(g12a_emmc_b,			HHI_GCLK_MPEG0,	25);
static MESON_GATE(g12a_emmc_c,			HHI_GCLK_MPEG0,	26);
static MESON_GATE(g12a_audio_codec,		HHI_GCLK_MPEG0,	28);

static MESON_GATE(g12a_audio,			HHI_GCLK_MPEG1,	0);
static MESON_GATE(g12a_eth_core,		HHI_GCLK_MPEG1,	3);
static MESON_GATE(g12a_demux,			HHI_GCLK_MPEG1,	4);
static MESON_GATE(g12a_audio_ififo,		HHI_GCLK_MPEG1,	11);
static MESON_GATE(g12a_adc,			HHI_GCLK_MPEG1,	13);
static MESON_GATE(g12a_uart1,			HHI_GCLK_MPEG1,	16);
static MESON_GATE(g12a_g2d,			HHI_GCLK_MPEG1,	20);
static MESON_GATE(g12a_reset,			HHI_GCLK_MPEG1,	23);
static MESON_GATE(g12a_pcie_comb,		HHI_GCLK_MPEG1,	24);
static MESON_GATE(g12a_parser,			HHI_GCLK_MPEG1,	25);
static MESON_GATE(g12a_usb_general,		HHI_GCLK_MPEG1,	26);
static MESON_GATE(g12a_pcie_phy,		HHI_GCLK_MPEG1,	27);
static MESON_GATE(g12a_ahb_arb0,		HHI_GCLK_MPEG1,	29);

static MESON_GATE(g12a_ahb_data_bus,		HHI_GCLK_MPEG2,	1);
static MESON_GATE(g12a_ahb_ctrl_bus,		HHI_GCLK_MPEG2,	2);
static MESON_GATE(g12a_htx_hdcp22,		HHI_GCLK_MPEG2,	3);
static MESON_GATE(g12a_htx_pclk,		HHI_GCLK_MPEG2,	4);
static MESON_GATE(g12a_bt656,			HHI_GCLK_MPEG2,	6);
static MESON_GATE(g12a_usb1_to_ddr,		HHI_GCLK_MPEG2,	8);
static MESON_GATE(g12a_mmc_pclk,		HHI_GCLK_MPEG2,	11);
static MESON_GATE(g12a_uart2,			HHI_GCLK_MPEG2,	15);
static MESON_GATE(g12a_vpu_intr,		HHI_GCLK_MPEG2,	25);
static MESON_GATE(g12a_gic,			HHI_GCLK_MPEG2,	30);

static MESON_GATE(g12a_vclk2_venci0,		HHI_GCLK_OTHER,	1);
static MESON_GATE(g12a_vclk2_venci1,		HHI_GCLK_OTHER,	2);
static MESON_GATE(g12a_vclk2_vencp0,		HHI_GCLK_OTHER,	3);
static MESON_GATE(g12a_vclk2_vencp1,		HHI_GCLK_OTHER,	4);
static MESON_GATE(g12a_vclk2_venct0,		HHI_GCLK_OTHER,	5);
static MESON_GATE(g12a_vclk2_venct1,		HHI_GCLK_OTHER,	6);
static MESON_GATE(g12a_vclk2_other,		HHI_GCLK_OTHER,	7);
static MESON_GATE(g12a_vclk2_enci,		HHI_GCLK_OTHER,	8);
static MESON_GATE(g12a_vclk2_encp,		HHI_GCLK_OTHER,	9);
static MESON_GATE(g12a_dac_clk,			HHI_GCLK_OTHER,	10);
static MESON_GATE(g12a_aoclk_gate,		HHI_GCLK_OTHER,	14);
static MESON_GATE(g12a_iec958_gate,		HHI_GCLK_OTHER,	16);
static MESON_GATE(g12a_enc480p,			HHI_GCLK_OTHER,	20);
static MESON_GATE(g12a_rng1,			HHI_GCLK_OTHER,	21);
static MESON_GATE(g12a_vclk2_enct,		HHI_GCLK_OTHER,	22);
static MESON_GATE(g12a_vclk2_encl,		HHI_GCLK_OTHER,	23);
static MESON_GATE(g12a_vclk2_venclmmc,		HHI_GCLK_OTHER,	24);
static MESON_GATE(g12a_vclk2_vencl,		HHI_GCLK_OTHER,	25);
static MESON_GATE(g12a_vclk2_other1,		HHI_GCLK_OTHER,	26);

static MESON_GATE_RO(g12a_dma,			HHI_GCLK_OTHER2, 0);
static MESON_GATE_RO(g12a_efuse,		HHI_GCLK_OTHER2, 1);
static MESON_GATE_RO(g12a_rom_boot,		HHI_GCLK_OTHER2, 2);
static MESON_GATE_RO(g12a_reset_sec,		HHI_GCLK_OTHER2, 3);
static MESON_GATE_RO(g12a_sec_ahb_apb3,		HHI_GCLK_OTHER2, 4);

/* Array of all clocks provided by this provider */
static struct clk_hw_onecell_data g12a_hw_onecell_data = {
	.hws = {
		[CLKID_SYS_PLL]			= &g12a_sys_pll.hw,
		[CLKID_FIXED_PLL]		= &g12a_fixed_pll.hw,
		[CLKID_FCLK_DIV2]		= &g12a_fclk_div2.hw,
		[CLKID_FCLK_DIV3]		= &g12a_fclk_div3.hw,
		[CLKID_FCLK_DIV4]		= &g12a_fclk_div4.hw,
		[CLKID_FCLK_DIV5]		= &g12a_fclk_div5.hw,
		[CLKID_FCLK_DIV7]		= &g12a_fclk_div7.hw,
		[CLKID_FCLK_DIV2P5]		= &g12a_fclk_div2p5.hw,
		[CLKID_GP0_PLL]			= &g12a_gp0_pll.hw,
		[CLKID_MPEG_SEL]		= &g12a_mpeg_clk_sel.hw,
		[CLKID_MPEG_DIV]		= &g12a_mpeg_clk_div.hw,
		[CLKID_CLK81]			= &g12a_clk81.hw,
		[CLKID_MPLL0]			= &g12a_mpll0.hw,
		[CLKID_MPLL1]			= &g12a_mpll1.hw,
		[CLKID_MPLL2]			= &g12a_mpll2.hw,
		[CLKID_MPLL3]			= &g12a_mpll3.hw,
		[CLKID_DDR]			= &g12a_ddr.hw,
		[CLKID_DOS]			= &g12a_dos.hw,
		[CLKID_AUDIO_LOCKER]		= &g12a_audio_locker.hw,
		[CLKID_MIPI_DSI_HOST]		= &g12a_mipi_dsi_host.hw,
		[CLKID_ETH_PHY]			= &g12a_eth_phy.hw,
		[CLKID_ISA]			= &g12a_isa.hw,
		[CLKID_PL301]			= &g12a_pl301.hw,
		[CLKID_PERIPHS]			= &g12a_periphs.hw,
		[CLKID_SPICC0]			= &g12a_spicc_0.hw,
		[CLKID_I2C]			= &g12a_i2c.hw,
		[CLKID_SANA]			= &g12a_sana.hw,
		[CLKID_SD]			= &g12a_sd.hw,
		[CLKID_RNG0]			= &g12a_rng0.hw,
		[CLKID_UART0]			= &g12a_uart0.hw,
		[CLKID_SPICC1]			= &g12a_spicc_1.hw,
		[CLKID_HIU_IFACE]		= &g12a_hiu_reg.hw,
		[CLKID_MIPI_DSI_PHY]		= &g12a_mipi_dsi_phy.hw,
		[CLKID_ASSIST_MISC]		= &g12a_assist_misc.hw,
		[CLKID_SD_EMMC_A]		= &g12a_emmc_a.hw,
		[CLKID_SD_EMMC_B]		= &g12a_emmc_b.hw,
		[CLKID_SD_EMMC_C]		= &g12a_emmc_c.hw,
		[CLKID_AUDIO_CODEC]		= &g12a_audio_codec.hw,
		[CLKID_AUDIO]			= &g12a_audio.hw,
		[CLKID_ETH]			= &g12a_eth_core.hw,
		[CLKID_DEMUX]			= &g12a_demux.hw,
		[CLKID_AUDIO_IFIFO]		= &g12a_audio_ififo.hw,
		[CLKID_ADC]			= &g12a_adc.hw,
		[CLKID_UART1]			= &g12a_uart1.hw,
		[CLKID_G2D]			= &g12a_g2d.hw,
		[CLKID_RESET]			= &g12a_reset.hw,
		[CLKID_PCIE_COMB]		= &g12a_pcie_comb.hw,
		[CLKID_PARSER]			= &g12a_parser.hw,
		[CLKID_USB]			= &g12a_usb_general.hw,
		[CLKID_PCIE_PHY]		= &g12a_pcie_phy.hw,
		[CLKID_AHB_ARB0]		= &g12a_ahb_arb0.hw,
		[CLKID_AHB_DATA_BUS]		= &g12a_ahb_data_bus.hw,
		[CLKID_AHB_CTRL_BUS]		= &g12a_ahb_ctrl_bus.hw,
		[CLKID_HTX_HDCP22]		= &g12a_htx_hdcp22.hw,
		[CLKID_HTX_PCLK]		= &g12a_htx_pclk.hw,
		[CLKID_BT656]			= &g12a_bt656.hw,
		[CLKID_USB1_DDR_BRIDGE]		= &g12a_usb1_to_ddr.hw,
		[CLKID_MMC_PCLK]		= &g12a_mmc_pclk.hw,
		[CLKID_UART2]			= &g12a_uart2.hw,
		[CLKID_VPU_INTR]		= &g12a_vpu_intr.hw,
		[CLKID_GIC]			= &g12a_gic.hw,
		[CLKID_SD_EMMC_A_CLK0_SEL]	= &g12a_sd_emmc_a_clk0_sel.hw,
		[CLKID_SD_EMMC_A_CLK0_DIV]	= &g12a_sd_emmc_a_clk0_div.hw,
		[CLKID_SD_EMMC_A_CLK0]		= &g12a_sd_emmc_a_clk0.hw,
		[CLKID_SD_EMMC_B_CLK0_SEL]	= &g12a_sd_emmc_b_clk0_sel.hw,
		[CLKID_SD_EMMC_B_CLK0_DIV]	= &g12a_sd_emmc_b_clk0_div.hw,
		[CLKID_SD_EMMC_B_CLK0]		= &g12a_sd_emmc_b_clk0.hw,
		[CLKID_SD_EMMC_C_CLK0_SEL]	= &g12a_sd_emmc_c_clk0_sel.hw,
		[CLKID_SD_EMMC_C_CLK0_DIV]	= &g12a_sd_emmc_c_clk0_div.hw,
		[CLKID_SD_EMMC_C_CLK0]		= &g12a_sd_emmc_c_clk0.hw,
		[CLKID_MPLL0_DIV]		= &g12a_mpll0_div.hw,
		[CLKID_MPLL1_DIV]		= &g12a_mpll1_div.hw,
		[CLKID_MPLL2_DIV]		= &g12a_mpll2_div.hw,
		[CLKID_MPLL3_DIV]		= &g12a_mpll3_div.hw,
		[CLKID_FCLK_DIV2_DIV]		= &g12a_fclk_div2_div.hw,
		[CLKID_FCLK_DIV3_DIV]		= &g12a_fclk_div3_div.hw,
		[CLKID_FCLK_DIV4_DIV]		= &g12a_fclk_div4_div.hw,
		[CLKID_FCLK_DIV5_DIV]		= &g12a_fclk_div5_div.hw,
		[CLKID_FCLK_DIV7_DIV]		= &g12a_fclk_div7_div.hw,
		[CLKID_FCLK_DIV2P5_DIV]		= &g12a_fclk_div2p5_div.hw,
		[CLKID_HIFI_PLL]		= &g12a_hifi_pll.hw,
		[CLKID_VCLK2_VENCI0]		= &g12a_vclk2_venci0.hw,
		[CLKID_VCLK2_VENCI1]		= &g12a_vclk2_venci1.hw,
		[CLKID_VCLK2_VENCP0]		= &g12a_vclk2_vencp0.hw,
		[CLKID_VCLK2_VENCP1]		= &g12a_vclk2_vencp1.hw,
		[CLKID_VCLK2_VENCT0]		= &g12a_vclk2_venct0.hw,
		[CLKID_VCLK2_VENCT1]		= &g12a_vclk2_venct1.hw,
		[CLKID_VCLK2_OTHER]		= &g12a_vclk2_other.hw,
		[CLKID_VCLK2_ENCI]		= &g12a_vclk2_enci.hw,
		[CLKID_VCLK2_ENCP]		= &g12a_vclk2_encp.hw,
		[CLKID_DAC_CLK]			= &g12a_dac_clk.hw,
		[CLKID_AOCLK]			= &g12a_aoclk_gate.hw,
		[CLKID_IEC958]			= &g12a_iec958_gate.hw,
		[CLKID_ENC480P]			= &g12a_enc480p.hw,
		[CLKID_RNG1]			= &g12a_rng1.hw,
		[CLKID_VCLK2_ENCT]		= &g12a_vclk2_enct.hw,
		[CLKID_VCLK2_ENCL]		= &g12a_vclk2_encl.hw,
		[CLKID_VCLK2_VENCLMMC]		= &g12a_vclk2_venclmmc.hw,
		[CLKID_VCLK2_VENCL]		= &g12a_vclk2_vencl.hw,
		[CLKID_VCLK2_OTHER1]		= &g12a_vclk2_other1.hw,
		[CLKID_FIXED_PLL_DCO]		= &g12a_fixed_pll_dco.hw,
		[CLKID_SYS_PLL_DCO]		= &g12a_sys_pll_dco.hw,
		[CLKID_GP0_PLL_DCO]		= &g12a_gp0_pll_dco.hw,
		[CLKID_HIFI_PLL_DCO]		= &g12a_hifi_pll_dco.hw,
		[CLKID_DMA]			= &g12a_dma.hw,
		[CLKID_EFUSE]			= &g12a_efuse.hw,
		[CLKID_ROM_BOOT]		= &g12a_rom_boot.hw,
		[CLKID_RESET_SEC]		= &g12a_reset_sec.hw,
		[CLKID_SEC_AHB_APB3]		= &g12a_sec_ahb_apb3.hw,
		[CLKID_MPLL_PREDIV]		= &g12a_mpll_prediv.hw,
		[CLKID_VPU_0_SEL]		= &g12a_vpu_0_sel.hw,
		[CLKID_VPU_0_DIV]		= &g12a_vpu_0_div.hw,
		[CLKID_VPU_0]			= &g12a_vpu_0.hw,
		[CLKID_VPU_1_SEL]		= &g12a_vpu_1_sel.hw,
		[CLKID_VPU_1_DIV]		= &g12a_vpu_1_div.hw,
		[CLKID_VPU_1]			= &g12a_vpu_1.hw,
		[CLKID_VPU]			= &g12a_vpu.hw,
		[CLKID_VAPB_0_SEL]		= &g12a_vapb_0_sel.hw,
		[CLKID_VAPB_0_DIV]		= &g12a_vapb_0_div.hw,
		[CLKID_VAPB_0]			= &g12a_vapb_0.hw,
		[CLKID_VAPB_1_SEL]		= &g12a_vapb_1_sel.hw,
		[CLKID_VAPB_1_DIV]		= &g12a_vapb_1_div.hw,
		[CLKID_VAPB_1]			= &g12a_vapb_1.hw,
		[CLKID_VAPB_SEL]		= &g12a_vapb_sel.hw,
		[CLKID_VAPB]			= &g12a_vapb.hw,
		[CLKID_HDMI_PLL_DCO]		= &g12a_hdmi_pll_dco.hw,
		[CLKID_HDMI_PLL_OD]		= &g12a_hdmi_pll_od.hw,
		[CLKID_HDMI_PLL_OD2]		= &g12a_hdmi_pll_od2.hw,
		[CLKID_HDMI_PLL]		= &g12a_hdmi_pll.hw,
		[CLKID_VID_PLL]			= &g12a_vid_pll_div.hw,
		[CLKID_VID_PLL_SEL]		= &g12a_vid_pll_sel.hw,
		[CLKID_VID_PLL_DIV]		= &g12a_vid_pll.hw,
		[CLKID_VCLK_SEL]		= &g12a_vclk_sel.hw,
		[CLKID_VCLK2_SEL]		= &g12a_vclk2_sel.hw,
		[CLKID_VCLK_INPUT]		= &g12a_vclk_input.hw,
		[CLKID_VCLK2_INPUT]		= &g12a_vclk2_input.hw,
		[CLKID_VCLK_DIV]		= &g12a_vclk_div.hw,
		[CLKID_VCLK2_DIV]		= &g12a_vclk2_div.hw,
		[CLKID_VCLK]			= &g12a_vclk.hw,
		[CLKID_VCLK2]			= &g12a_vclk2.hw,
		[CLKID_VCLK_DIV1]		= &g12a_vclk_div1.hw,
		[CLKID_VCLK_DIV2_EN]		= &g12a_vclk_div2_en.hw,
		[CLKID_VCLK_DIV4_EN]		= &g12a_vclk_div4_en.hw,
		[CLKID_VCLK_DIV6_EN]		= &g12a_vclk_div6_en.hw,
		[CLKID_VCLK_DIV12_EN]		= &g12a_vclk_div12_en.hw,
		[CLKID_VCLK2_DIV1]		= &g12a_vclk2_div1.hw,
		[CLKID_VCLK2_DIV2_EN]		= &g12a_vclk2_div2_en.hw,
		[CLKID_VCLK2_DIV4_EN]		= &g12a_vclk2_div4_en.hw,
		[CLKID_VCLK2_DIV6_EN]		= &g12a_vclk2_div6_en.hw,
		[CLKID_VCLK2_DIV12_EN]		= &g12a_vclk2_div12_en.hw,
		[CLKID_VCLK_DIV2]		= &g12a_vclk_div2.hw,
		[CLKID_VCLK_DIV4]		= &g12a_vclk_div4.hw,
		[CLKID_VCLK_DIV6]		= &g12a_vclk_div6.hw,
		[CLKID_VCLK_DIV12]		= &g12a_vclk_div12.hw,
		[CLKID_VCLK2_DIV2]		= &g12a_vclk2_div2.hw,
		[CLKID_VCLK2_DIV4]		= &g12a_vclk2_div4.hw,
		[CLKID_VCLK2_DIV6]		= &g12a_vclk2_div6.hw,
		[CLKID_VCLK2_DIV12]		= &g12a_vclk2_div12.hw,
		[CLKID_CTS_ENCI_SEL]		= &g12a_cts_enci_sel.hw,
		[CLKID_CTS_ENCP_SEL]		= &g12a_cts_encp_sel.hw,
		[CLKID_CTS_VDAC_SEL]		= &g12a_cts_vdac_sel.hw,
		[CLKID_HDMI_TX_SEL]		= &g12a_hdmi_tx_sel.hw,
		[CLKID_CTS_ENCI]		= &g12a_cts_enci.hw,
		[CLKID_CTS_ENCP]		= &g12a_cts_encp.hw,
		[CLKID_CTS_VDAC]		= &g12a_cts_vdac.hw,
		[CLKID_HDMI_TX]			= &g12a_hdmi_tx.hw,
		[CLKID_HDMI_SEL]		= &g12a_hdmi_sel.hw,
		[CLKID_HDMI_DIV]		= &g12a_hdmi_div.hw,
		[CLKID_HDMI]			= &g12a_hdmi.hw,
		[CLKID_MALI_0_SEL]		= &g12a_mali_0_sel.hw,
		[CLKID_MALI_0_DIV]		= &g12a_mali_0_div.hw,
		[CLKID_MALI_0]			= &g12a_mali_0.hw,
		[CLKID_MALI_1_SEL]		= &g12a_mali_1_sel.hw,
		[CLKID_MALI_1_DIV]		= &g12a_mali_1_div.hw,
		[CLKID_MALI_1]			= &g12a_mali_1.hw,
		[CLKID_MALI]			= &g12a_mali.hw,
<<<<<<< HEAD
		[CLKID_MPLL_5OM_DIV]		= &g12a_mpll_50m_div.hw,
		[CLKID_MPLL_5OM]		= &g12a_mpll_50m.hw,
=======
		[CLKID_MPLL_50M_DIV]		= &g12a_mpll_50m_div.hw,
		[CLKID_MPLL_50M]		= &g12a_mpll_50m.hw,
>>>>>>> 4ff96fb5
		[CLKID_SYS_PLL_DIV16_EN]	= &g12a_sys_pll_div16_en.hw,
		[CLKID_SYS_PLL_DIV16]		= &g12a_sys_pll_div16.hw,
		[CLKID_CPU_CLK_DYN0_SEL]	= &g12a_cpu_clk_premux0.hw,
		[CLKID_CPU_CLK_DYN0_DIV]	= &g12a_cpu_clk_mux0_div.hw,
		[CLKID_CPU_CLK_DYN0]		= &g12a_cpu_clk_postmux0.hw,
		[CLKID_CPU_CLK_DYN1_SEL]	= &g12a_cpu_clk_premux1.hw,
		[CLKID_CPU_CLK_DYN1_DIV]	= &g12a_cpu_clk_mux1_div.hw,
		[CLKID_CPU_CLK_DYN1]		= &g12a_cpu_clk_postmux1.hw,
		[CLKID_CPU_CLK_DYN]		= &g12a_cpu_clk_dyn.hw,
		[CLKID_CPU_CLK]			= &g12a_cpu_clk.hw,
		[CLKID_CPU_CLK_DIV16_EN]	= &g12a_cpu_clk_div16_en.hw,
		[CLKID_CPU_CLK_DIV16]		= &g12a_cpu_clk_div16.hw,
		[CLKID_CPU_CLK_APB_DIV]		= &g12a_cpu_clk_apb_div.hw,
		[CLKID_CPU_CLK_APB]		= &g12a_cpu_clk_apb.hw,
		[CLKID_CPU_CLK_ATB_DIV]		= &g12a_cpu_clk_atb_div.hw,
		[CLKID_CPU_CLK_ATB]		= &g12a_cpu_clk_atb.hw,
		[CLKID_CPU_CLK_AXI_DIV]		= &g12a_cpu_clk_axi_div.hw,
		[CLKID_CPU_CLK_AXI]		= &g12a_cpu_clk_axi.hw,
		[CLKID_CPU_CLK_TRACE_DIV]	= &g12a_cpu_clk_trace_div.hw,
		[CLKID_CPU_CLK_TRACE]		= &g12a_cpu_clk_trace.hw,
		[CLKID_PCIE_PLL_DCO]		= &g12a_pcie_pll_dco.hw,
		[CLKID_PCIE_PLL_DCO_DIV2]	= &g12a_pcie_pll_dco_div2.hw,
		[CLKID_PCIE_PLL_OD]		= &g12a_pcie_pll_od.hw,
		[CLKID_PCIE_PLL]		= &g12a_pcie_pll.hw,
		[CLKID_VDEC_1_SEL]		= &g12a_vdec_1_sel.hw,
		[CLKID_VDEC_1_DIV]		= &g12a_vdec_1_div.hw,
		[CLKID_VDEC_1]			= &g12a_vdec_1.hw,
		[CLKID_VDEC_HEVC_SEL]		= &g12a_vdec_hevc_sel.hw,
		[CLKID_VDEC_HEVC_DIV]		= &g12a_vdec_hevc_div.hw,
		[CLKID_VDEC_HEVC]		= &g12a_vdec_hevc.hw,
		[CLKID_VDEC_HEVCF_SEL]		= &g12a_vdec_hevcf_sel.hw,
		[CLKID_VDEC_HEVCF_DIV]		= &g12a_vdec_hevcf_div.hw,
		[CLKID_VDEC_HEVCF]		= &g12a_vdec_hevcf.hw,
		[NR_CLKS]			= NULL,
	},
	.num = NR_CLKS,
};

/* Convenience table to populate regmap in .probe */
static struct clk_regmap *const g12a_clk_regmaps[] = {
	&g12a_clk81,
	&g12a_dos,
	&g12a_ddr,
	&g12a_audio_locker,
	&g12a_mipi_dsi_host,
	&g12a_eth_phy,
	&g12a_isa,
	&g12a_pl301,
	&g12a_periphs,
	&g12a_spicc_0,
	&g12a_i2c,
	&g12a_sana,
	&g12a_sd,
	&g12a_rng0,
	&g12a_uart0,
	&g12a_spicc_1,
	&g12a_hiu_reg,
	&g12a_mipi_dsi_phy,
	&g12a_assist_misc,
	&g12a_emmc_a,
	&g12a_emmc_b,
	&g12a_emmc_c,
	&g12a_audio_codec,
	&g12a_audio,
	&g12a_eth_core,
	&g12a_demux,
	&g12a_audio_ififo,
	&g12a_adc,
	&g12a_uart1,
	&g12a_g2d,
	&g12a_reset,
	&g12a_pcie_comb,
	&g12a_parser,
	&g12a_usb_general,
	&g12a_pcie_phy,
	&g12a_ahb_arb0,
	&g12a_ahb_data_bus,
	&g12a_ahb_ctrl_bus,
	&g12a_htx_hdcp22,
	&g12a_htx_pclk,
	&g12a_bt656,
	&g12a_usb1_to_ddr,
	&g12a_mmc_pclk,
	&g12a_vpu_intr,
	&g12a_gic,
	&g12a_sd_emmc_a_clk0,
	&g12a_sd_emmc_b_clk0,
	&g12a_sd_emmc_c_clk0,
	&g12a_mpeg_clk_div,
	&g12a_sd_emmc_a_clk0_div,
	&g12a_sd_emmc_b_clk0_div,
	&g12a_sd_emmc_c_clk0_div,
	&g12a_mpeg_clk_sel,
	&g12a_sd_emmc_a_clk0_sel,
	&g12a_sd_emmc_b_clk0_sel,
	&g12a_sd_emmc_c_clk0_sel,
	&g12a_mpll0,
	&g12a_mpll1,
	&g12a_mpll2,
	&g12a_mpll3,
	&g12a_mpll0_div,
	&g12a_mpll1_div,
	&g12a_mpll2_div,
	&g12a_mpll3_div,
	&g12a_fixed_pll,
	&g12a_sys_pll,
	&g12a_gp0_pll,
	&g12a_hifi_pll,
	&g12a_vclk2_venci0,
	&g12a_vclk2_venci1,
	&g12a_vclk2_vencp0,
	&g12a_vclk2_vencp1,
	&g12a_vclk2_venct0,
	&g12a_vclk2_venct1,
	&g12a_vclk2_other,
	&g12a_vclk2_enci,
	&g12a_vclk2_encp,
	&g12a_dac_clk,
	&g12a_aoclk_gate,
	&g12a_iec958_gate,
	&g12a_enc480p,
	&g12a_rng1,
	&g12a_vclk2_enct,
	&g12a_vclk2_encl,
	&g12a_vclk2_venclmmc,
	&g12a_vclk2_vencl,
	&g12a_vclk2_other1,
	&g12a_fixed_pll_dco,
	&g12a_sys_pll_dco,
	&g12a_gp0_pll_dco,
	&g12a_hifi_pll_dco,
	&g12a_fclk_div2,
	&g12a_fclk_div3,
	&g12a_fclk_div4,
	&g12a_fclk_div5,
	&g12a_fclk_div7,
	&g12a_fclk_div2p5,
	&g12a_dma,
	&g12a_efuse,
	&g12a_rom_boot,
	&g12a_reset_sec,
	&g12a_sec_ahb_apb3,
	&g12a_vpu_0_sel,
	&g12a_vpu_0_div,
	&g12a_vpu_0,
	&g12a_vpu_1_sel,
	&g12a_vpu_1_div,
	&g12a_vpu_1,
	&g12a_vpu,
	&g12a_vapb_0_sel,
	&g12a_vapb_0_div,
	&g12a_vapb_0,
	&g12a_vapb_1_sel,
	&g12a_vapb_1_div,
	&g12a_vapb_1,
	&g12a_vapb_sel,
	&g12a_vapb,
	&g12a_hdmi_pll_dco,
	&g12a_hdmi_pll_od,
	&g12a_hdmi_pll_od2,
	&g12a_hdmi_pll,
	&g12a_vid_pll_div,
	&g12a_vid_pll_sel,
	&g12a_vid_pll,
	&g12a_vclk_sel,
	&g12a_vclk2_sel,
	&g12a_vclk_input,
	&g12a_vclk2_input,
	&g12a_vclk_div,
	&g12a_vclk2_div,
	&g12a_vclk,
	&g12a_vclk2,
	&g12a_vclk_div1,
	&g12a_vclk_div2_en,
	&g12a_vclk_div4_en,
	&g12a_vclk_div6_en,
	&g12a_vclk_div12_en,
	&g12a_vclk2_div1,
	&g12a_vclk2_div2_en,
	&g12a_vclk2_div4_en,
	&g12a_vclk2_div6_en,
	&g12a_vclk2_div12_en,
	&g12a_cts_enci_sel,
	&g12a_cts_encp_sel,
	&g12a_cts_vdac_sel,
	&g12a_hdmi_tx_sel,
	&g12a_cts_enci,
	&g12a_cts_encp,
	&g12a_cts_vdac,
	&g12a_hdmi_tx,
	&g12a_hdmi_sel,
	&g12a_hdmi_div,
	&g12a_hdmi,
	&g12a_mali_0_sel,
	&g12a_mali_0_div,
	&g12a_mali_0,
	&g12a_mali_1_sel,
	&g12a_mali_1_div,
	&g12a_mali_1,
	&g12a_mali,
	&g12a_mpll_50m,
	&g12a_sys_pll_div16_en,
	&g12a_cpu_clk_premux0,
	&g12a_cpu_clk_mux0_div,
	&g12a_cpu_clk_postmux0,
	&g12a_cpu_clk_premux1,
	&g12a_cpu_clk_mux1_div,
	&g12a_cpu_clk_postmux1,
	&g12a_cpu_clk_dyn,
	&g12a_cpu_clk,
	&g12a_cpu_clk_div16_en,
	&g12a_cpu_clk_apb_div,
	&g12a_cpu_clk_apb,
	&g12a_cpu_clk_atb_div,
	&g12a_cpu_clk_atb,
	&g12a_cpu_clk_axi_div,
	&g12a_cpu_clk_axi,
	&g12a_cpu_clk_trace_div,
	&g12a_cpu_clk_trace,
	&g12a_pcie_pll_od,
	&g12a_pcie_pll_dco,
	&g12a_vdec_1_sel,
	&g12a_vdec_1_div,
	&g12a_vdec_1,
	&g12a_vdec_hevc_sel,
	&g12a_vdec_hevc_div,
	&g12a_vdec_hevc,
	&g12a_vdec_hevcf_sel,
	&g12a_vdec_hevcf_div,
	&g12a_vdec_hevcf,
};

static const struct meson_eeclkc_data g12a_clkc_data = {
	.regmap_clks = g12a_clk_regmaps,
	.regmap_clk_num = ARRAY_SIZE(g12a_clk_regmaps),
	.hw_onecell_data = &g12a_hw_onecell_data
};

static const struct of_device_id clkc_match_table[] = {
	{ .compatible = "amlogic,g12a-clkc", .data = &g12a_clkc_data },
	{}
};

static struct platform_driver g12a_driver = {
	.probe		= meson_eeclkc_probe,
	.driver		= {
		.name	= "g12a-clkc",
		.of_match_table = clkc_match_table,
	},
};

builtin_platform_driver(g12a_driver);<|MERGE_RESOLUTION|>--- conflicted
+++ resolved
@@ -2734,13 +2734,8 @@
 		[CLKID_MALI_1_DIV]		= &g12a_mali_1_div.hw,
 		[CLKID_MALI_1]			= &g12a_mali_1.hw,
 		[CLKID_MALI]			= &g12a_mali.hw,
-<<<<<<< HEAD
-		[CLKID_MPLL_5OM_DIV]		= &g12a_mpll_50m_div.hw,
-		[CLKID_MPLL_5OM]		= &g12a_mpll_50m.hw,
-=======
 		[CLKID_MPLL_50M_DIV]		= &g12a_mpll_50m_div.hw,
 		[CLKID_MPLL_50M]		= &g12a_mpll_50m.hw,
->>>>>>> 4ff96fb5
 		[CLKID_SYS_PLL_DIV16_EN]	= &g12a_sys_pll_div16_en.hw,
 		[CLKID_SYS_PLL_DIV16]		= &g12a_sys_pll_div16.hw,
 		[CLKID_CPU_CLK_DYN0_SEL]	= &g12a_cpu_clk_premux0.hw,
