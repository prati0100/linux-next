--- conflicted
+++ resolved
@@ -239,12 +239,7 @@
 }
 
 static int devfreq_cooling_state2power(struct thermal_cooling_device *cdev,
-<<<<<<< HEAD
-				       unsigned long state,
-				       u32 *power)
-=======
 				       unsigned long state, u32 *power)
->>>>>>> 356006a6
 {
 	struct devfreq_cooling_device *dfc = cdev->devdata;
 	int perf_idx;
