--- conflicted
+++ resolved
@@ -293,10 +293,7 @@
 		u32 cpu_security_boot_status_reg)
 {
 	u32 err_val, security_val;
-<<<<<<< HEAD
-=======
 	bool err_exists = false;
->>>>>>> 6be388f4
 
 	/* Some of the firmware status codes are deprecated in newer f/w
 	 * versions. In those versions, the errors are reported
@@ -311,43 +308,6 @@
 	if (!(err_val & CPU_BOOT_ERR0_ENABLED))
 		return 0;
 
-<<<<<<< HEAD
-	if (err_val & CPU_BOOT_ERR0_DRAM_INIT_FAIL)
-		dev_err(hdev->dev,
-			"Device boot error - DRAM initialization failed\n");
-	if (err_val & CPU_BOOT_ERR0_FIT_CORRUPTED)
-		dev_err(hdev->dev, "Device boot error - FIT image corrupted\n");
-	if (err_val & CPU_BOOT_ERR0_TS_INIT_FAIL)
-		dev_err(hdev->dev,
-			"Device boot error - Thermal Sensor initialization failed\n");
-	if (err_val & CPU_BOOT_ERR0_DRAM_SKIPPED)
-		dev_warn(hdev->dev,
-			"Device boot warning - Skipped DRAM initialization\n");
-
-	if (err_val & CPU_BOOT_ERR0_BMC_WAIT_SKIPPED) {
-		if (hdev->bmc_enable)
-			dev_warn(hdev->dev,
-				"Device boot error - Skipped waiting for BMC\n");
-		else
-			err_val &= ~CPU_BOOT_ERR0_BMC_WAIT_SKIPPED;
-	}
-
-	if (err_val & CPU_BOOT_ERR0_NIC_DATA_NOT_RDY)
-		dev_err(hdev->dev,
-			"Device boot error - Serdes data from BMC not available\n");
-	if (err_val & CPU_BOOT_ERR0_NIC_FW_FAIL)
-		dev_err(hdev->dev,
-			"Device boot error - NIC F/W initialization failed\n");
-	if (err_val & CPU_BOOT_ERR0_SECURITY_NOT_RDY)
-		dev_warn(hdev->dev,
-			"Device boot warning - security not ready\n");
-	if (err_val & CPU_BOOT_ERR0_SECURITY_FAIL)
-		dev_err(hdev->dev, "Device boot error - security failure\n");
-	if (err_val & CPU_BOOT_ERR0_EFUSE_FAIL)
-		dev_err(hdev->dev, "Device boot error - eFuse failure\n");
-	if (err_val & CPU_BOOT_ERR0_PLL_FAIL)
-		dev_err(hdev->dev, "Device boot error - PLL failure\n");
-=======
 	if (err_val & CPU_BOOT_ERR0_DRAM_INIT_FAIL) {
 		dev_err(hdev->dev,
 			"Device boot error - DRAM initialization failed\n");
@@ -430,16 +390,12 @@
 			"Device boot error - device unusable\n");
 		err_exists = true;
 	}
->>>>>>> 6be388f4
 
 	security_val = RREG32(cpu_security_boot_status_reg);
 	if (security_val & CPU_BOOT_DEV_STS0_ENABLED)
 		dev_dbg(hdev->dev, "Device security status %#x\n",
 				security_val);
 
-<<<<<<< HEAD
-	if (err_val & ~CPU_BOOT_ERR0_ENABLED)
-=======
 	if (!err_exists && (err_val & ~CPU_BOOT_ERR0_ENABLED)) {
 		dev_err(hdev->dev,
 			"Device boot error - unknown error 0x%08x\n",
@@ -448,7 +404,6 @@
 	}
 
 	if (err_exists)
->>>>>>> 6be388f4
 		return -EIO;
 
 	return 0;
@@ -777,8 +732,6 @@
 	return rc;
 }
 
-<<<<<<< HEAD
-=======
 int hl_fw_cpucp_power_get(struct hl_device *hdev, u64 *power)
 {
 	struct cpucp_packet pkt;
@@ -802,7 +755,6 @@
 	return rc;
 }
 
->>>>>>> 6be388f4
 static void detect_cpu_boot_status(struct hl_device *hdev, u32 status)
 {
 	/* Some of the status codes below are deprecated in newer f/w
