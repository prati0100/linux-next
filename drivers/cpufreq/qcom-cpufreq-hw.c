--- conflicted
+++ resolved
@@ -310,18 +310,6 @@
 		dev_err(dev, "failed to get mem resource %d\n", index);
 		return -ENODEV;
 	}
-<<<<<<< HEAD
-
-	if (!request_mem_region(res->start, resource_size(res), res->name)) {
-		dev_err(dev, "failed to request resource %pR\n", res);
-		return -EBUSY;
-	}
-
-	base = ioremap(res->start, resource_size(res));
-	if (IS_ERR(base)) {
-		dev_err(dev, "failed to map resource %pR\n", res);
-		ret = PTR_ERR(base);
-=======
 
 	if (!request_mem_region(res->start, resource_size(res), res->name)) {
 		dev_err(dev, "failed to request resource %pR\n", res);
@@ -332,7 +320,6 @@
 	if (!base) {
 		dev_err(dev, "failed to map resource %pR\n", res);
 		ret = -ENOMEM;
->>>>>>> 6be388f4
 		goto release_region;
 	}
 
@@ -387,11 +374,7 @@
 error:
 	kfree(data);
 unmap_base:
-<<<<<<< HEAD
-	iounmap(data->base);
-=======
 	iounmap(base);
->>>>>>> 6be388f4
 release_region:
 	release_mem_region(res->start, resource_size(res));
 	return ret;
