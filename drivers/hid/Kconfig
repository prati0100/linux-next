# SPDX-License-Identifier: GPL-2.0-only
#
# HID driver configuration
#
menu "HID support"
     depends on INPUT

config HID
	tristate "HID bus support"
	depends on INPUT
	default y
	help
	  A human interface device (HID) is a type of computer device that
	  interacts directly with and takes input from humans. The term "HID"
	  most commonly used to refer to the USB-HID specification, but other
	  devices (such as, but not strictly limited to, Bluetooth) are
	  designed using HID specification (this involves certain keyboards,
	  mice, tablets, etc). This option adds the HID bus to the kernel,
	  together with generic HID layer code. The HID devices are added and
	  removed from the HID bus by the transport-layer drivers, such as
	  usbhid (USB_HID) and hidp (BT_HIDP).

	  For docs and specs, see https://www.usb.org/developers/hidpage/

	  If unsure, say Y.

if HID

config HID_BATTERY_STRENGTH
	bool "Battery level reporting for HID devices"
	depends on HID
	select POWER_SUPPLY
	default n
	help
	This option adds support of reporting battery strength (for HID devices
	that support this feature) through power_supply class so that userspace
	tools, such as upower, can display it.

config HIDRAW
	bool "/dev/hidraw raw HID device support"
	depends on HID
	help
	Say Y here if you want to support HID devices (from the USB
	specification standpoint) that aren't strictly user interface
	devices, like monitor controls and Uninterruptible Power Supplies.

	This module supports these devices separately using a separate
	event interface on /dev/hidraw.

	There is also a /dev/hiddev configuration option in the USB HID
	configuration menu. In comparison to hiddev, this device does not process
	the hid events at all (no parsing, no lookups). This lets applications
	to work on raw hid events when they want to, and avoid using transport-specific
	userspace libhid/libusb libraries.

	If unsure, say Y.

config UHID
	tristate "User-space I/O driver support for HID subsystem"
	depends on HID
	default n
	help
	Say Y here if you want to provide HID I/O Drivers from user-space.
	This allows to write I/O drivers in user-space and feed the data from
	the device into the kernel. The kernel parses the HID reports, loads the
	corresponding HID Device Driver or provides input devices on top of your
	user-space device.

	This driver cannot be used to parse HID-reports in user-space and write
	special HID-drivers. You should use hidraw for that.
	Instead, this driver allows to write the transport-layer driver in
	user-space like USB-HID and Bluetooth-HID do in kernel-space.

	If unsure, say N.

	To compile this driver as a module, choose M here: the
	module will be called uhid.

config HID_GENERIC
	tristate "Generic HID driver"
	depends on HID
	default HID
	help
	Support for generic devices on the HID bus. This includes most
	keyboards and mice, joysticks, tablets and digitizers.

	To compile this driver as a module, choose M here: the module
	will be called hid-generic.

	If unsure, say Y.

menu "Special HID drivers"
	depends on HID

config HID_A4TECH
	tristate "A4TECH mice"
	depends on HID
	default !EXPERT
	help
	Support for some A4TECH mice with two scroll wheels.

config HID_ACCUTOUCH
	tristate "Accutouch touch device"
	depends on USB_HID
	help
	  This selects a driver for the Accutouch 2216 touch controller.

	  The driver works around a problem in the reported device capabilities
	  which causes userspace to detect the device as a mouse rather than
          a touchscreen.

	  Say Y here if you have a Accutouch 2216 touch controller.

config HID_ACRUX
	tristate "ACRUX game controller support"
	depends on HID
	help
	Say Y here if you want to enable support for ACRUX game controllers.

config HID_ACRUX_FF
	bool "ACRUX force feedback support"
	depends on HID_ACRUX
	select INPUT_FF_MEMLESS
	help
	Say Y here if you want to enable force feedback support for ACRUX
	game controllers.

config HID_APPLE
	tristate "Apple {i,Power,Mac}Books"
	depends on HID
	depends on LEDS_CLASS
	depends on NEW_LEDS
	default !EXPERT
	help
	Support for some Apple devices which less or more break
	HID specification.

	Say Y here if you want support for keyboards of	Apple iBooks, PowerBooks,
	MacBooks, MacBook Pros and Apple Aluminum.

config HID_APPLEIR
	tristate "Apple infrared receiver"
	depends on (USB_HID)
	help
	Support for Apple infrared remote control. All the Apple computers from
	  2005 onwards include such a port, except the unibody Macbook (2009),
	  and Mac Pros. This receiver is also used in the Apple TV set-top box
	  prior to the 2010 model.

	Say Y here if you want support for Apple infrared remote control.

config HID_ASUS
	tristate "Asus"
	depends on USB_HID
	depends on LEDS_CLASS
	depends on ASUS_WMI || ASUS_WMI=n
	select POWER_SUPPLY
	help
	Support for Asus notebook built-in keyboard and touchpad via i2c, and
	the Asus Republic of Gamers laptop keyboard special keys.

	Supported devices:
	- EeeBook X205TA
	- VivoBook E200HA
	- GL553V series
	- GL753V series

config HID_AUREAL
	tristate "Aureal"
	depends on HID
	help
	Support for Aureal Cy se W-01RN Remote Controller and other Aureal derived remotes.

config HID_BELKIN
	tristate "Belkin Flip KVM and Wireless keyboard"
	depends on HID
	default !EXPERT
	help
	Support for Belkin Flip KVM and Wireless keyboard.

config HID_BETOP_FF
	tristate "Betop Production Inc. force feedback support"
	depends on USB_HID
	select INPUT_FF_MEMLESS
	help
	Say Y here if you want to enable force feedback support for devices by
	BETOP Production Ltd.
	Currently the following devices are known to be supported:
	 - BETOP 2185 PC & BFM MODE

config HID_BIGBEN_FF
	tristate "BigBen Interactive Kids' gamepad support"
	depends on USB_HID
	depends on NEW_LEDS
	depends on LEDS_CLASS
	select INPUT_FF_MEMLESS
	help
	  Support for the "Kid-friendly Wired Controller" PS3OFMINIPAD
	  gamepad made by BigBen Interactive, originally sold as a PS3
	  accessory. This driver fixes input mapping and adds support for
	  force feedback effects and LEDs on the device.

config HID_CHERRY
	tristate "Cherry Cymotion keyboard"
	depends on HID
	default !EXPERT
	help
	Support for Cherry Cymotion keyboard.

config HID_CHICONY
	tristate "Chicony devices"
	depends on USB_HID
	default !EXPERT
	help
	Support for Chicony Tactical pad and special keys on Chicony keyboards.

config HID_CORSAIR
	tristate "Corsair devices"
	depends on USB_HID && LEDS_CLASS
	help
	Support for Corsair devices that are not fully compliant with the
	HID standard.

	Supported devices:
	- Vengeance K90
	- Scimitar PRO RGB

config HID_COUGAR
	tristate "Cougar devices"
	depends on HID
	help
	Support for Cougar devices that are not fully compliant with the
	HID standard.

	Supported devices:
	- Cougar 500k Gaming Keyboard

config HID_MACALLY
	tristate "Macally devices"
	depends on HID
	help
	Support for Macally devices that are not fully compliant with the
	HID standard.

	supported devices:
	- Macally ikey keyboard

config HID_PRODIKEYS
	tristate "Prodikeys PC-MIDI Keyboard support"
	depends on USB_HID && SND
	select SND_RAWMIDI
	help
	Support for Prodikeys PC-MIDI Keyboard device support.
	Say Y here to enable support for this device.
	- Prodikeys PC-MIDI keyboard.
	  The Prodikeys PC-MIDI acts as a USB Audio device, with one MIDI
	  input and one MIDI output. These MIDI jacks appear as
	  a sound "card" in the ALSA sound system.
	  Note: if you say N here, this device will still function as a basic
	  multimedia keyboard, but will lack support for the musical keyboard
	  and some additional multimedia keys.

config HID_CMEDIA
	tristate "CMedia audio chips"
	depends on HID
	help
	Support for CMedia CM6533 HID audio jack controls
        and HS100B mute buttons.

config HID_CP2112
	tristate "Silicon Labs CP2112 HID USB-to-SMBus Bridge support"
	depends on USB_HID && HIDRAW && I2C && GPIOLIB
	select GPIOLIB_IRQCHIP
	help
	Support for Silicon Labs CP2112 HID USB to SMBus Master Bridge.
	This is a HID device driver which registers as an i2c adapter
	and gpiochip to expose these functions of the CP2112. The
	customizable USB descriptor fields are exposed as sysfs attributes.

config HID_CREATIVE_SB0540
	tristate "Creative SB0540 infrared receiver"
	depends on USB_HID
	help
	Support for Creative infrared SB0540-compatible remote controls, such
	as the RM-1500 and RM-1800 remotes.

	Say Y here if you want support for Creative SB0540 infrared receiver.

config HID_CYPRESS
	tristate "Cypress mouse and barcode readers"
	depends on HID
	default !EXPERT
	help
	Support for cypress mouse and barcode readers.

config HID_DRAGONRISE
	tristate "DragonRise Inc. game controller"
	depends on HID
	help
	Say Y here if you have DragonRise Inc. game controllers.
	These might be branded as:
	- Tesun USB-703
	- Media-tech MT1504 "Rogue"
	- DVTech JS19 "Gear"
	- Defender Game Master

config DRAGONRISE_FF
	bool "DragonRise Inc. force feedback"
	depends on HID_DRAGONRISE
	select INPUT_FF_MEMLESS
	help
	Say Y here if you want to enable force feedback support for DragonRise Inc.
	game controllers.

config HID_EMS_FF
	tristate "EMS Production Inc. force feedback support"
	depends on HID
	select INPUT_FF_MEMLESS
	help
	Say Y here if you want to enable force feedback support for devices by
	EMS Production Ltd.
	Currently the following devices are known to be supported:
	 - Trio Linker Plus II

config HID_ELAN
	tristate "ELAN USB Touchpad Support"
	depends on LEDS_CLASS && USB_HID
	help
	Say Y to enable support for the USB ELAN touchpad
	Currently the following devices are known to be supported:
	 - HP Pavilion X2 10-p0XX.

config HID_ELECOM
	tristate "ELECOM HID devices"
	depends on HID
	help
	Support for ELECOM devices:
	  - BM084 Bluetooth Mouse
	  - EX-G Trackballs (M-XT3DRBK, M-XT3URBK)
	  - DEFT Trackballs (M-DT1DRBK, M-DT1URBK, M-DT2DRBK, M-DT2URBK)
	  - HUGE Trackballs (M-HT1DRBK, M-HT1URBK)

config HID_ELO
	tristate "ELO USB 4000/4500 touchscreen"
	depends on USB_HID
	help
	Support for the ELO USB 4000/4500 touchscreens. Note that this is for
	different devices than those handled by CONFIG_TOUCHSCREEN_USB_ELO.

config HID_EZKEY
	tristate "Ezkey BTC 8193 keyboard"
	depends on HID
	default !EXPERT
	help
	Support for Ezkey BTC 8193 keyboard.

config HID_FT260
	tristate "FTDI FT260 USB HID to I2C host support"
	depends on USB_HID && HIDRAW && I2C
	help
	  Provides I2C host adapter functionality over USB-HID through FT260
	  device. The customizable USB descriptor fields are exposed as sysfs
	  attributes.

	  To compile this driver as a module, choose M here: the module
	  will be called hid-ft260.

config HID_GEMBIRD
	tristate "Gembird Joypad"
	depends on HID
	help
	Support for Gembird JPD-DualForce 2.

config HID_GFRM
	tristate "Google Fiber TV Box remote control support"
	depends on HID
	help
	Support for Google Fiber TV Box remote controls

config HID_GLORIOUS
	tristate "Glorious PC Gaming Race mice"
	depends on HID
	help
	  Support for Glorious PC Gaming Race mice such as
	  the Glorious Model O, O- and D.

config HID_HOLTEK
	tristate "Holtek HID devices"
	depends on USB_HID
	help
	Support for Holtek based devices:
	  - Holtek On Line Grip based game controller
	  - Trust GXT 18 Gaming Keyboard
	  - Sharkoon Drakonia / Perixx MX-2000 gaming mice
	  - Tracer Sniper TRM-503 / NOVA Gaming Slider X200 /
	    Zalman ZM-GM1
	  - SHARKOON DarkGlider Gaming mouse
	  - LEETGION Hellion Gaming Mouse

config HOLTEK_FF
	bool "Holtek On Line Grip force feedback support"
	depends on HID_HOLTEK
	select INPUT_FF_MEMLESS
	help
	  Say Y here if you have a Holtek On Line Grip based game controller
	  and want to have force feedback support for it.

<<<<<<< HEAD
config HID_VIVALDI_COMMON
	tristate
	help
	  ChromeOS Vivaldi HID parsing support library. This is a hidden
	  option so that drivers can use common code to parse the HID
	  descriptors for vivaldi function row keymap.
=======
config HID_GOOGLE_ATRUS
	tristate "Google Hangouts Meet Speakermic"
	depends on USB_HID
	help
	This selects a driver for the Google Hangouts Meet Speakermic.

	This driver works around a problem with the HID usage sent by this
	device for the mute button. It prevents key events from being generated
	for that HID usage since they would be incorrect.

	Say Y here if you have a Google Hangouts Meet Speakermic.
>>>>>>> 22d0912f

config HID_GOOGLE_HAMMER
	tristate "Google Hammer Keyboard"
	select HID_VIVALDI_COMMON
	select INPUT_VIVALDIFMAP
	depends on USB_HID && LEDS_CLASS && CROS_EC
	help
	Say Y here if you have a Google Hammer device.

config HID_VIVALDI
	tristate "Vivaldi Keyboard"
	select HID_VIVALDI_COMMON
	select INPUT_VIVALDIFMAP
	depends on HID
	help
	  Say Y here if you want to enable support for Vivaldi keyboards.

	  Vivaldi keyboards use a vendor-specific (Google) HID usage to report
	  how the keys in the top row are physically ordered.

config HID_GT683R
	tristate "MSI GT68xR LED support"
	depends on LEDS_CLASS && USB_HID
	help
	Say Y here if you want to enable support for the three MSI GT68xR LEDs

	This driver support following modes:
	  - Normal: LEDs are fully on when enabled
	  - Audio:  LEDs brightness depends on sound level
	  - Breathing: LEDs brightness varies at human breathing rate

	Currently the following devices are know to be supported:
	  - MSI GT683R

config HID_KEYTOUCH
	tristate "Keytouch HID devices"
	depends on HID
	help
	Support for Keytouch HID devices not fully compliant with
	the specification. Currently supported:
		- Keytouch IEC 60945

config HID_KYE
	tristate "KYE/Genius devices"
	depends on HID
	help
	Support for KYE/Genius devices not fully compliant with HID standard:
	- Ergo Mouse
	- EasyPen i405X tablet
	- MousePen i608X tablet
	- EasyPen M610X tablet

config HID_UCLOGIC
	tristate "UC-Logic"
	depends on USB_HID
	help
	Support for UC-Logic and Huion tablets.

config HID_WALTOP
	tristate "Waltop"
	depends on HID
	help
	Support for Waltop tablets.

config HID_VIEWSONIC
	tristate "ViewSonic/Signotec"
	depends on HID
	help
	  Support for ViewSonic/Signotec PD1011 signature pad.

config HID_XIAOMI
	tristate "Xiaomi"
	depends on HID
	help
	  Adds support for side buttons of Xiaomi Mi Dual Mode Wireless
	  Mouse Silent Edition.

config HID_GYRATION
	tristate "Gyration remote control"
	depends on HID
	help
	Support for Gyration remote control.

config HID_ICADE
	tristate "ION iCade arcade controller"
	depends on HID
	help
	Support for the ION iCade arcade controller to work as a joystick.

	To compile this driver as a module, choose M here: the
	module will be called hid-icade.

config HID_ITE
	tristate "ITE devices"
	depends on HID
	default !EXPERT
	help
	Support for ITE devices not fully compliant with HID standard.

config HID_JABRA
	tristate "Jabra USB HID Driver"
	depends on HID
	help
	Support for Jabra USB HID devices.

	Prevents mapping of vendor defined HID usages to input events. Without
	this driver HID	reports from Jabra devices may incorrectly be seen as
	mouse button events.
	Say M here if you may ever plug in a Jabra USB device.

config HID_TWINHAN
	tristate "Twinhan IR remote control"
	depends on HID
	help
	Support for Twinhan IR remote control.

config HID_KENSINGTON
	tristate "Kensington Slimblade Trackball"
	depends on HID
	default !EXPERT
	help
	Support for Kensington Slimblade Trackball.

config HID_LCPOWER
	tristate "LC-Power"
	depends on HID
	help
	Support for LC-Power RC1000MCE RF remote control.

config HID_LED
	tristate "Simple RGB LED support"
	depends on HID
	depends on LEDS_CLASS
	help
	Support for simple RGB LED devices. Currently supported are:
	- Riso Kagaku Webmail Notifier
	- Dream Cheeky Webmail Notifier and Friends Alert
	- ThingM blink(1)
	- Delcom Visual Signal Indicator Generation 2
	- Greynut Luxafor

	To compile this driver as a module, choose M here: the
	module will be called hid-led.

config HID_LENOVO
	tristate "Lenovo / Thinkpad devices"
	depends on HID
	select NEW_LEDS
	select LEDS_CLASS
	help
	Support for IBM/Lenovo devices that are not fully compliant with HID standard.

	Say Y if you want support for horizontal scrolling of the IBM/Lenovo
	Scrollpoint mice or the non-compliant features of the Lenovo Thinkpad
	standalone keyboards, e.g:
	- ThinkPad USB Keyboard with TrackPoint (supports extra LEDs and trackpoint
	  configuration)
	- ThinkPad Compact Bluetooth Keyboard with TrackPoint (supports Fn keys)
	- ThinkPad Compact USB Keyboard with TrackPoint (supports Fn keys)

config HID_LETSKETCH
	tristate "Letsketch WP9620N tablets"
	depends on USB_HID
	help
	  Driver for the LetSketch / VSON WP9620N drawing tablet. This
	  drawing tablet is also sold under other brand names such as Case U,
	  presumably this driver will work for all of them. But it has only been
	  tested with a LetSketch WP9620N model.

	  These tablets also work without a special HID driver, but then only
	  part of the active area works and both the pad and stylus buttons are
	  hardwired to special key-combos. E.g. the 2 stylus buttons send right
	  mouse clicks / resp. "e" key presses.

config HID_LOGITECH
	tristate "Logitech devices"
	depends on USB_HID
	depends on LEDS_CLASS
	default !EXPERT
	help
	Support for Logitech devices that are not fully compliant with HID standard.

config HID_LOGITECH_DJ
	tristate "Logitech receivers full support"
	depends on USB_HID
	depends on HIDRAW
	depends on HID_LOGITECH
	select HID_LOGITECH_HIDPP
	help
	Say Y if you want support for Logitech receivers and devices.
	Logitech receivers are capable of pairing multiple Logitech compliant
	devices to the same receiver. Without this driver it will be handled by
	generic USB_HID driver and all incoming events will be multiplexed
	into a single mouse and a single keyboard device.

config HID_LOGITECH_HIDPP
	tristate "Logitech HID++ devices support"
	depends on HID_LOGITECH
	select POWER_SUPPLY
	help
	Support for Logitech devices relying on the HID++ Logitech specification

	Say Y if you want support for Logitech devices relying on the HID++
	specification. Such devices are the various Logitech Touchpads (T650,
	T651, TK820), some mice (Zone Touch mouse), or even keyboards (Solar
	Keyboard).

config LOGITECH_FF
	bool "Logitech force feedback support"
	depends on HID_LOGITECH
	select INPUT_FF_MEMLESS
	help
	  Say Y here if you have one of these devices:
	  - Logitech WingMan Cordless RumblePad
	  - Logitech WingMan Cordless RumblePad 2
	  - Logitech WingMan Force 3D

	  and if you want to enable force feedback for them.
	  Note: if you say N here, this device will still be supported, but without
	  force feedback.

config LOGIRUMBLEPAD2_FF
	bool "Logitech force feedback support (variant 2)"
	depends on HID_LOGITECH
	select INPUT_FF_MEMLESS
	help
	  Say Y here if you want to enable force feedback support for:
	  - Logitech RumblePad
	  - Logitech Rumblepad 2
	  - Logitech Formula Vibration Feedback Wheel

config LOGIG940_FF
	bool "Logitech Flight System G940 force feedback support"
	depends on HID_LOGITECH
	select INPUT_FF_MEMLESS
	help
	  Say Y here if you want to enable force feedback support for Logitech
	  Flight System G940 devices.

config LOGIWHEELS_FF
	bool "Logitech wheels configuration and force feedback support"
	depends on HID_LOGITECH
	select INPUT_FF_MEMLESS
	default LOGITECH_FF
	help
	  Say Y here if you want to enable force feedback and range setting(*)
	  support for following Logitech wheels:
	  - Logitech G25 (*)
	  - Logitech G27 (*)
	  - Logitech G29 (*)
	  - Logitech Driving Force
	  - Logitech Driving Force Pro (*)
	  - Logitech Driving Force GT (*)
	  - Logitech Driving Force EX/RX
	  - Logitech Driving Force Wireless
	  - Logitech Speed Force Wireless
	  - Logitech MOMO Force
	  - Logitech MOMO Racing Force
	  - Logitech Formula Force GP
	  - Logitech Formula Force EX/RX
	  - Logitech Wingman Formula Force GP

config HID_MAGICMOUSE
	tristate "Apple Magic Mouse/Trackpad multi-touch support"
	depends on HID
	help
	Support for the Apple Magic Mouse/Trackpad multi-touch.

	Say Y here if you want support for the multi-touch features of the
	Apple Wireless "Magic" Mouse and the Apple Wireless "Magic" Trackpad.

config HID_MALTRON
	tristate "Maltron L90 keyboard"
	depends on HID
	help
	Adds support for the volume up, volume down, mute, and play/pause buttons
	of the Maltron L90 keyboard.

config HID_MAYFLASH
	tristate "Mayflash game controller adapter force feedback"
	depends on HID
	select INPUT_FF_MEMLESS
	help
	Say Y here if you have HJZ Mayflash PS3 game controller adapters
	and want to enable force feedback support.

config HID_REDRAGON
	tristate "Redragon keyboards"
	depends on HID
	default !EXPERT
	help
    Support for Redragon keyboards that need fix-ups to work properly.

config HID_MICROSOFT
	tristate "Microsoft non-fully HID-compliant devices"
	depends on HID
	default !EXPERT
	select INPUT_FF_MEMLESS
	help
	Support for Microsoft devices that are not fully compliant with HID standard.

config HID_MONTEREY
	tristate "Monterey Genius KB29E keyboard"
	depends on HID
	default !EXPERT
	help
	Support for Monterey Genius KB29E.

config HID_MULTITOUCH
	tristate "HID Multitouch panels"
	depends on HID
	help
	  Generic support for HID multitouch panels.

	  Say Y here if you have one of the following devices:
	  - 3M PCT touch screens
	  - ActionStar dual touch panels
	  - Atmel panels
	  - Cando dual touch panels
	  - Chunghwa panels
	  - CJTouch panels
	  - CVTouch panels
	  - Cypress TrueTouch panels
	  - Elan Microelectronics touch panels
	  - Elo TouchSystems IntelliTouch Plus panels
	  - GeneralTouch 'Sensing Win7-TwoFinger' panels
	  - GoodTouch panels
	  - Hanvon dual touch panels
	  - Ilitek dual touch panels
	  - IrTouch Infrared USB panels
	  - LG Display panels (Dell ST2220Tc)
	  - Lumio CrystalTouch panels
	  - MosArt dual-touch panels
	  - Panasonic multitouch panels
	  - PenMount dual touch panels
	  - Perixx Peripad 701 touchpad
	  - PixArt optical touch screen
	  - Pixcir dual touch panels
	  - Quanta panels
	  - eGalax dual-touch panels, including the Joojoo and Wetab tablets
	  - SiS multitouch panels
	  - Stantum multitouch panels
	  - Touch International Panels
	  - Unitec Panels
	  - Wistron optical touch panels
	  - XAT optical touch panels
	  - Xiroku optical touch panels
	  - Zytronic touch panels

	  If unsure, say N.

	  To compile this driver as a module, choose M here: the
	  module will be called hid-multitouch.

config HID_NINTENDO
	tristate "Nintendo Joy-Con and Pro Controller support"
	depends on HID
	depends on NEW_LEDS
	depends on LEDS_CLASS
	select POWER_SUPPLY
	help
	Adds support for the Nintendo Switch Joy-Cons and Pro Controller.
	All controllers support bluetooth, and the Pro Controller also supports
	its USB mode.

	To compile this driver as a module, choose M here: the
	module will be called hid-nintendo.

config NINTENDO_FF
	bool "Nintendo Switch controller force feedback support"
	depends on HID_NINTENDO
	select INPUT_FF_MEMLESS
	help
	Say Y here if you have a Nintendo Switch controller and want to enable
	force feedback support for it. This works for both joy-cons and the pro
	controller. For the pro controller, both rumble motors can be controlled
	individually.

config HID_NTI
	tristate "NTI keyboard adapters"
	help
	Support for the "extra" Sun keyboard keys on keyboards attached
	through Network Technologies USB-SUN keyboard adapters.

config HID_NTRIG
	tristate "N-Trig touch screen"
	depends on USB_HID
	help
	Support for N-Trig touch screen.

config HID_ORTEK
	tristate "Ortek PKB-1700/WKB-2000/Skycable wireless keyboard and mouse trackpad"
	depends on HID
	help
	There are certain devices which have LogicalMaximum wrong in the keyboard
	usage page of their report descriptor. The most prevailing ones so far
	are manufactured by Ortek, thus the name of the driver. Currently
	supported devices by this driver are

	   - Ortek PKB-1700
	   - Ortek WKB-2000
	   - Skycable wireless presenter

config HID_PANTHERLORD
	tristate "Pantherlord/GreenAsia game controller"
	depends on HID
	help
	  Say Y here if you have a PantherLord/GreenAsia based game controller
	  or adapter.

config PANTHERLORD_FF
	bool "Pantherlord force feedback support"
	depends on HID_PANTHERLORD
	select INPUT_FF_MEMLESS
	help
	  Say Y here if you have a PantherLord/GreenAsia based game controller
	  or adapter and want to enable force feedback support for it.

config HID_PENMOUNT
	tristate "Penmount touch device"
	depends on USB_HID
	help
	  This selects a driver for the PenMount 6000 touch controller.

	  The driver works around a problem in the report descript allowing
	  the userspace to touch events instead of mouse events.

	  Say Y here if you have a Penmount based touch controller.

config HID_PETALYNX
	tristate "Petalynx Maxter remote control"
	depends on HID
	help
	Support for Petalynx Maxter remote control.

config HID_PICOLCD
	tristate "PicoLCD (graphic version)"
	depends on HID
	help
	  This provides support for Minibox PicoLCD devices, currently
	  only the graphical ones are supported.

	  This includes support for the following device features:
	  - Keypad
	  - Switching between Firmware and Flash mode
	  - EEProm / Flash access     (via debugfs)
	  Features selectively enabled:
	  - Framebuffer for monochrome 256x64 display
	  - Backlight control
	  - Contrast control
	  - General purpose outputs
	  Features that are not (yet) supported:
	  - IR

config HID_PICOLCD_FB
	bool "Framebuffer support" if EXPERT
	default !EXPERT
	depends on HID_PICOLCD
	depends on HID_PICOLCD=FB || FB=y
	select FB_DEFERRED_IO
	select FB_SYS_FILLRECT
	select FB_SYS_COPYAREA
	select FB_SYS_IMAGEBLIT
	select FB_SYS_FOPS
	help
	  Provide access to PicoLCD's 256x64 monochrome display via a
	  framebuffer device.

config HID_PICOLCD_BACKLIGHT
	bool "Backlight control" if EXPERT
	default !EXPERT
	depends on HID_PICOLCD
	depends on HID_PICOLCD=BACKLIGHT_CLASS_DEVICE || BACKLIGHT_CLASS_DEVICE=y
	help
	  Provide access to PicoLCD's backlight control via backlight
	  class.

config HID_PICOLCD_LCD
	bool "Contrast control" if EXPERT
	default !EXPERT
	depends on HID_PICOLCD
	depends on HID_PICOLCD=LCD_CLASS_DEVICE || LCD_CLASS_DEVICE=y
	help
	  Provide access to PicoLCD's LCD contrast via lcd class.

config HID_PICOLCD_LEDS
	bool "GPO via leds class" if EXPERT
	default !EXPERT
	depends on HID_PICOLCD
	depends on HID_PICOLCD=LEDS_CLASS || LEDS_CLASS=y
	help
	  Provide access to PicoLCD's GPO pins via leds class.

config HID_PICOLCD_CIR
	bool "CIR via RC class" if EXPERT
	default !EXPERT
	depends on HID_PICOLCD
	depends on HID_PICOLCD=RC_CORE || RC_CORE=y
	help
	  Provide access to PicoLCD's CIR interface via remote control (LIRC).

config HID_PLANTRONICS
	tristate "Plantronics USB HID Driver"
	depends on HID
	help
	  Provides HID support for Plantronics USB audio devices.
	  Correctly maps vendor unique volume up/down HID usages to
	  KEY_VOLUMEUP and KEY_VOLUMEDOWN events and prevents core mapping
	  of other vendor unique HID usages to random mouse events.

	  Say M here if you may ever plug in a Plantronics USB audio device.

config HID_PLAYSTATION
	tristate "PlayStation HID Driver"
	depends on HID
	depends on LEDS_CLASS_MULTICOLOR
	select CRC32
	select POWER_SUPPLY
	help
	  Provides support for Sony PS5 controllers including support for
	  its special functionalities e.g. touchpad, lights and motion
	  sensors.

config PLAYSTATION_FF
	bool "PlayStation force feedback support"
	depends on HID_PLAYSTATION
	select INPUT_FF_MEMLESS
	help
	  Say Y here if you would like to enable force feedback support for
	  PlayStation game controllers.

config HID_RAZER
	tristate "Razer non-fully HID-compliant devices"
	depends on HID
	help
	Support for Razer devices that are not fully compliant with the
	HID standard.

config HID_PRIMAX
	tristate "Primax non-fully HID-compliant devices"
	depends on HID
	help
	Support for Primax devices that are not fully compliant with the
	HID standard.

config HID_RETRODE
	tristate "Retrode 2 USB adapter for vintage video games"
	depends on USB_HID
	help
	Support for
	  * Retrode 2 cartridge and controller adapter

config HID_ROCCAT
	tristate "Roccat device support"
	depends on USB_HID
	help
	Support for Roccat devices.
	Say Y here if you have a Roccat mouse or keyboard and want
	support for its special functionalities.

config HID_SAITEK
	tristate "Saitek (Mad Catz) non-fully HID-compliant devices"
	depends on HID
	help
	Support for Saitek devices that are not fully compliant with the
	HID standard.

	Supported devices:
	- PS1000 Dual Analog Pad
	- Saitek R.A.T.7, R.A.T.9, M.M.O.7 Gaming Mice
	- Mad Catz R.A.T.5, R.A.T.9 Gaming Mice

config HID_SAMSUNG
	tristate "Samsung InfraRed remote control or keyboards"
	depends on USB_HID
	help
	Support for Samsung InfraRed remote control or keyboards.

config HID_SEMITEK
	tristate "Semitek USB keyboards"
	depends on HID
	help
	Support for Semitek USB keyboards that are not fully compliant
	with the HID standard.

	There are many variants, including:
	- GK61, GK64, GK68, GK84, GK96, etc.
	- SK61, SK64, SK68, SK84, SK96, etc.
	- Dierya DK61/DK66
	- Tronsmart TK09R
	- Woo-dy
	- X-Bows Nature/Knight

config HID_SIGMAMICRO
	tristate "SiGma Micro-based keyboards"
	depends on USB_HID
	help
	  Support for keyboards that use the SiGma Micro (a.k.a SigmaChip) IC.

	  Supported devices:
	  - Landslides KR-700
	  - Rapoo V500

config HID_SONY
	tristate "Sony PS2/3/4 accessories"
	depends on USB_HID
	depends on NEW_LEDS
	depends on LEDS_CLASS
	select POWER_SUPPLY
	select CRC32
	help
	Support for

	  * Sony PS3 6-axis controllers
	  * Sony PS4 DualShock 4 controllers
	  * Buzz controllers
	  * Sony PS3 Blue-ray Disk Remote Control (Bluetooth)
	  * Logitech Harmony adapter for Sony Playstation 3 (Bluetooth)
	  * Guitar Hero Live PS3, Wii U and PS4 guitar dongles
	  * Guitar Hero PS3 and PC guitar dongles

config SONY_FF
	bool "Sony PS2/3/4 accessories force feedback support" 
	depends on HID_SONY
	select INPUT_FF_MEMLESS
	help
	Say Y here if you have a Sony PS2/3/4 accessory and want to enable
	force feedback support for it.

config HID_SPEEDLINK
	tristate "Speedlink VAD Cezanne mouse support"
	depends on HID
	help
	Support for Speedlink Vicious and Divine Cezanne mouse.

config HID_STEAM
	tristate "Steam Controller support"
	depends on HID
	select POWER_SUPPLY
	help
	Say Y here if you have a Steam Controller if you want to use it
	without running the Steam Client. It supports both the wired and
	the wireless adaptor.

config HID_STEELSERIES
	tristate "Steelseries SRW-S1 steering wheel support"
	depends on HID
	help
	Support for Steelseries SRW-S1 steering wheel

config HID_SUNPLUS
	tristate "Sunplus wireless desktop"
	depends on HID
	help
	Support for Sunplus wireless desktop.

config HID_RMI
	tristate "Synaptics RMI4 device support"
	depends on HID
	select RMI4_CORE
	select RMI4_F03
	select RMI4_F11
	select RMI4_F12
	select RMI4_F30
	help
	Support for Synaptics RMI4 touchpads.
	Say Y here if you have a Synaptics RMI4 touchpads over i2c-hid or usbhid
	and want support for its special functionalities.

config HID_GREENASIA
	tristate "GreenAsia (Product ID 0x12) game controller support"
	depends on HID
	help
	  Say Y here if you have a GreenAsia (Product ID 0x12) based game
	  controller or adapter.

config GREENASIA_FF
	bool "GreenAsia (Product ID 0x12) force feedback support"
	depends on HID_GREENASIA
	select INPUT_FF_MEMLESS
	help
	Say Y here if you have a GreenAsia (Product ID 0x12) based game controller
	(like MANTA Warrior MM816 and SpeedLink Strike2 SL-6635) or adapter
	and want to enable force feedback support for it.

config HID_HYPERV_MOUSE
	tristate "Microsoft Hyper-V mouse driver"
	depends on HYPERV
	help
	Select this option to enable the Hyper-V mouse driver.

config HID_SMARTJOYPLUS
	tristate "SmartJoy PLUS PS2/USB adapter support"
	depends on HID
	help
	Support for SmartJoy PLUS PS2/USB adapter, Super Dual Box,
	Super Joy Box 3 Pro, Super Dual Box Pro, and Super Joy Box 5 Pro.

	Note that DDR (Dance Dance Revolution) mode is not supported, nor
	is pressure sensitive buttons on the pro models.

config SMARTJOYPLUS_FF
	bool "SmartJoy PLUS PS2/USB adapter force feedback support"
	depends on HID_SMARTJOYPLUS
	select INPUT_FF_MEMLESS
	help
	Say Y here if you have a SmartJoy PLUS PS2/USB adapter and want to
	enable force feedback support for it.

config HID_TIVO
	tristate "TiVo Slide Bluetooth remote control support"
	depends on HID
	help
	Say Y if you have a TiVo Slide Bluetooth remote control.

config HID_TOPSEED
	tristate "TopSeed Cyberlink, BTC Emprex, Conceptronic remote control support"
	depends on HID
	help
	Say Y if you have a TopSeed Cyberlink or BTC Emprex or Conceptronic
	CLLRCMCE remote control.

config HID_THINGM
	tristate "ThingM blink(1) USB RGB LED"
	depends on HID
	depends on LEDS_CLASS
	select HID_LED
	help
	Support for the ThingM blink(1) USB RGB LED. This driver has been
	merged into the generic hid led driver. Config symbol HID_THINGM
	just selects HID_LED and will be removed soon.

config HID_THRUSTMASTER
	tristate "ThrustMaster devices support"
	depends on USB_HID
	help
	  Say Y here if you have a THRUSTMASTER FireStore Dual Power 2,
	  a THRUSTMASTER Ferrari GT Rumble Wheel or Thrustmaster FFB
	  Wheel (T150RS, T300RS, T300 Ferrari Alcantara Edition, T500RS).

config THRUSTMASTER_FF
	bool "ThrustMaster devices force feedback support"
	depends on HID_THRUSTMASTER
	select INPUT_FF_MEMLESS
	help
	  Say Y here if you have a THRUSTMASTER FireStore Dual Power 2 or 3,
	  a THRUSTMASTER Dual Trigger 3-in-1 or a THRUSTMASTER Ferrari GT
	  Rumble Force or Force Feedback Wheel.

config HID_UDRAW_PS3
	tristate "THQ PS3 uDraw tablet"
	depends on HID
	help
	  Say Y here if you want to use the THQ uDraw gaming tablet for
	  the PS3.

config HID_U2FZERO
	tristate "U2F Zero LED and RNG support"
	depends on USB_HID
	depends on LEDS_CLASS
	depends on HW_RANDOM
	help
	  Support for the LED of the U2F Zero device.

	  U2F Zero supports custom commands for blinking the LED
	  and getting data from the internal hardware RNG.
	  The internal hardware can be used to feed the enthropy pool.

	  U2F Zero only supports blinking its LED, so this driver doesn't
	  allow setting the brightness to anything but 1, which will
	  trigger a single blink and immediately reset back to 0.

config HID_WACOM
	tristate "Wacom Intuos/Graphire tablet support (USB)"
	depends on USB_HID
	select POWER_SUPPLY
	select NEW_LEDS
	select LEDS_CLASS
	select LEDS_TRIGGERS
	help
	  Say Y here if you want to use the USB or BT version of the Wacom Intuos
	  or Graphire tablet.

	  To compile this driver as a module, choose M here: the
	  module will be called wacom.

config HID_WIIMOTE
	tristate "Nintendo Wii / Wii U peripherals"
	depends on HID
	depends on LEDS_CLASS
	select POWER_SUPPLY
	select INPUT_FF_MEMLESS
	help
	Support for Nintendo Wii and Wii U Bluetooth peripherals. Supported
	devices are the Wii Remote and its extension devices, but also devices
	based on the Wii Remote like the Wii U Pro Controller or the
	Wii Balance Board.

	Support for all official Nintendo extensions is available, however, 3rd
	party extensions might not be supported. Please report these devices to:
	  http://github.com/dvdhrm/xwiimote/issues

	Other Nintendo Wii U peripherals that are IEEE 802.11 based (including
	the Wii U Gamepad) might be supported in the future. But currently
	support is limited to Bluetooth based devices.

	If unsure, say N.

	To compile this driver as a module, choose M here: the
	module will be called hid-wiimote.

config HID_XINMO
	tristate "Xin-Mo non-fully compliant devices"
	depends on HID
	help
	Support for Xin-Mo devices that are not fully compliant with the HID
	standard. Currently only supports the Xin-Mo Dual Arcade. Say Y here
	if you have a Xin-Mo Dual Arcade controller.

config HID_ZEROPLUS
	tristate "Zeroplus based game controller support"
	depends on HID
	help
	  Say Y here if you have a Zeroplus based game controller.

config ZEROPLUS_FF
	bool "Zeroplus based game controller force feedback support"
	depends on HID_ZEROPLUS
	select INPUT_FF_MEMLESS
	help
	  Say Y here if you have a Zeroplus based game controller and want
	  to have force feedback support for it.

config HID_ZYDACRON
	tristate "Zydacron remote control support"
	depends on HID
	help
	Support for Zydacron remote control.

config HID_SENSOR_HUB
	tristate "HID Sensors framework support"
	depends on HID && HAS_IOMEM
	select MFD_CORE
	default n
	help
	  Support for HID Sensor framework. This creates a MFD instance
	  for a sensor hub and identifies all the sensors connected to it.
	  Each sensor is registered as a MFD cell, so that sensor specific
	  processing can be done in a separate driver. Each sensor
	  drivers can use the service provided by this driver to register
	  for events and handle data streams. Each sensor driver can format
	  data and present to user mode using input or IIO interface.

config HID_SENSOR_CUSTOM_SENSOR
	tristate "HID Sensors hub custom sensor support"
	depends on HID_SENSOR_HUB
	default n
	help
	  HID Sensor hub specification allows definition of some custom and
	  generic sensors. Unlike other HID sensors, they can't be exported
	  via Linux IIO because of custom fields. This is up to the manufacturer
	  to decide how to interpret these special sensor ids and process in
	  the user space. Currently some manufacturers are using these ids for
	  sensor calibration and debugging other sensors. Manufacturers
	  shouldn't use these special custom sensor ids to export any of the
	  standard sensors.
	  Select this config option for custom/generic sensor support.

config HID_ALPS
	tristate "Alps HID device support"
	depends on HID
	help
	Support for Alps I2C HID touchpads and StickPointer.
	Say Y here if you have a Alps touchpads over i2c-hid or usbhid
	and want support for its special functionalities.

config HID_MCP2221
	tristate "Microchip MCP2221 HID USB-to-I2C/SMbus host support"
	depends on USB_HID && I2C
	depends on GPIOLIB
	help
	Provides I2C and SMBUS host adapter functionality over USB-HID
	through MCP2221 device.

	To compile this driver as a module, choose M here: the module
	will be called hid-mcp2221.ko.

endmenu

endif # HID

source "drivers/hid/usbhid/Kconfig"

source "drivers/hid/i2c-hid/Kconfig"

source "drivers/hid/intel-ish-hid/Kconfig"

source "drivers/hid/amd-sfh-hid/Kconfig"

source "drivers/hid/surface-hid/Kconfig"

endmenu<|MERGE_RESOLUTION|>--- conflicted
+++ resolved
@@ -405,14 +405,13 @@
 	  Say Y here if you have a Holtek On Line Grip based game controller
 	  and want to have force feedback support for it.
 
-<<<<<<< HEAD
 config HID_VIVALDI_COMMON
 	tristate
 	help
 	  ChromeOS Vivaldi HID parsing support library. This is a hidden
 	  option so that drivers can use common code to parse the HID
 	  descriptors for vivaldi function row keymap.
-=======
+
 config HID_GOOGLE_ATRUS
 	tristate "Google Hangouts Meet Speakermic"
 	depends on USB_HID
@@ -424,7 +423,6 @@
 	for that HID usage since they would be incorrect.
 
 	Say Y here if you have a Google Hangouts Meet Speakermic.
->>>>>>> 22d0912f
 
 config HID_GOOGLE_HAMMER
 	tristate "Google Hammer Keyboard"
