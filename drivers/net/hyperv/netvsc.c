--- conflicted
+++ resolved
@@ -154,21 +154,6 @@
 
 	kfree(nvdev->extension);
 
-<<<<<<< HEAD
-	if (nvdev->recv_original_buf) {
-		hv_unmap_memory(nvdev->recv_buf);
-		vfree(nvdev->recv_original_buf);
-	} else {
-		vfree(nvdev->recv_buf);
-	}
-
-	if (nvdev->send_original_buf) {
-		hv_unmap_memory(nvdev->send_buf);
-		vfree(nvdev->send_original_buf);
-	} else {
-		vfree(nvdev->send_buf);
-	}
-=======
 	if (nvdev->recv_original_buf)
 		vfree(nvdev->recv_original_buf);
 	else
@@ -178,7 +163,6 @@
 		vfree(nvdev->send_original_buf);
 	else
 		vfree(nvdev->send_buf);
->>>>>>> 95cd2cdc
 
 	bitmap_free(nvdev->send_section_map);
 
