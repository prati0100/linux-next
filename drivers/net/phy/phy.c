--- conflicted
+++ resolved
@@ -472,19 +472,11 @@
 EXPORT_SYMBOL(phy_queue_state_machine);
 
 /**
-<<<<<<< HEAD
- * phy_queue_state_machine - Trigger the state machine to run now
+ * phy_trigger_machine - Trigger the state machine to run now
  *
  * @phydev: the phy_device struct
  */
-static void phy_trigger_machine(struct phy_device *phydev)
-=======
- * phy_trigger_machine - Trigger the state machine to run now
- *
- * @phydev: the phy_device struct
- */
 void phy_trigger_machine(struct phy_device *phydev)
->>>>>>> 356006a6
 {
 	phy_queue_state_machine(phydev, 0);
 }
