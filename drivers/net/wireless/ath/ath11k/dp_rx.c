--- conflicted
+++ resolved
@@ -274,8 +274,6 @@
 		  msecs_to_jiffies(ATH11K_MON_TIMER_INTERVAL));
 }
 
-<<<<<<< HEAD
-=======
 static int ath11k_dp_purge_mon_ring(struct ath11k_base *ab)
 {
 	int i, reaped = 0;
@@ -298,7 +296,6 @@
 	return -ETIMEDOUT;
 }
 
->>>>>>> 356006a6
 /* Returns number of Rx buffers replenished */
 int ath11k_dp_rxbufs_replenish(struct ath11k_base *ab, int mac_id,
 			       struct dp_rxdma_ring *rx_ring,
@@ -501,15 +498,9 @@
 	struct ath11k_pdev_dp *dp = &ar->dp;
 	struct ath11k_base *ab = ar->ab;
 	int i;
-<<<<<<< HEAD
 
 	ath11k_dp_srng_cleanup(ab, &dp->rx_refill_buf_ring.refill_buf_ring);
 
-=======
-
-	ath11k_dp_srng_cleanup(ab, &dp->rx_refill_buf_ring.refill_buf_ring);
-
->>>>>>> 356006a6
 	for (i = 0; i < ab->hw_params.num_rxmda_per_pdev; i++) {
 		if (ab->hw_params.rx_mac_buf_ring)
 			ath11k_dp_srng_cleanup(ab, &dp->rx_mac_buf_ring[i]);
@@ -4254,7 +4245,6 @@
 				return ret;
 			}
 		}
-<<<<<<< HEAD
 	}
 
 	for (i = 0; i < ab->hw_params.num_rxmda_per_pdev; i++) {
@@ -4268,21 +4258,6 @@
 		}
 	}
 
-=======
-	}
-
-	for (i = 0; i < ab->hw_params.num_rxmda_per_pdev; i++) {
-		ring_id = dp->rxdma_err_dst_ring[i].ring_id;
-		ret = ath11k_dp_tx_htt_srng_setup(ab, ring_id,
-						  mac_id + i, HAL_RXDMA_DST);
-		if (ret) {
-			ath11k_warn(ab, "failed to configure rxdma_err_dest_ring%d %d\n",
-				    i, ret);
-			return ret;
-		}
-	}
-
->>>>>>> 356006a6
 	if (!ab->hw_params.rxdma1_enable)
 		goto config_refill_ring;
 
