--- conflicted
+++ resolved
@@ -459,21 +459,6 @@
 
 #define MT76S_XMIT_BUF_SZ	(16 * PAGE_SIZE)
 struct mt76_sdio {
-<<<<<<< HEAD
-	struct workqueue_struct *txrx_wq;
-	struct {
-		struct work_struct xmit_work;
-		struct work_struct status_work;
-	} tx;
-	struct {
-		struct work_struct recv_work;
-		struct work_struct net_work;
-	} rx;
-
-	struct work_struct stat_work;
-
-	u8 *xmit_buf[MT_TXQ_MCU_WA];
-=======
 	struct mt76_worker txrx_worker;
 	struct mt76_worker status_worker;
 	struct mt76_worker net_worker;
@@ -481,7 +466,6 @@
 	struct work_struct stat_work;
 
 	u8 *xmit_buf[IEEE80211_NUM_ACS + 2];
->>>>>>> 356006a6
 
 	struct sdio_func *func;
 	void *intr_data;
@@ -631,11 +615,7 @@
 	struct sk_buff_head rx_skb[__MT_RXQ_MAX];
 
 	struct list_head txwi_cache;
-<<<<<<< HEAD
-	struct mt76_queue *q_tx[2 * __MT_TXQ_MAX];
-=======
 	struct mt76_queue *q_mcu[__MT_MCUQ_MAX];
->>>>>>> 356006a6
 	struct mt76_queue q_rx[__MT_RXQ_MAX];
 	const struct mt76_queue_ops *queue_ops;
 	int tx_dma_idx[4];
