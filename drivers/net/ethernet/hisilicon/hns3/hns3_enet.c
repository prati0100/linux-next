// SPDX-License-Identifier: GPL-2.0+
// Copyright (c) 2016-2017 Hisilicon Limited.

#include <linux/dma-mapping.h>
#include <linux/etherdevice.h>
#include <linux/interrupt.h>
#ifdef CONFIG_RFS_ACCEL
#include <linux/cpu_rmap.h>
#endif
#include <linux/if_vlan.h>
#include <linux/irq.h>
#include <linux/ip.h>
#include <linux/ipv6.h>
#include <linux/module.h>
#include <linux/pci.h>
#include <linux/aer.h>
#include <linux/skbuff.h>
#include <linux/sctp.h>
#include <net/gre.h>
#include <net/ip6_checksum.h>
#include <net/pkt_cls.h>
#include <net/tcp.h>
#include <net/vxlan.h>
#include <net/geneve.h>

#include "hnae3.h"
#include "hns3_enet.h"
/* All hns3 tracepoints are defined by the include below, which
 * must be included exactly once across the whole kernel with
 * CREATE_TRACE_POINTS defined
 */
#define CREATE_TRACE_POINTS
#include "hns3_trace.h"

#define hns3_set_field(origin, shift, val)	((origin) |= ((val) << (shift)))
#define hns3_tx_bd_count(S)	DIV_ROUND_UP(S, HNS3_MAX_BD_SIZE)

#define hns3_rl_err(fmt, ...)						\
	do {								\
		if (net_ratelimit())					\
			netdev_err(fmt, ##__VA_ARGS__);			\
	} while (0)

static void hns3_clear_all_ring(struct hnae3_handle *h, bool force);

static const char hns3_driver_name[] = "hns3";
static const char hns3_driver_string[] =
			"Hisilicon Ethernet Network Driver for Hip08 Family";
static const char hns3_copyright[] = "Copyright (c) 2017 Huawei Corporation.";
static struct hnae3_client client;

static int debug = -1;
module_param(debug, int, 0);
MODULE_PARM_DESC(debug, " Network interface message level setting");

#define DEFAULT_MSG_LEVEL (NETIF_MSG_PROBE | NETIF_MSG_LINK | \
			   NETIF_MSG_IFDOWN | NETIF_MSG_IFUP)

#define HNS3_INNER_VLAN_TAG	1
#define HNS3_OUTER_VLAN_TAG	2

#define HNS3_MIN_TX_LEN		33U

/* hns3_pci_tbl - PCI Device ID Table
 *
 * Last entry must be all 0s
 *
 * { Vendor ID, Device ID, SubVendor ID, SubDevice ID,
 *   Class, Class Mask, private data (not used) }
 */
static const struct pci_device_id hns3_pci_tbl[] = {
	{PCI_VDEVICE(HUAWEI, HNAE3_DEV_ID_GE), 0},
	{PCI_VDEVICE(HUAWEI, HNAE3_DEV_ID_25GE), 0},
	{PCI_VDEVICE(HUAWEI, HNAE3_DEV_ID_25GE_RDMA),
	 HNAE3_DEV_SUPPORT_ROCE_DCB_BITS},
	{PCI_VDEVICE(HUAWEI, HNAE3_DEV_ID_25GE_RDMA_MACSEC),
	 HNAE3_DEV_SUPPORT_ROCE_DCB_BITS},
	{PCI_VDEVICE(HUAWEI, HNAE3_DEV_ID_50GE_RDMA),
	 HNAE3_DEV_SUPPORT_ROCE_DCB_BITS},
	{PCI_VDEVICE(HUAWEI, HNAE3_DEV_ID_50GE_RDMA_MACSEC),
	 HNAE3_DEV_SUPPORT_ROCE_DCB_BITS},
	{PCI_VDEVICE(HUAWEI, HNAE3_DEV_ID_100G_RDMA_MACSEC),
	 HNAE3_DEV_SUPPORT_ROCE_DCB_BITS},
	{PCI_VDEVICE(HUAWEI, HNAE3_DEV_ID_200G_RDMA),
	 HNAE3_DEV_SUPPORT_ROCE_DCB_BITS},
	{PCI_VDEVICE(HUAWEI, HNAE3_DEV_ID_VF), 0},
	{PCI_VDEVICE(HUAWEI, HNAE3_DEV_ID_RDMA_DCB_PFC_VF),
	 HNAE3_DEV_SUPPORT_ROCE_DCB_BITS},
	/* required last entry */
	{0, }
};
MODULE_DEVICE_TABLE(pci, hns3_pci_tbl);

static irqreturn_t hns3_irq_handle(int irq, void *vector)
{
	struct hns3_enet_tqp_vector *tqp_vector = vector;

	napi_schedule_irqoff(&tqp_vector->napi);

	return IRQ_HANDLED;
}

static void hns3_nic_uninit_irq(struct hns3_nic_priv *priv)
{
	struct hns3_enet_tqp_vector *tqp_vectors;
	unsigned int i;

	for (i = 0; i < priv->vector_num; i++) {
		tqp_vectors = &priv->tqp_vector[i];

		if (tqp_vectors->irq_init_flag != HNS3_VECTOR_INITED)
			continue;

		/* clear the affinity mask */
		irq_set_affinity_hint(tqp_vectors->vector_irq, NULL);

		/* release the irq resource */
		free_irq(tqp_vectors->vector_irq, tqp_vectors);
		tqp_vectors->irq_init_flag = HNS3_VECTOR_NOT_INITED;
	}
}

static int hns3_nic_init_irq(struct hns3_nic_priv *priv)
{
	struct hns3_enet_tqp_vector *tqp_vectors;
	int txrx_int_idx = 0;
	int rx_int_idx = 0;
	int tx_int_idx = 0;
	unsigned int i;
	int ret;

	for (i = 0; i < priv->vector_num; i++) {
		tqp_vectors = &priv->tqp_vector[i];

		if (tqp_vectors->irq_init_flag == HNS3_VECTOR_INITED)
			continue;

		if (tqp_vectors->tx_group.ring && tqp_vectors->rx_group.ring) {
			snprintf(tqp_vectors->name, HNAE3_INT_NAME_LEN,
				 "%s-%s-%s-%d", hns3_driver_name,
				 pci_name(priv->ae_handle->pdev),
				 "TxRx", txrx_int_idx++);
			txrx_int_idx++;
		} else if (tqp_vectors->rx_group.ring) {
			snprintf(tqp_vectors->name, HNAE3_INT_NAME_LEN,
				 "%s-%s-%s-%d", hns3_driver_name,
				 pci_name(priv->ae_handle->pdev),
				 "Rx", rx_int_idx++);
		} else if (tqp_vectors->tx_group.ring) {
			snprintf(tqp_vectors->name, HNAE3_INT_NAME_LEN,
				 "%s-%s-%s-%d", hns3_driver_name,
				 pci_name(priv->ae_handle->pdev),
				 "Tx", tx_int_idx++);
		} else {
			/* Skip this unused q_vector */
			continue;
		}

		tqp_vectors->name[HNAE3_INT_NAME_LEN - 1] = '\0';

		irq_set_status_flags(tqp_vectors->vector_irq, IRQ_NOAUTOEN);
		ret = request_irq(tqp_vectors->vector_irq, hns3_irq_handle, 0,
				  tqp_vectors->name, tqp_vectors);
		if (ret) {
			netdev_err(priv->netdev, "request irq(%d) fail\n",
				   tqp_vectors->vector_irq);
			hns3_nic_uninit_irq(priv);
			return ret;
		}

		irq_set_affinity_hint(tqp_vectors->vector_irq,
				      &tqp_vectors->affinity_mask);

		tqp_vectors->irq_init_flag = HNS3_VECTOR_INITED;
	}

	return 0;
}

static void hns3_mask_vector_irq(struct hns3_enet_tqp_vector *tqp_vector,
				 u32 mask_en)
{
	writel(mask_en, tqp_vector->mask_addr);
}

static void hns3_vector_enable(struct hns3_enet_tqp_vector *tqp_vector)
{
	napi_enable(&tqp_vector->napi);
	enable_irq(tqp_vector->vector_irq);

	/* enable vector */
	hns3_mask_vector_irq(tqp_vector, 1);
}

static void hns3_vector_disable(struct hns3_enet_tqp_vector *tqp_vector)
{
	/* disable vector */
	hns3_mask_vector_irq(tqp_vector, 0);

	disable_irq(tqp_vector->vector_irq);
	napi_disable(&tqp_vector->napi);
}

void hns3_set_vector_coalesce_rl(struct hns3_enet_tqp_vector *tqp_vector,
				 u32 rl_value)
{
	u32 rl_reg = hns3_rl_usec_to_reg(rl_value);

	/* this defines the configuration for RL (Interrupt Rate Limiter).
	 * Rl defines rate of interrupts i.e. number of interrupts-per-second
	 * GL and RL(Rate Limiter) are 2 ways to acheive interrupt coalescing
	 */

	if (rl_reg > 0 && !tqp_vector->tx_group.coal.adapt_enable &&
	    !tqp_vector->rx_group.coal.adapt_enable)
		/* According to the hardware, the range of rl_reg is
		 * 0-59 and the unit is 4.
		 */
		rl_reg |=  HNS3_INT_RL_ENABLE_MASK;

	writel(rl_reg, tqp_vector->mask_addr + HNS3_VECTOR_RL_OFFSET);
}

void hns3_set_vector_coalesce_rx_gl(struct hns3_enet_tqp_vector *tqp_vector,
				    u32 gl_value)
{
	u32 new_val;

	if (tqp_vector->rx_group.coal.unit_1us)
		new_val = gl_value | HNS3_INT_GL_1US;
	else
		new_val = hns3_gl_usec_to_reg(gl_value);

	writel(new_val, tqp_vector->mask_addr + HNS3_VECTOR_GL0_OFFSET);
}

void hns3_set_vector_coalesce_tx_gl(struct hns3_enet_tqp_vector *tqp_vector,
				    u32 gl_value)
{
	u32 new_val;

	if (tqp_vector->tx_group.coal.unit_1us)
		new_val = gl_value | HNS3_INT_GL_1US;
	else
		new_val = hns3_gl_usec_to_reg(gl_value);

	writel(new_val, tqp_vector->mask_addr + HNS3_VECTOR_GL1_OFFSET);
}

void hns3_set_vector_coalesce_tx_ql(struct hns3_enet_tqp_vector *tqp_vector,
				    u32 ql_value)
{
	writel(ql_value, tqp_vector->mask_addr + HNS3_VECTOR_TX_QL_OFFSET);
}

void hns3_set_vector_coalesce_rx_ql(struct hns3_enet_tqp_vector *tqp_vector,
				    u32 ql_value)
{
	writel(ql_value, tqp_vector->mask_addr + HNS3_VECTOR_RX_QL_OFFSET);
}

static void hns3_vector_coalesce_init(struct hns3_enet_tqp_vector *tqp_vector,
				      struct hns3_nic_priv *priv)
{
	struct hnae3_ae_dev *ae_dev = pci_get_drvdata(priv->ae_handle->pdev);
	struct hns3_enet_coalesce *tx_coal = &tqp_vector->tx_group.coal;
	struct hns3_enet_coalesce *rx_coal = &tqp_vector->rx_group.coal;

	/* initialize the configuration for interrupt coalescing.
	 * 1. GL (Interrupt Gap Limiter)
	 * 2. RL (Interrupt Rate Limiter)
	 * 3. QL (Interrupt Quantity Limiter)
	 *
	 * Default: enable interrupt coalescing self-adaptive and GL
	 */
	tx_coal->adapt_enable = 1;
	rx_coal->adapt_enable = 1;

	tx_coal->int_gl = HNS3_INT_GL_50K;
	rx_coal->int_gl = HNS3_INT_GL_50K;

	rx_coal->flow_level = HNS3_FLOW_LOW;
	tx_coal->flow_level = HNS3_FLOW_LOW;

	/* device version above V3(include V3), GL can configure 1us
	 * unit, so uses 1us unit.
	 */
	if (ae_dev->dev_version >= HNAE3_DEVICE_VERSION_V3) {
		tx_coal->unit_1us = 1;
		rx_coal->unit_1us = 1;
	}

	if (ae_dev->dev_specs.int_ql_max) {
		tx_coal->ql_enable = 1;
		rx_coal->ql_enable = 1;
		tx_coal->int_ql_max = ae_dev->dev_specs.int_ql_max;
		rx_coal->int_ql_max = ae_dev->dev_specs.int_ql_max;
		tx_coal->int_ql = HNS3_INT_QL_DEFAULT_CFG;
		rx_coal->int_ql = HNS3_INT_QL_DEFAULT_CFG;
	}
}

static void
hns3_vector_coalesce_init_hw(struct hns3_enet_tqp_vector *tqp_vector,
			     struct hns3_nic_priv *priv)
{
	struct hns3_enet_coalesce *tx_coal = &tqp_vector->tx_group.coal;
	struct hns3_enet_coalesce *rx_coal = &tqp_vector->rx_group.coal;
	struct hnae3_handle *h = priv->ae_handle;

	hns3_set_vector_coalesce_tx_gl(tqp_vector, tx_coal->int_gl);
	hns3_set_vector_coalesce_rx_gl(tqp_vector, rx_coal->int_gl);
	hns3_set_vector_coalesce_rl(tqp_vector, h->kinfo.int_rl_setting);

	if (tx_coal->ql_enable)
		hns3_set_vector_coalesce_tx_ql(tqp_vector, tx_coal->int_ql);

	if (rx_coal->ql_enable)
		hns3_set_vector_coalesce_rx_ql(tqp_vector, rx_coal->int_ql);
}

static int hns3_nic_set_real_num_queue(struct net_device *netdev)
{
	struct hnae3_handle *h = hns3_get_handle(netdev);
	struct hnae3_knic_private_info *kinfo = &h->kinfo;
	struct hnae3_tc_info *tc_info = &kinfo->tc_info;
	unsigned int queue_size = kinfo->num_tqps;
	int i, ret;

	if (tc_info->num_tc <= 1 && !tc_info->mqprio_active) {
		netdev_reset_tc(netdev);
	} else {
		ret = netdev_set_num_tc(netdev, tc_info->num_tc);
		if (ret) {
			netdev_err(netdev,
				   "netdev_set_num_tc fail, ret=%d!\n", ret);
			return ret;
		}

		for (i = 0; i < HNAE3_MAX_TC; i++) {
			if (!test_bit(i, &tc_info->tc_en))
				continue;

			netdev_set_tc_queue(netdev, i, tc_info->tqp_count[i],
					    tc_info->tqp_offset[i]);
		}
	}

	ret = netif_set_real_num_tx_queues(netdev, queue_size);
	if (ret) {
		netdev_err(netdev,
			   "netif_set_real_num_tx_queues fail, ret=%d!\n", ret);
		return ret;
	}

	ret = netif_set_real_num_rx_queues(netdev, queue_size);
	if (ret) {
		netdev_err(netdev,
			   "netif_set_real_num_rx_queues fail, ret=%d!\n", ret);
		return ret;
	}

	return 0;
}

static u16 hns3_get_max_available_channels(struct hnae3_handle *h)
{
	u16 alloc_tqps, max_rss_size, rss_size;

	h->ae_algo->ops->get_tqps_and_rss_info(h, &alloc_tqps, &max_rss_size);
	rss_size = alloc_tqps / h->kinfo.tc_info.num_tc;

	return min_t(u16, rss_size, max_rss_size);
}

static void hns3_tqp_enable(struct hnae3_queue *tqp)
{
	u32 rcb_reg;

	rcb_reg = hns3_read_dev(tqp, HNS3_RING_EN_REG);
	rcb_reg |= BIT(HNS3_RING_EN_B);
	hns3_write_dev(tqp, HNS3_RING_EN_REG, rcb_reg);
}

static void hns3_tqp_disable(struct hnae3_queue *tqp)
{
	u32 rcb_reg;

	rcb_reg = hns3_read_dev(tqp, HNS3_RING_EN_REG);
	rcb_reg &= ~BIT(HNS3_RING_EN_B);
	hns3_write_dev(tqp, HNS3_RING_EN_REG, rcb_reg);
}

static void hns3_free_rx_cpu_rmap(struct net_device *netdev)
{
#ifdef CONFIG_RFS_ACCEL
	free_irq_cpu_rmap(netdev->rx_cpu_rmap);
	netdev->rx_cpu_rmap = NULL;
#endif
}

static int hns3_set_rx_cpu_rmap(struct net_device *netdev)
{
#ifdef CONFIG_RFS_ACCEL
	struct hns3_nic_priv *priv = netdev_priv(netdev);
	struct hns3_enet_tqp_vector *tqp_vector;
	int i, ret;

	if (!netdev->rx_cpu_rmap) {
		netdev->rx_cpu_rmap = alloc_irq_cpu_rmap(priv->vector_num);
		if (!netdev->rx_cpu_rmap)
			return -ENOMEM;
	}

	for (i = 0; i < priv->vector_num; i++) {
		tqp_vector = &priv->tqp_vector[i];
		ret = irq_cpu_rmap_add(netdev->rx_cpu_rmap,
				       tqp_vector->vector_irq);
		if (ret) {
			hns3_free_rx_cpu_rmap(netdev);
			return ret;
		}
	}
#endif
	return 0;
}

static int hns3_nic_net_up(struct net_device *netdev)
{
	struct hns3_nic_priv *priv = netdev_priv(netdev);
	struct hnae3_handle *h = priv->ae_handle;
	int i, j;
	int ret;

	ret = hns3_nic_reset_all_ring(h);
	if (ret)
		return ret;

	clear_bit(HNS3_NIC_STATE_DOWN, &priv->state);

	/* enable the vectors */
	for (i = 0; i < priv->vector_num; i++)
		hns3_vector_enable(&priv->tqp_vector[i]);

	/* enable rcb */
	for (j = 0; j < h->kinfo.num_tqps; j++)
		hns3_tqp_enable(h->kinfo.tqp[j]);

	/* start the ae_dev */
	ret = h->ae_algo->ops->start ? h->ae_algo->ops->start(h) : 0;
	if (ret) {
		set_bit(HNS3_NIC_STATE_DOWN, &priv->state);
		while (j--)
			hns3_tqp_disable(h->kinfo.tqp[j]);

		for (j = i - 1; j >= 0; j--)
			hns3_vector_disable(&priv->tqp_vector[j]);
	}

	return ret;
}

static void hns3_config_xps(struct hns3_nic_priv *priv)
{
	int i;

	for (i = 0; i < priv->vector_num; i++) {
		struct hns3_enet_tqp_vector *tqp_vector = &priv->tqp_vector[i];
		struct hns3_enet_ring *ring = tqp_vector->tx_group.ring;

		while (ring) {
			int ret;

			ret = netif_set_xps_queue(priv->netdev,
						  &tqp_vector->affinity_mask,
						  ring->tqp->tqp_index);
			if (ret)
				netdev_warn(priv->netdev,
					    "set xps queue failed: %d", ret);

			ring = ring->next;
		}
	}
}

static int hns3_nic_net_open(struct net_device *netdev)
{
	struct hns3_nic_priv *priv = netdev_priv(netdev);
	struct hnae3_handle *h = hns3_get_handle(netdev);
	struct hnae3_knic_private_info *kinfo;
	int i, ret;

	if (hns3_nic_resetting(netdev))
		return -EBUSY;

	netif_carrier_off(netdev);

	ret = hns3_nic_set_real_num_queue(netdev);
	if (ret)
		return ret;

	ret = hns3_nic_net_up(netdev);
	if (ret) {
		netdev_err(netdev, "net up fail, ret=%d!\n", ret);
		return ret;
	}

	kinfo = &h->kinfo;
	for (i = 0; i < HNAE3_MAX_USER_PRIO; i++)
		netdev_set_prio_tc_map(netdev, i, kinfo->tc_info.prio_tc[i]);

	if (h->ae_algo->ops->set_timer_task)
		h->ae_algo->ops->set_timer_task(priv->ae_handle, true);

	hns3_config_xps(priv);

	netif_dbg(h, drv, netdev, "net open\n");

	return 0;
}

static void hns3_reset_tx_queue(struct hnae3_handle *h)
{
	struct net_device *ndev = h->kinfo.netdev;
	struct hns3_nic_priv *priv = netdev_priv(ndev);
	struct netdev_queue *dev_queue;
	u32 i;

	for (i = 0; i < h->kinfo.num_tqps; i++) {
		dev_queue = netdev_get_tx_queue(ndev,
						priv->ring[i].queue_index);
		netdev_tx_reset_queue(dev_queue);
	}
}

static void hns3_nic_net_down(struct net_device *netdev)
{
	struct hns3_nic_priv *priv = netdev_priv(netdev);
	struct hnae3_handle *h = hns3_get_handle(netdev);
	const struct hnae3_ae_ops *ops;
	int i;

	/* disable vectors */
	for (i = 0; i < priv->vector_num; i++)
		hns3_vector_disable(&priv->tqp_vector[i]);

	/* disable rcb */
	for (i = 0; i < h->kinfo.num_tqps; i++)
		hns3_tqp_disable(h->kinfo.tqp[i]);

	/* stop ae_dev */
	ops = priv->ae_handle->ae_algo->ops;
	if (ops->stop)
		ops->stop(priv->ae_handle);

	/* delay ring buffer clearing to hns3_reset_notify_uninit_enet
	 * during reset process, because driver may not be able
	 * to disable the ring through firmware when downing the netdev.
	 */
	if (!hns3_nic_resetting(netdev))
		hns3_clear_all_ring(priv->ae_handle, false);

	hns3_reset_tx_queue(priv->ae_handle);
}

static int hns3_nic_net_stop(struct net_device *netdev)
{
	struct hns3_nic_priv *priv = netdev_priv(netdev);
	struct hnae3_handle *h = hns3_get_handle(netdev);

	if (test_and_set_bit(HNS3_NIC_STATE_DOWN, &priv->state))
		return 0;

	netif_dbg(h, drv, netdev, "net stop\n");

	if (h->ae_algo->ops->set_timer_task)
		h->ae_algo->ops->set_timer_task(priv->ae_handle, false);

	netif_tx_stop_all_queues(netdev);
	netif_carrier_off(netdev);

	hns3_nic_net_down(netdev);

	return 0;
}

static int hns3_nic_uc_sync(struct net_device *netdev,
			    const unsigned char *addr)
{
	struct hnae3_handle *h = hns3_get_handle(netdev);

	if (h->ae_algo->ops->add_uc_addr)
		return h->ae_algo->ops->add_uc_addr(h, addr);

	return 0;
}

static int hns3_nic_uc_unsync(struct net_device *netdev,
			      const unsigned char *addr)
{
	struct hnae3_handle *h = hns3_get_handle(netdev);

	/* need ignore the request of removing device address, because
	 * we store the device address and other addresses of uc list
	 * in the function's mac filter list.
	 */
	if (ether_addr_equal(addr, netdev->dev_addr))
		return 0;

	if (h->ae_algo->ops->rm_uc_addr)
		return h->ae_algo->ops->rm_uc_addr(h, addr);

	return 0;
}

static int hns3_nic_mc_sync(struct net_device *netdev,
			    const unsigned char *addr)
{
	struct hnae3_handle *h = hns3_get_handle(netdev);

	if (h->ae_algo->ops->add_mc_addr)
		return h->ae_algo->ops->add_mc_addr(h, addr);

	return 0;
}

static int hns3_nic_mc_unsync(struct net_device *netdev,
			      const unsigned char *addr)
{
	struct hnae3_handle *h = hns3_get_handle(netdev);

	if (h->ae_algo->ops->rm_mc_addr)
		return h->ae_algo->ops->rm_mc_addr(h, addr);

	return 0;
}

static u8 hns3_get_netdev_flags(struct net_device *netdev)
{
	u8 flags = 0;

	if (netdev->flags & IFF_PROMISC) {
		flags = HNAE3_USER_UPE | HNAE3_USER_MPE | HNAE3_BPE;
	} else {
		flags |= HNAE3_VLAN_FLTR;
		if (netdev->flags & IFF_ALLMULTI)
			flags |= HNAE3_USER_MPE;
	}

	return flags;
}

static void hns3_nic_set_rx_mode(struct net_device *netdev)
{
	struct hnae3_handle *h = hns3_get_handle(netdev);
	u8 new_flags;

	new_flags = hns3_get_netdev_flags(netdev);

	__dev_uc_sync(netdev, hns3_nic_uc_sync, hns3_nic_uc_unsync);
	__dev_mc_sync(netdev, hns3_nic_mc_sync, hns3_nic_mc_unsync);

	/* User mode Promisc mode enable and vlan filtering is disabled to
	 * let all packets in.
	 */
	h->netdev_flags = new_flags;
	hns3_request_update_promisc_mode(h);
}

void hns3_request_update_promisc_mode(struct hnae3_handle *handle)
{
	const struct hnae3_ae_ops *ops = handle->ae_algo->ops;

	if (ops->request_update_promisc_mode)
		ops->request_update_promisc_mode(handle);
}

void hns3_enable_vlan_filter(struct net_device *netdev, bool enable)
{
	struct hns3_nic_priv *priv = netdev_priv(netdev);
	struct hnae3_handle *h = priv->ae_handle;
	struct hnae3_ae_dev *ae_dev = pci_get_drvdata(h->pdev);
	bool last_state;

	if (ae_dev->dev_version >= HNAE3_DEVICE_VERSION_V2 &&
	    h->ae_algo->ops->enable_vlan_filter) {
		last_state = h->netdev_flags & HNAE3_VLAN_FLTR ? true : false;
		if (enable != last_state) {
			netdev_info(netdev,
				    "%s vlan filter\n",
				    enable ? "enable" : "disable");
			h->ae_algo->ops->enable_vlan_filter(h, enable);
		}
	}
}

static int hns3_set_tso(struct sk_buff *skb, u32 *paylen_fdop_ol4cs,
			u16 *mss, u32 *type_cs_vlan_tso)
{
	u32 l4_offset, hdr_len;
	union l3_hdr_info l3;
	union l4_hdr_info l4;
	u32 l4_paylen;
	int ret;

	if (!skb_is_gso(skb))
		return 0;

	ret = skb_cow_head(skb, 0);
	if (unlikely(ret < 0))
		return ret;

	l3.hdr = skb_network_header(skb);
	l4.hdr = skb_transport_header(skb);

	/* Software should clear the IPv4's checksum field when tso is
	 * needed.
	 */
	if (l3.v4->version == 4)
		l3.v4->check = 0;

	/* tunnel packet */
	if (skb_shinfo(skb)->gso_type & (SKB_GSO_GRE |
					 SKB_GSO_GRE_CSUM |
					 SKB_GSO_UDP_TUNNEL |
					 SKB_GSO_UDP_TUNNEL_CSUM)) {
		/* reset l3&l4 pointers from outer to inner headers */
		l3.hdr = skb_inner_network_header(skb);
		l4.hdr = skb_inner_transport_header(skb);

		/* Software should clear the IPv4's checksum field when
		 * tso is needed.
		 */
		if (l3.v4->version == 4)
			l3.v4->check = 0;
	}

	/* normal or tunnel packet */
	l4_offset = l4.hdr - skb->data;

	/* remove payload length from inner pseudo checksum when tso */
	l4_paylen = skb->len - l4_offset;

	if (skb_shinfo(skb)->gso_type & SKB_GSO_UDP_L4) {
		hdr_len = sizeof(*l4.udp) + l4_offset;
		csum_replace_by_diff(&l4.udp->check,
				     (__force __wsum)htonl(l4_paylen));
	} else {
		hdr_len = (l4.tcp->doff << 2) + l4_offset;
		csum_replace_by_diff(&l4.tcp->check,
				     (__force __wsum)htonl(l4_paylen));
	}

	/* find the txbd field values */
	*paylen_fdop_ol4cs = skb->len - hdr_len;
	hns3_set_field(*type_cs_vlan_tso, HNS3_TXD_TSO_B, 1);

	/* offload outer UDP header checksum */
	if (skb_shinfo(skb)->gso_type & SKB_GSO_UDP_TUNNEL_CSUM)
		hns3_set_field(*paylen_fdop_ol4cs, HNS3_TXD_OL4CS_B, 1);

	/* get MSS for TSO */
	*mss = skb_shinfo(skb)->gso_size;

	trace_hns3_tso(skb);

	return 0;
}

static int hns3_get_l4_protocol(struct sk_buff *skb, u8 *ol4_proto,
				u8 *il4_proto)
{
	union l3_hdr_info l3;
	unsigned char *l4_hdr;
	unsigned char *exthdr;
	u8 l4_proto_tmp;
	__be16 frag_off;

	/* find outer header point */
	l3.hdr = skb_network_header(skb);
	l4_hdr = skb_transport_header(skb);

	if (skb->protocol == htons(ETH_P_IPV6)) {
		exthdr = l3.hdr + sizeof(*l3.v6);
		l4_proto_tmp = l3.v6->nexthdr;
		if (l4_hdr != exthdr)
			ipv6_skip_exthdr(skb, exthdr - skb->data,
					 &l4_proto_tmp, &frag_off);
	} else if (skb->protocol == htons(ETH_P_IP)) {
		l4_proto_tmp = l3.v4->protocol;
	} else {
		return -EINVAL;
	}

	*ol4_proto = l4_proto_tmp;

	/* tunnel packet */
	if (!skb->encapsulation) {
		*il4_proto = 0;
		return 0;
	}

	/* find inner header point */
	l3.hdr = skb_inner_network_header(skb);
	l4_hdr = skb_inner_transport_header(skb);

	if (l3.v6->version == 6) {
		exthdr = l3.hdr + sizeof(*l3.v6);
		l4_proto_tmp = l3.v6->nexthdr;
		if (l4_hdr != exthdr)
			ipv6_skip_exthdr(skb, exthdr - skb->data,
					 &l4_proto_tmp, &frag_off);
	} else if (l3.v4->version == 4) {
		l4_proto_tmp = l3.v4->protocol;
	}

	*il4_proto = l4_proto_tmp;

	return 0;
}

/* when skb->encapsulation is 0, skb->ip_summed is CHECKSUM_PARTIAL
 * and it is udp packet, which has a dest port as the IANA assigned.
 * the hardware is expected to do the checksum offload, but the
 * hardware will not do the checksum offload when udp dest port is
 * 4789 or 6081.
 */
static bool hns3_tunnel_csum_bug(struct sk_buff *skb)
{
	struct hns3_nic_priv *priv = netdev_priv(skb->dev);
	struct hnae3_ae_dev *ae_dev = pci_get_drvdata(priv->ae_handle->pdev);
	union l4_hdr_info l4;

	/* device version above V3(include V3), the hardware can
	 * do this checksum offload.
	 */
	if (ae_dev->dev_version >= HNAE3_DEVICE_VERSION_V3)
		return false;

	l4.hdr = skb_transport_header(skb);

	if (!(!skb->encapsulation &&
	      (l4.udp->dest == htons(IANA_VXLAN_UDP_PORT) ||
	      l4.udp->dest == htons(GENEVE_UDP_PORT))))
		return false;

	skb_checksum_help(skb);

	return true;
}

static void hns3_set_outer_l2l3l4(struct sk_buff *skb, u8 ol4_proto,
				  u32 *ol_type_vlan_len_msec)
{
	u32 l2_len, l3_len, l4_len;
	unsigned char *il2_hdr;
	union l3_hdr_info l3;
	union l4_hdr_info l4;

	l3.hdr = skb_network_header(skb);
	l4.hdr = skb_transport_header(skb);

	/* compute OL2 header size, defined in 2 Bytes */
	l2_len = l3.hdr - skb->data;
	hns3_set_field(*ol_type_vlan_len_msec, HNS3_TXD_L2LEN_S, l2_len >> 1);

	/* compute OL3 header size, defined in 4 Bytes */
	l3_len = l4.hdr - l3.hdr;
	hns3_set_field(*ol_type_vlan_len_msec, HNS3_TXD_L3LEN_S, l3_len >> 2);

	il2_hdr = skb_inner_mac_header(skb);
	/* compute OL4 header size, defined in 4 Bytes */
	l4_len = il2_hdr - l4.hdr;
	hns3_set_field(*ol_type_vlan_len_msec, HNS3_TXD_L4LEN_S, l4_len >> 2);

	/* define outer network header type */
	if (skb->protocol == htons(ETH_P_IP)) {
		if (skb_is_gso(skb))
			hns3_set_field(*ol_type_vlan_len_msec,
				       HNS3_TXD_OL3T_S,
				       HNS3_OL3T_IPV4_CSUM);
		else
			hns3_set_field(*ol_type_vlan_len_msec,
				       HNS3_TXD_OL3T_S,
				       HNS3_OL3T_IPV4_NO_CSUM);

	} else if (skb->protocol == htons(ETH_P_IPV6)) {
		hns3_set_field(*ol_type_vlan_len_msec, HNS3_TXD_OL3T_S,
			       HNS3_OL3T_IPV6);
	}

	if (ol4_proto == IPPROTO_UDP)
		hns3_set_field(*ol_type_vlan_len_msec, HNS3_TXD_TUNTYPE_S,
			       HNS3_TUN_MAC_IN_UDP);
	else if (ol4_proto == IPPROTO_GRE)
		hns3_set_field(*ol_type_vlan_len_msec, HNS3_TXD_TUNTYPE_S,
			       HNS3_TUN_NVGRE);
}

static int hns3_set_l2l3l4(struct sk_buff *skb, u8 ol4_proto,
			   u8 il4_proto, u32 *type_cs_vlan_tso,
			   u32 *ol_type_vlan_len_msec)
{
	unsigned char *l2_hdr = skb->data;
	u32 l4_proto = ol4_proto;
	union l4_hdr_info l4;
	union l3_hdr_info l3;
	u32 l2_len, l3_len;

	l4.hdr = skb_transport_header(skb);
	l3.hdr = skb_network_header(skb);

	/* handle encapsulation skb */
	if (skb->encapsulation) {
		/* If this is a not UDP/GRE encapsulation skb */
		if (!(ol4_proto == IPPROTO_UDP || ol4_proto == IPPROTO_GRE)) {
			/* drop the skb tunnel packet if hardware don't support,
			 * because hardware can't calculate csum when TSO.
			 */
			if (skb_is_gso(skb))
				return -EDOM;

			/* the stack computes the IP header already,
			 * driver calculate l4 checksum when not TSO.
			 */
			skb_checksum_help(skb);
			return 0;
		}

		hns3_set_outer_l2l3l4(skb, ol4_proto, ol_type_vlan_len_msec);

		/* switch to inner header */
		l2_hdr = skb_inner_mac_header(skb);
		l3.hdr = skb_inner_network_header(skb);
		l4.hdr = skb_inner_transport_header(skb);
		l4_proto = il4_proto;
	}

	if (l3.v4->version == 4) {
		hns3_set_field(*type_cs_vlan_tso, HNS3_TXD_L3T_S,
			       HNS3_L3T_IPV4);

		/* the stack computes the IP header already, the only time we
		 * need the hardware to recompute it is in the case of TSO.
		 */
		if (skb_is_gso(skb))
			hns3_set_field(*type_cs_vlan_tso, HNS3_TXD_L3CS_B, 1);
	} else if (l3.v6->version == 6) {
		hns3_set_field(*type_cs_vlan_tso, HNS3_TXD_L3T_S,
			       HNS3_L3T_IPV6);
	}

	/* compute inner(/normal) L2 header size, defined in 2 Bytes */
	l2_len = l3.hdr - l2_hdr;
	hns3_set_field(*type_cs_vlan_tso, HNS3_TXD_L2LEN_S, l2_len >> 1);

	/* compute inner(/normal) L3 header size, defined in 4 Bytes */
	l3_len = l4.hdr - l3.hdr;
	hns3_set_field(*type_cs_vlan_tso, HNS3_TXD_L3LEN_S, l3_len >> 2);

	/* compute inner(/normal) L4 header size, defined in 4 Bytes */
	switch (l4_proto) {
	case IPPROTO_TCP:
		hns3_set_field(*type_cs_vlan_tso, HNS3_TXD_L4CS_B, 1);
		hns3_set_field(*type_cs_vlan_tso, HNS3_TXD_L4T_S,
			       HNS3_L4T_TCP);
		hns3_set_field(*type_cs_vlan_tso, HNS3_TXD_L4LEN_S,
			       l4.tcp->doff);
		break;
	case IPPROTO_UDP:
		if (hns3_tunnel_csum_bug(skb))
			break;

		hns3_set_field(*type_cs_vlan_tso, HNS3_TXD_L4CS_B, 1);
		hns3_set_field(*type_cs_vlan_tso, HNS3_TXD_L4T_S,
			       HNS3_L4T_UDP);
		hns3_set_field(*type_cs_vlan_tso, HNS3_TXD_L4LEN_S,
			       (sizeof(struct udphdr) >> 2));
		break;
	case IPPROTO_SCTP:
		hns3_set_field(*type_cs_vlan_tso, HNS3_TXD_L4CS_B, 1);
		hns3_set_field(*type_cs_vlan_tso, HNS3_TXD_L4T_S,
			       HNS3_L4T_SCTP);
		hns3_set_field(*type_cs_vlan_tso, HNS3_TXD_L4LEN_S,
			       (sizeof(struct sctphdr) >> 2));
		break;
	default:
		/* drop the skb tunnel packet if hardware don't support,
		 * because hardware can't calculate csum when TSO.
		 */
		if (skb_is_gso(skb))
			return -EDOM;

		/* the stack computes the IP header already,
		 * driver calculate l4 checksum when not TSO.
		 */
		skb_checksum_help(skb);
		return 0;
	}

	return 0;
}

static int hns3_handle_vtags(struct hns3_enet_ring *tx_ring,
			     struct sk_buff *skb)
{
	struct hnae3_handle *handle = tx_ring->tqp->handle;
	struct hnae3_ae_dev *ae_dev;
	struct vlan_ethhdr *vhdr;
	int rc;

	if (!(skb->protocol == htons(ETH_P_8021Q) ||
	      skb_vlan_tag_present(skb)))
		return 0;

	/* For HW limitation on HNAE3_DEVICE_VERSION_V2, if port based insert
	 * VLAN enabled, only one VLAN header is allowed in skb, otherwise it
	 * will cause RAS error.
	 */
	ae_dev = pci_get_drvdata(handle->pdev);
	if (unlikely(skb_vlan_tagged_multi(skb) &&
		     ae_dev->dev_version <= HNAE3_DEVICE_VERSION_V2 &&
		     handle->port_base_vlan_state ==
		     HNAE3_PORT_BASE_VLAN_ENABLE))
		return -EINVAL;

	if (skb->protocol == htons(ETH_P_8021Q) &&
	    !(handle->kinfo.netdev->features & NETIF_F_HW_VLAN_CTAG_TX)) {
		/* When HW VLAN acceleration is turned off, and the stack
		 * sets the protocol to 802.1q, the driver just need to
		 * set the protocol to the encapsulated ethertype.
		 */
		skb->protocol = vlan_get_protocol(skb);
		return 0;
	}

	if (skb_vlan_tag_present(skb)) {
		/* Based on hw strategy, use out_vtag in two layer tag case,
		 * and use inner_vtag in one tag case.
		 */
		if (skb->protocol == htons(ETH_P_8021Q) &&
		    handle->port_base_vlan_state ==
		    HNAE3_PORT_BASE_VLAN_DISABLE)
			rc = HNS3_OUTER_VLAN_TAG;
		else
			rc = HNS3_INNER_VLAN_TAG;

		skb->protocol = vlan_get_protocol(skb);
		return rc;
	}

	rc = skb_cow_head(skb, 0);
	if (unlikely(rc < 0))
		return rc;

	vhdr = (struct vlan_ethhdr *)skb->data;
	vhdr->h_vlan_TCI |= cpu_to_be16((skb->priority << VLAN_PRIO_SHIFT)
					 & VLAN_PRIO_MASK);

	skb->protocol = vlan_get_protocol(skb);
	return 0;
}

/* check if the hardware is capable of checksum offloading */
static bool hns3_check_hw_tx_csum(struct sk_buff *skb)
{
	struct hns3_nic_priv *priv = netdev_priv(skb->dev);

	/* Kindly note, due to backward compatibility of the TX descriptor,
	 * HW checksum of the non-IP packets and GSO packets is handled at
	 * different place in the following code
	 */
	if (skb->csum_not_inet || skb_is_gso(skb) ||
	    !test_bit(HNS3_NIC_STATE_HW_TX_CSUM_ENABLE, &priv->state))
		return false;

	return true;
}

static int hns3_fill_skb_desc(struct hns3_enet_ring *ring,
			      struct sk_buff *skb, struct hns3_desc *desc)
{
	u32 ol_type_vlan_len_msec = 0;
	u32 paylen_ol4cs = skb->len;
	u32 type_cs_vlan_tso = 0;
	u16 mss_hw_csum = 0;
	u16 inner_vtag = 0;
	u16 out_vtag = 0;
	int ret;

	ret = hns3_handle_vtags(ring, skb);
	if (unlikely(ret < 0)) {
		u64_stats_update_begin(&ring->syncp);
		ring->stats.tx_vlan_err++;
		u64_stats_update_end(&ring->syncp);
		return ret;
	} else if (ret == HNS3_INNER_VLAN_TAG) {
		inner_vtag = skb_vlan_tag_get(skb);
		inner_vtag |= (skb->priority << VLAN_PRIO_SHIFT) &
				VLAN_PRIO_MASK;
		hns3_set_field(type_cs_vlan_tso, HNS3_TXD_VLAN_B, 1);
	} else if (ret == HNS3_OUTER_VLAN_TAG) {
		out_vtag = skb_vlan_tag_get(skb);
		out_vtag |= (skb->priority << VLAN_PRIO_SHIFT) &
				VLAN_PRIO_MASK;
		hns3_set_field(ol_type_vlan_len_msec, HNS3_TXD_OVLAN_B,
			       1);
	}

	if (skb->ip_summed == CHECKSUM_PARTIAL) {
		u8 ol4_proto, il4_proto;

		if (hns3_check_hw_tx_csum(skb)) {
			/* set checksum start and offset, defined in 2 Bytes */
			hns3_set_field(type_cs_vlan_tso, HNS3_TXD_CSUM_START_S,
				       skb_checksum_start_offset(skb) >> 1);
			hns3_set_field(ol_type_vlan_len_msec,
				       HNS3_TXD_CSUM_OFFSET_S,
				       skb->csum_offset >> 1);
			mss_hw_csum |= BIT(HNS3_TXD_HW_CS_B);
			goto out_hw_tx_csum;
		}

		skb_reset_mac_len(skb);

		ret = hns3_get_l4_protocol(skb, &ol4_proto, &il4_proto);
		if (unlikely(ret < 0)) {
			u64_stats_update_begin(&ring->syncp);
			ring->stats.tx_l4_proto_err++;
			u64_stats_update_end(&ring->syncp);
			return ret;
		}

		ret = hns3_set_l2l3l4(skb, ol4_proto, il4_proto,
				      &type_cs_vlan_tso,
				      &ol_type_vlan_len_msec);
		if (unlikely(ret < 0)) {
			u64_stats_update_begin(&ring->syncp);
			ring->stats.tx_l2l3l4_err++;
			u64_stats_update_end(&ring->syncp);
			return ret;
		}

		ret = hns3_set_tso(skb, &paylen_ol4cs, &mss_hw_csum,
				   &type_cs_vlan_tso);
		if (unlikely(ret < 0)) {
			u64_stats_update_begin(&ring->syncp);
			ring->stats.tx_tso_err++;
			u64_stats_update_end(&ring->syncp);
			return ret;
		}
	}

out_hw_tx_csum:
	/* Set txbd */
	desc->tx.ol_type_vlan_len_msec =
		cpu_to_le32(ol_type_vlan_len_msec);
	desc->tx.type_cs_vlan_tso_len = cpu_to_le32(type_cs_vlan_tso);
	desc->tx.paylen_ol4cs = cpu_to_le32(paylen_ol4cs);
	desc->tx.mss_hw_csum = cpu_to_le16(mss_hw_csum);
	desc->tx.vlan_tag = cpu_to_le16(inner_vtag);
	desc->tx.outer_vlan_tag = cpu_to_le16(out_vtag);

	return 0;
}

static int hns3_fill_desc(struct hns3_enet_ring *ring, void *priv,
			  unsigned int size, enum hns_desc_type type)
{
#define HNS3_LIKELY_BD_NUM	1

	struct hns3_desc_cb *desc_cb = &ring->desc_cb[ring->next_to_use];
	struct hns3_desc *desc = &ring->desc[ring->next_to_use];
	struct device *dev = ring_to_dev(ring);
	skb_frag_t *frag;
	unsigned int frag_buf_num;
	int k, sizeoflast;
	dma_addr_t dma;

	if (type == DESC_TYPE_FRAGLIST_SKB ||
	    type == DESC_TYPE_SKB) {
		struct sk_buff *skb = (struct sk_buff *)priv;

		dma = dma_map_single(dev, skb->data, size, DMA_TO_DEVICE);
	} else {
		frag = (skb_frag_t *)priv;
		dma = skb_frag_dma_map(dev, frag, 0, size, DMA_TO_DEVICE);
	}

	if (unlikely(dma_mapping_error(dev, dma))) {
		u64_stats_update_begin(&ring->syncp);
		ring->stats.sw_err_cnt++;
		u64_stats_update_end(&ring->syncp);
		return -ENOMEM;
	}

	desc_cb->priv = priv;
	desc_cb->length = size;
	desc_cb->dma = dma;
	desc_cb->type = type;

	if (likely(size <= HNS3_MAX_BD_SIZE)) {
		desc->addr = cpu_to_le64(dma);
		desc->tx.send_size = cpu_to_le16(size);
		desc->tx.bdtp_fe_sc_vld_ra_ri =
			cpu_to_le16(BIT(HNS3_TXD_VLD_B));

		trace_hns3_tx_desc(ring, ring->next_to_use);
		ring_ptr_move_fw(ring, next_to_use);
		return HNS3_LIKELY_BD_NUM;
	}

	frag_buf_num = hns3_tx_bd_count(size);
	sizeoflast = size % HNS3_MAX_BD_SIZE;
	sizeoflast = sizeoflast ? sizeoflast : HNS3_MAX_BD_SIZE;

	/* When frag size is bigger than hardware limit, split this frag */
	for (k = 0; k < frag_buf_num; k++) {
		/* now, fill the descriptor */
		desc->addr = cpu_to_le64(dma + HNS3_MAX_BD_SIZE * k);
		desc->tx.send_size = cpu_to_le16((k == frag_buf_num - 1) ?
				     (u16)sizeoflast : (u16)HNS3_MAX_BD_SIZE);
		desc->tx.bdtp_fe_sc_vld_ra_ri =
				cpu_to_le16(BIT(HNS3_TXD_VLD_B));

		trace_hns3_tx_desc(ring, ring->next_to_use);
		/* move ring pointer to next */
		ring_ptr_move_fw(ring, next_to_use);

		desc = &ring->desc[ring->next_to_use];
	}

	return frag_buf_num;
}

static unsigned int hns3_skb_bd_num(struct sk_buff *skb, unsigned int *bd_size,
				    unsigned int bd_num)
{
	unsigned int size;
	int i;

	size = skb_headlen(skb);
	while (size > HNS3_MAX_BD_SIZE) {
		bd_size[bd_num++] = HNS3_MAX_BD_SIZE;
		size -= HNS3_MAX_BD_SIZE;

		if (bd_num > HNS3_MAX_TSO_BD_NUM)
			return bd_num;
	}

	if (size) {
		bd_size[bd_num++] = size;
		if (bd_num > HNS3_MAX_TSO_BD_NUM)
			return bd_num;
	}

	for (i = 0; i < skb_shinfo(skb)->nr_frags; i++) {
		skb_frag_t *frag = &skb_shinfo(skb)->frags[i];
		size = skb_frag_size(frag);
		if (!size)
			continue;

		while (size > HNS3_MAX_BD_SIZE) {
			bd_size[bd_num++] = HNS3_MAX_BD_SIZE;
			size -= HNS3_MAX_BD_SIZE;

			if (bd_num > HNS3_MAX_TSO_BD_NUM)
				return bd_num;
		}

		bd_size[bd_num++] = size;
		if (bd_num > HNS3_MAX_TSO_BD_NUM)
			return bd_num;
	}

	return bd_num;
}

static unsigned int hns3_tx_bd_num(struct sk_buff *skb, unsigned int *bd_size,
				   u8 max_non_tso_bd_num)
{
	struct sk_buff *frag_skb;
	unsigned int bd_num = 0;

	/* If the total len is within the max bd limit */
	if (likely(skb->len <= HNS3_MAX_BD_SIZE && !skb_has_frag_list(skb) &&
		   skb_shinfo(skb)->nr_frags < max_non_tso_bd_num))
		return skb_shinfo(skb)->nr_frags + 1U;

	/* The below case will always be linearized, return
	 * HNS3_MAX_BD_NUM_TSO + 1U to make sure it is linearized.
	 */
	if (unlikely(skb->len > HNS3_MAX_TSO_SIZE ||
		     (!skb_is_gso(skb) && skb->len >
		      HNS3_MAX_NON_TSO_SIZE(max_non_tso_bd_num))))
		return HNS3_MAX_TSO_BD_NUM + 1U;

	bd_num = hns3_skb_bd_num(skb, bd_size, bd_num);

	if (!skb_has_frag_list(skb) || bd_num > HNS3_MAX_TSO_BD_NUM)
		return bd_num;

	skb_walk_frags(skb, frag_skb) {
		bd_num = hns3_skb_bd_num(frag_skb, bd_size, bd_num);
		if (bd_num > HNS3_MAX_TSO_BD_NUM)
			return bd_num;
	}

	return bd_num;
}

static unsigned int hns3_gso_hdr_len(struct sk_buff *skb)
{
	if (!skb->encapsulation)
		return skb_transport_offset(skb) + tcp_hdrlen(skb);

	return skb_inner_transport_offset(skb) + inner_tcp_hdrlen(skb);
}

/* HW need every continuous max_non_tso_bd_num buffer data to be larger
 * than MSS, we simplify it by ensuring skb_headlen + the first continuous
 * max_non_tso_bd_num - 1 frags to be larger than gso header len + mss,
 * and the remaining continuous max_non_tso_bd_num - 1 frags to be larger
 * than MSS except the last max_non_tso_bd_num - 1 frags.
 */
static bool hns3_skb_need_linearized(struct sk_buff *skb, unsigned int *bd_size,
				     unsigned int bd_num, u8 max_non_tso_bd_num)
{
	unsigned int tot_len = 0;
	int i;

	for (i = 0; i < max_non_tso_bd_num - 1U; i++)
		tot_len += bd_size[i];

	/* ensure the first max_non_tso_bd_num frags is greater than
	 * mss + header
	 */
	if (tot_len + bd_size[max_non_tso_bd_num - 1U] <
	    skb_shinfo(skb)->gso_size + hns3_gso_hdr_len(skb))
		return true;

	/* ensure every continuous max_non_tso_bd_num - 1 buffer is greater
	 * than mss except the last one.
	 */
	for (i = 0; i < bd_num - max_non_tso_bd_num; i++) {
		tot_len -= bd_size[i];
		tot_len += bd_size[i + max_non_tso_bd_num - 1U];

		if (tot_len < skb_shinfo(skb)->gso_size)
			return true;
	}

	return false;
}

void hns3_shinfo_pack(struct skb_shared_info *shinfo, __u32 *size)
{
	int i;

	for (i = 0; i < MAX_SKB_FRAGS; i++)
		size[i] = skb_frag_size(&shinfo->frags[i]);
}

static int hns3_nic_maybe_stop_tx(struct hns3_enet_ring *ring,
				  struct net_device *netdev,
				  struct sk_buff *skb)
{
	struct hns3_nic_priv *priv = netdev_priv(netdev);
	u8 max_non_tso_bd_num = priv->max_non_tso_bd_num;
	unsigned int bd_size[HNS3_MAX_TSO_BD_NUM + 1U];
	unsigned int bd_num;

	bd_num = hns3_tx_bd_num(skb, bd_size, max_non_tso_bd_num);
	if (unlikely(bd_num > max_non_tso_bd_num)) {
		if (bd_num <= HNS3_MAX_TSO_BD_NUM && skb_is_gso(skb) &&
		    !hns3_skb_need_linearized(skb, bd_size, bd_num,
					      max_non_tso_bd_num)) {
			trace_hns3_over_max_bd(skb);
			goto out;
		}

		if (__skb_linearize(skb))
			return -ENOMEM;

		bd_num = hns3_tx_bd_count(skb->len);
		if ((skb_is_gso(skb) && bd_num > HNS3_MAX_TSO_BD_NUM) ||
		    (!skb_is_gso(skb) &&
		     bd_num > max_non_tso_bd_num)) {
			trace_hns3_over_max_bd(skb);
			return -ENOMEM;
		}

		u64_stats_update_begin(&ring->syncp);
		ring->stats.tx_copy++;
		u64_stats_update_end(&ring->syncp);
	}

out:
	if (likely(ring_space(ring) >= bd_num))
		return bd_num;

	netif_stop_subqueue(netdev, ring->queue_index);
	smp_mb(); /* Memory barrier before checking ring_space */

	/* Start queue in case hns3_clean_tx_ring has just made room
	 * available and has not seen the queue stopped state performed
	 * by netif_stop_subqueue above.
	 */
	if (ring_space(ring) >= bd_num && netif_carrier_ok(netdev) &&
	    !test_bit(HNS3_NIC_STATE_DOWN, &priv->state)) {
		netif_start_subqueue(netdev, ring->queue_index);
		return bd_num;
	}

	return -EBUSY;
}

static void hns3_clear_desc(struct hns3_enet_ring *ring, int next_to_use_orig)
{
	struct device *dev = ring_to_dev(ring);
	unsigned int i;

	for (i = 0; i < ring->desc_num; i++) {
		struct hns3_desc *desc = &ring->desc[ring->next_to_use];

		memset(desc, 0, sizeof(*desc));

		/* check if this is where we started */
		if (ring->next_to_use == next_to_use_orig)
			break;

		/* rollback one */
		ring_ptr_move_bw(ring, next_to_use);

		if (!ring->desc_cb[ring->next_to_use].dma)
			continue;

		/* unmap the descriptor dma address */
		if (ring->desc_cb[ring->next_to_use].type == DESC_TYPE_SKB ||
		    ring->desc_cb[ring->next_to_use].type ==
		    DESC_TYPE_FRAGLIST_SKB)
			dma_unmap_single(dev,
					 ring->desc_cb[ring->next_to_use].dma,
					ring->desc_cb[ring->next_to_use].length,
					DMA_TO_DEVICE);
		else if (ring->desc_cb[ring->next_to_use].length)
			dma_unmap_page(dev,
				       ring->desc_cb[ring->next_to_use].dma,
				       ring->desc_cb[ring->next_to_use].length,
				       DMA_TO_DEVICE);

		ring->desc_cb[ring->next_to_use].length = 0;
		ring->desc_cb[ring->next_to_use].dma = 0;
		ring->desc_cb[ring->next_to_use].type = DESC_TYPE_UNKNOWN;
	}
}

static int hns3_fill_skb_to_desc(struct hns3_enet_ring *ring,
				 struct sk_buff *skb, enum hns_desc_type type)
{
	unsigned int size = skb_headlen(skb);
	int i, ret, bd_num = 0;

	if (size) {
		ret = hns3_fill_desc(ring, skb, size, type);
		if (unlikely(ret < 0))
			return ret;

		bd_num += ret;
	}

	for (i = 0; i < skb_shinfo(skb)->nr_frags; i++) {
		skb_frag_t *frag = &skb_shinfo(skb)->frags[i];

		size = skb_frag_size(frag);
		if (!size)
			continue;

		ret = hns3_fill_desc(ring, frag, size, DESC_TYPE_PAGE);
		if (unlikely(ret < 0))
			return ret;

		bd_num += ret;
	}

	return bd_num;
}

static void hns3_tx_doorbell(struct hns3_enet_ring *ring, int num,
			     bool doorbell)
{
	ring->pending_buf += num;

	if (!doorbell) {
		u64_stats_update_begin(&ring->syncp);
		ring->stats.tx_more++;
		u64_stats_update_end(&ring->syncp);
		return;
	}

	if (!ring->pending_buf)
		return;

	writel(ring->pending_buf,
	       ring->tqp->io_base + HNS3_RING_TX_RING_TAIL_REG);
	ring->pending_buf = 0;
	WRITE_ONCE(ring->last_to_use, ring->next_to_use);
}

netdev_tx_t hns3_nic_net_xmit(struct sk_buff *skb, struct net_device *netdev)
{
	struct hns3_nic_priv *priv = netdev_priv(netdev);
	struct hns3_enet_ring *ring = &priv->ring[skb->queue_mapping];
	struct netdev_queue *dev_queue;
	int pre_ntu, next_to_use_head;
	struct sk_buff *frag_skb;
	int bd_num = 0;
	bool doorbell;
	int ret;

	/* Hardware can only handle short frames above 32 bytes */
	if (skb_put_padto(skb, HNS3_MIN_TX_LEN)) {
		hns3_tx_doorbell(ring, 0, !netdev_xmit_more());
		return NETDEV_TX_OK;
	}

	/* Prefetch the data used later */
	prefetch(skb->data);

	ret = hns3_nic_maybe_stop_tx(ring, netdev, skb);
	if (unlikely(ret <= 0)) {
		if (ret == -EBUSY) {
			u64_stats_update_begin(&ring->syncp);
			ring->stats.tx_busy++;
			u64_stats_update_end(&ring->syncp);
			hns3_tx_doorbell(ring, 0, true);
			return NETDEV_TX_BUSY;
		} else if (ret == -ENOMEM) {
			u64_stats_update_begin(&ring->syncp);
			ring->stats.sw_err_cnt++;
			u64_stats_update_end(&ring->syncp);
		}

		hns3_rl_err(netdev, "xmit error: %d!\n", ret);
		goto out_err_tx_ok;
	}

	next_to_use_head = ring->next_to_use;

	ret = hns3_fill_skb_desc(ring, skb, &ring->desc[ring->next_to_use]);
	if (unlikely(ret < 0))
		goto fill_err;

	ret = hns3_fill_skb_to_desc(ring, skb, DESC_TYPE_SKB);
	if (unlikely(ret < 0))
		goto fill_err;

	bd_num += ret;

	skb_walk_frags(skb, frag_skb) {
		ret = hns3_fill_skb_to_desc(ring, frag_skb,
					    DESC_TYPE_FRAGLIST_SKB);
		if (unlikely(ret < 0))
			goto fill_err;

		bd_num += ret;
	}

	pre_ntu = ring->next_to_use ? (ring->next_to_use - 1) :
					(ring->desc_num - 1);
	ring->desc[pre_ntu].tx.bdtp_fe_sc_vld_ra_ri |=
				cpu_to_le16(BIT(HNS3_TXD_FE_B));
	trace_hns3_tx_desc(ring, pre_ntu);

	/* Complete translate all packets */
	dev_queue = netdev_get_tx_queue(netdev, ring->queue_index);
	doorbell = __netdev_tx_sent_queue(dev_queue, skb->len,
					  netdev_xmit_more());
	hns3_tx_doorbell(ring, bd_num, doorbell);

	return NETDEV_TX_OK;

fill_err:
	hns3_clear_desc(ring, next_to_use_head);

out_err_tx_ok:
	dev_kfree_skb_any(skb);
	hns3_tx_doorbell(ring, 0, !netdev_xmit_more());
	return NETDEV_TX_OK;
}

static int hns3_nic_net_set_mac_address(struct net_device *netdev, void *p)
{
	struct hnae3_handle *h = hns3_get_handle(netdev);
	struct sockaddr *mac_addr = p;
	int ret;

	if (!mac_addr || !is_valid_ether_addr((const u8 *)mac_addr->sa_data))
		return -EADDRNOTAVAIL;

	if (ether_addr_equal(netdev->dev_addr, mac_addr->sa_data)) {
		netdev_info(netdev, "already using mac address %pM\n",
			    mac_addr->sa_data);
		return 0;
	}

	/* For VF device, if there is a perm_addr, then the user will not
	 * be allowed to change the address.
	 */
	if (!hns3_is_phys_func(h->pdev) &&
	    !is_zero_ether_addr(netdev->perm_addr)) {
		netdev_err(netdev, "has permanent MAC %pM, user MAC %pM not allow\n",
			   netdev->perm_addr, mac_addr->sa_data);
		return -EPERM;
	}

	ret = h->ae_algo->ops->set_mac_addr(h, mac_addr->sa_data, false);
	if (ret) {
		netdev_err(netdev, "set_mac_address fail, ret=%d!\n", ret);
		return ret;
	}

	ether_addr_copy(netdev->dev_addr, mac_addr->sa_data);

	return 0;
}

static int hns3_nic_do_ioctl(struct net_device *netdev,
			     struct ifreq *ifr, int cmd)
{
	struct hnae3_handle *h = hns3_get_handle(netdev);

	if (!netif_running(netdev))
		return -EINVAL;

	if (!h->ae_algo->ops->do_ioctl)
		return -EOPNOTSUPP;

	return h->ae_algo->ops->do_ioctl(h, ifr, cmd);
}

static int hns3_nic_set_features(struct net_device *netdev,
				 netdev_features_t features)
{
	netdev_features_t changed = netdev->features ^ features;
	struct hns3_nic_priv *priv = netdev_priv(netdev);
	struct hnae3_handle *h = priv->ae_handle;
	bool enable;
	int ret;

	if (changed & (NETIF_F_GRO_HW) && h->ae_algo->ops->set_gro_en) {
		enable = !!(features & NETIF_F_GRO_HW);
		ret = h->ae_algo->ops->set_gro_en(h, enable);
		if (ret)
			return ret;
	}

	if ((changed & NETIF_F_HW_VLAN_CTAG_RX) &&
	    h->ae_algo->ops->enable_hw_strip_rxvtag) {
		enable = !!(features & NETIF_F_HW_VLAN_CTAG_RX);
		ret = h->ae_algo->ops->enable_hw_strip_rxvtag(h, enable);
		if (ret)
			return ret;
	}

	if ((changed & NETIF_F_NTUPLE) && h->ae_algo->ops->enable_fd) {
		enable = !!(features & NETIF_F_NTUPLE);
		h->ae_algo->ops->enable_fd(h, enable);
	}

	if ((netdev->features & NETIF_F_HW_TC) > (features & NETIF_F_HW_TC) &&
	    h->ae_algo->ops->cls_flower_active(h)) {
		netdev_err(netdev,
			   "there are offloaded TC filters active, cannot disable HW TC offload");
		return -EINVAL;
	}

	netdev->features = features;
	return 0;
}

static netdev_features_t hns3_features_check(struct sk_buff *skb,
					     struct net_device *dev,
					     netdev_features_t features)
{
#define HNS3_MAX_HDR_LEN	480U
#define HNS3_MAX_L4_HDR_LEN	60U

	size_t len;

	if (skb->ip_summed != CHECKSUM_PARTIAL)
		return features;

	if (skb->encapsulation)
		len = skb_inner_transport_header(skb) - skb->data;
	else
		len = skb_transport_header(skb) - skb->data;

	/* Assume L4 is 60 byte as TCP is the only protocol with a
	 * a flexible value, and it's max len is 60 bytes.
	 */
	len += HNS3_MAX_L4_HDR_LEN;

	/* Hardware only supports checksum on the skb with a max header
	 * len of 480 bytes.
	 */
	if (len > HNS3_MAX_HDR_LEN)
		features &= ~(NETIF_F_CSUM_MASK | NETIF_F_GSO_MASK);

	return features;
}

static void hns3_nic_get_stats64(struct net_device *netdev,
				 struct rtnl_link_stats64 *stats)
{
	struct hns3_nic_priv *priv = netdev_priv(netdev);
	int queue_num = priv->ae_handle->kinfo.num_tqps;
	struct hnae3_handle *handle = priv->ae_handle;
	struct hns3_enet_ring *ring;
	u64 rx_length_errors = 0;
	u64 rx_crc_errors = 0;
	u64 rx_multicast = 0;
	unsigned int start;
	u64 tx_errors = 0;
	u64 rx_errors = 0;
	unsigned int idx;
	u64 tx_bytes = 0;
	u64 rx_bytes = 0;
	u64 tx_pkts = 0;
	u64 rx_pkts = 0;
	u64 tx_drop = 0;
	u64 rx_drop = 0;

	if (test_bit(HNS3_NIC_STATE_DOWN, &priv->state))
		return;

	handle->ae_algo->ops->update_stats(handle, &netdev->stats);

	for (idx = 0; idx < queue_num; idx++) {
		/* fetch the tx stats */
		ring = &priv->ring[idx];
		do {
			start = u64_stats_fetch_begin_irq(&ring->syncp);
			tx_bytes += ring->stats.tx_bytes;
			tx_pkts += ring->stats.tx_pkts;
			tx_drop += ring->stats.sw_err_cnt;
			tx_drop += ring->stats.tx_vlan_err;
			tx_drop += ring->stats.tx_l4_proto_err;
			tx_drop += ring->stats.tx_l2l3l4_err;
			tx_drop += ring->stats.tx_tso_err;
			tx_errors += ring->stats.sw_err_cnt;
			tx_errors += ring->stats.tx_vlan_err;
			tx_errors += ring->stats.tx_l4_proto_err;
			tx_errors += ring->stats.tx_l2l3l4_err;
			tx_errors += ring->stats.tx_tso_err;
		} while (u64_stats_fetch_retry_irq(&ring->syncp, start));

		/* fetch the rx stats */
		ring = &priv->ring[idx + queue_num];
		do {
			start = u64_stats_fetch_begin_irq(&ring->syncp);
			rx_bytes += ring->stats.rx_bytes;
			rx_pkts += ring->stats.rx_pkts;
			rx_drop += ring->stats.l2_err;
			rx_errors += ring->stats.l2_err;
			rx_errors += ring->stats.l3l4_csum_err;
			rx_crc_errors += ring->stats.l2_err;
			rx_multicast += ring->stats.rx_multicast;
			rx_length_errors += ring->stats.err_pkt_len;
		} while (u64_stats_fetch_retry_irq(&ring->syncp, start));
	}

	stats->tx_bytes = tx_bytes;
	stats->tx_packets = tx_pkts;
	stats->rx_bytes = rx_bytes;
	stats->rx_packets = rx_pkts;

	stats->rx_errors = rx_errors;
	stats->multicast = rx_multicast;
	stats->rx_length_errors = rx_length_errors;
	stats->rx_crc_errors = rx_crc_errors;
	stats->rx_missed_errors = netdev->stats.rx_missed_errors;

	stats->tx_errors = tx_errors;
	stats->rx_dropped = rx_drop;
	stats->tx_dropped = tx_drop;
	stats->collisions = netdev->stats.collisions;
	stats->rx_over_errors = netdev->stats.rx_over_errors;
	stats->rx_frame_errors = netdev->stats.rx_frame_errors;
	stats->rx_fifo_errors = netdev->stats.rx_fifo_errors;
	stats->tx_aborted_errors = netdev->stats.tx_aborted_errors;
	stats->tx_carrier_errors = netdev->stats.tx_carrier_errors;
	stats->tx_fifo_errors = netdev->stats.tx_fifo_errors;
	stats->tx_heartbeat_errors = netdev->stats.tx_heartbeat_errors;
	stats->tx_window_errors = netdev->stats.tx_window_errors;
	stats->rx_compressed = netdev->stats.rx_compressed;
	stats->tx_compressed = netdev->stats.tx_compressed;
}

static int hns3_setup_tc(struct net_device *netdev, void *type_data)
{
	struct tc_mqprio_qopt_offload *mqprio_qopt = type_data;
	struct hnae3_knic_private_info *kinfo;
	u8 tc = mqprio_qopt->qopt.num_tc;
	u16 mode = mqprio_qopt->mode;
	u8 hw = mqprio_qopt->qopt.hw;
	struct hnae3_handle *h;

	if (!((hw == TC_MQPRIO_HW_OFFLOAD_TCS &&
	       mode == TC_MQPRIO_MODE_CHANNEL) || (!hw && tc == 0)))
		return -EOPNOTSUPP;

	if (tc > HNAE3_MAX_TC)
		return -EINVAL;

	if (!netdev)
		return -EINVAL;

	h = hns3_get_handle(netdev);
	kinfo = &h->kinfo;

	netif_dbg(h, drv, netdev, "setup tc: num_tc=%u\n", tc);

	return (kinfo->dcb_ops && kinfo->dcb_ops->setup_tc) ?
		kinfo->dcb_ops->setup_tc(h, mqprio_qopt) : -EOPNOTSUPP;
}

static int hns3_setup_tc_cls_flower(struct hns3_nic_priv *priv,
				    struct flow_cls_offload *flow)
{
	int tc = tc_classid_to_hwtc(priv->netdev, flow->classid);
	struct hnae3_handle *h = hns3_get_handle(priv->netdev);

	switch (flow->command) {
	case FLOW_CLS_REPLACE:
		if (h->ae_algo->ops->add_cls_flower)
			return h->ae_algo->ops->add_cls_flower(h, flow, tc);
		break;
	case FLOW_CLS_DESTROY:
		if (h->ae_algo->ops->del_cls_flower)
			return h->ae_algo->ops->del_cls_flower(h, flow);
		break;
	default:
		break;
	}

	return -EOPNOTSUPP;
}

static int hns3_setup_tc_block_cb(enum tc_setup_type type, void *type_data,
				  void *cb_priv)
{
	struct hns3_nic_priv *priv = cb_priv;

	if (!tc_cls_can_offload_and_chain0(priv->netdev, type_data))
		return -EOPNOTSUPP;

	switch (type) {
	case TC_SETUP_CLSFLOWER:
		return hns3_setup_tc_cls_flower(priv, type_data);
	default:
		return -EOPNOTSUPP;
	}
}

static LIST_HEAD(hns3_block_cb_list);

static int hns3_nic_setup_tc(struct net_device *dev, enum tc_setup_type type,
			     void *type_data)
{
	struct hns3_nic_priv *priv = netdev_priv(dev);
	int ret;

	switch (type) {
	case TC_SETUP_QDISC_MQPRIO:
		ret = hns3_setup_tc(dev, type_data);
		break;
	case TC_SETUP_BLOCK:
		ret = flow_block_cb_setup_simple(type_data,
						 &hns3_block_cb_list,
						 hns3_setup_tc_block_cb,
						 priv, priv, true);
		break;
	default:
		return -EOPNOTSUPP;
	}

	return ret;
}

static int hns3_vlan_rx_add_vid(struct net_device *netdev,
				__be16 proto, u16 vid)
{
	struct hnae3_handle *h = hns3_get_handle(netdev);
	int ret = -EIO;

	if (h->ae_algo->ops->set_vlan_filter)
		ret = h->ae_algo->ops->set_vlan_filter(h, proto, vid, false);

	return ret;
}

static int hns3_vlan_rx_kill_vid(struct net_device *netdev,
				 __be16 proto, u16 vid)
{
	struct hnae3_handle *h = hns3_get_handle(netdev);
	int ret = -EIO;

	if (h->ae_algo->ops->set_vlan_filter)
		ret = h->ae_algo->ops->set_vlan_filter(h, proto, vid, true);

	return ret;
}

static int hns3_ndo_set_vf_vlan(struct net_device *netdev, int vf, u16 vlan,
				u8 qos, __be16 vlan_proto)
{
	struct hnae3_handle *h = hns3_get_handle(netdev);
	int ret = -EIO;

	netif_dbg(h, drv, netdev,
		  "set vf vlan: vf=%d, vlan=%u, qos=%u, vlan_proto=0x%x\n",
		  vf, vlan, qos, ntohs(vlan_proto));

	if (h->ae_algo->ops->set_vf_vlan_filter)
		ret = h->ae_algo->ops->set_vf_vlan_filter(h, vf, vlan,
							  qos, vlan_proto);

	return ret;
}

static int hns3_set_vf_spoofchk(struct net_device *netdev, int vf, bool enable)
{
	struct hnae3_handle *handle = hns3_get_handle(netdev);

	if (hns3_nic_resetting(netdev))
		return -EBUSY;

	if (!handle->ae_algo->ops->set_vf_spoofchk)
		return -EOPNOTSUPP;

	return handle->ae_algo->ops->set_vf_spoofchk(handle, vf, enable);
}

static int hns3_set_vf_trust(struct net_device *netdev, int vf, bool enable)
{
	struct hnae3_handle *handle = hns3_get_handle(netdev);

	if (!handle->ae_algo->ops->set_vf_trust)
		return -EOPNOTSUPP;

	return handle->ae_algo->ops->set_vf_trust(handle, vf, enable);
}

static int hns3_nic_change_mtu(struct net_device *netdev, int new_mtu)
{
	struct hnae3_handle *h = hns3_get_handle(netdev);
	int ret;

	if (hns3_nic_resetting(netdev))
		return -EBUSY;

	if (!h->ae_algo->ops->set_mtu)
		return -EOPNOTSUPP;

	netif_dbg(h, drv, netdev,
		  "change mtu from %u to %d\n", netdev->mtu, new_mtu);

	ret = h->ae_algo->ops->set_mtu(h, new_mtu);
	if (ret)
		netdev_err(netdev, "failed to change MTU in hardware %d\n",
			   ret);
	else
		netdev->mtu = new_mtu;

	return ret;
}

static bool hns3_get_tx_timeo_queue_info(struct net_device *ndev)
{
	struct hns3_nic_priv *priv = netdev_priv(ndev);
	struct hnae3_handle *h = hns3_get_handle(ndev);
	struct hns3_enet_ring *tx_ring;
	struct napi_struct *napi;
	int timeout_queue = 0;
	int hw_head, hw_tail;
	int fbd_num, fbd_oft;
	int ebd_num, ebd_oft;
	int bd_num, bd_err;
	int ring_en, tc;
	int i;

	/* Find the stopped queue the same way the stack does */
	for (i = 0; i < ndev->num_tx_queues; i++) {
		struct netdev_queue *q;
		unsigned long trans_start;

		q = netdev_get_tx_queue(ndev, i);
		trans_start = q->trans_start;
		if (netif_xmit_stopped(q) &&
		    time_after(jiffies,
			       (trans_start + ndev->watchdog_timeo))) {
			timeout_queue = i;
			netdev_info(ndev, "queue state: 0x%lx, delta msecs: %u\n",
				    q->state,
				    jiffies_to_msecs(jiffies - trans_start));
			break;
		}
	}

	if (i == ndev->num_tx_queues) {
		netdev_info(ndev,
			    "no netdev TX timeout queue found, timeout count: %llu\n",
			    priv->tx_timeout_count);
		return false;
	}

	priv->tx_timeout_count++;

	tx_ring = &priv->ring[timeout_queue];
	napi = &tx_ring->tqp_vector->napi;

	netdev_info(ndev,
		    "tx_timeout count: %llu, queue id: %d, SW_NTU: 0x%x, SW_NTC: 0x%x, napi state: %lu\n",
		    priv->tx_timeout_count, timeout_queue, tx_ring->next_to_use,
		    tx_ring->next_to_clean, napi->state);

	netdev_info(ndev,
		    "tx_pkts: %llu, tx_bytes: %llu, sw_err_cnt: %llu, tx_pending: %d\n",
		    tx_ring->stats.tx_pkts, tx_ring->stats.tx_bytes,
		    tx_ring->stats.sw_err_cnt, tx_ring->pending_buf);

	netdev_info(ndev,
		    "seg_pkt_cnt: %llu, tx_more: %llu, restart_queue: %llu, tx_busy: %llu\n",
		    tx_ring->stats.seg_pkt_cnt, tx_ring->stats.tx_more,
		    tx_ring->stats.restart_queue, tx_ring->stats.tx_busy);

	/* When mac received many pause frames continuous, it's unable to send
	 * packets, which may cause tx timeout
	 */
	if (h->ae_algo->ops->get_mac_stats) {
		struct hns3_mac_stats mac_stats;

		h->ae_algo->ops->get_mac_stats(h, &mac_stats);
		netdev_info(ndev, "tx_pause_cnt: %llu, rx_pause_cnt: %llu\n",
			    mac_stats.tx_pause_cnt, mac_stats.rx_pause_cnt);
	}

	hw_head = readl_relaxed(tx_ring->tqp->io_base +
				HNS3_RING_TX_RING_HEAD_REG);
	hw_tail = readl_relaxed(tx_ring->tqp->io_base +
				HNS3_RING_TX_RING_TAIL_REG);
	fbd_num = readl_relaxed(tx_ring->tqp->io_base +
				HNS3_RING_TX_RING_FBDNUM_REG);
	fbd_oft = readl_relaxed(tx_ring->tqp->io_base +
				HNS3_RING_TX_RING_OFFSET_REG);
	ebd_num = readl_relaxed(tx_ring->tqp->io_base +
				HNS3_RING_TX_RING_EBDNUM_REG);
	ebd_oft = readl_relaxed(tx_ring->tqp->io_base +
				HNS3_RING_TX_RING_EBD_OFFSET_REG);
	bd_num = readl_relaxed(tx_ring->tqp->io_base +
			       HNS3_RING_TX_RING_BD_NUM_REG);
	bd_err = readl_relaxed(tx_ring->tqp->io_base +
			       HNS3_RING_TX_RING_BD_ERR_REG);
	ring_en = readl_relaxed(tx_ring->tqp->io_base + HNS3_RING_EN_REG);
	tc = readl_relaxed(tx_ring->tqp->io_base + HNS3_RING_TX_RING_TC_REG);

	netdev_info(ndev,
		    "BD_NUM: 0x%x HW_HEAD: 0x%x, HW_TAIL: 0x%x, BD_ERR: 0x%x, INT: 0x%x\n",
		    bd_num, hw_head, hw_tail, bd_err,
		    readl(tx_ring->tqp_vector->mask_addr));
	netdev_info(ndev,
		    "RING_EN: 0x%x, TC: 0x%x, FBD_NUM: 0x%x FBD_OFT: 0x%x, EBD_NUM: 0x%x, EBD_OFT: 0x%x\n",
		    ring_en, tc, fbd_num, fbd_oft, ebd_num, ebd_oft);

	return true;
}

static void hns3_nic_net_timeout(struct net_device *ndev, unsigned int txqueue)
{
	struct hns3_nic_priv *priv = netdev_priv(ndev);
	struct hnae3_handle *h = priv->ae_handle;

	if (!hns3_get_tx_timeo_queue_info(ndev))
		return;

	/* request the reset, and let the hclge to determine
	 * which reset level should be done
	 */
	if (h->ae_algo->ops->reset_event)
		h->ae_algo->ops->reset_event(h->pdev, h);
}

#ifdef CONFIG_RFS_ACCEL
static int hns3_rx_flow_steer(struct net_device *dev, const struct sk_buff *skb,
			      u16 rxq_index, u32 flow_id)
{
	struct hnae3_handle *h = hns3_get_handle(dev);
	struct flow_keys fkeys;

	if (!h->ae_algo->ops->add_arfs_entry)
		return -EOPNOTSUPP;

	if (skb->encapsulation)
		return -EPROTONOSUPPORT;

	if (!skb_flow_dissect_flow_keys(skb, &fkeys, 0))
		return -EPROTONOSUPPORT;

	if ((fkeys.basic.n_proto != htons(ETH_P_IP) &&
	     fkeys.basic.n_proto != htons(ETH_P_IPV6)) ||
	    (fkeys.basic.ip_proto != IPPROTO_TCP &&
	     fkeys.basic.ip_proto != IPPROTO_UDP))
		return -EPROTONOSUPPORT;

	return h->ae_algo->ops->add_arfs_entry(h, rxq_index, flow_id, &fkeys);
}
#endif

static int hns3_nic_get_vf_config(struct net_device *ndev, int vf,
				  struct ifla_vf_info *ivf)
{
	struct hnae3_handle *h = hns3_get_handle(ndev);

	if (!h->ae_algo->ops->get_vf_config)
		return -EOPNOTSUPP;

	return h->ae_algo->ops->get_vf_config(h, vf, ivf);
}

static int hns3_nic_set_vf_link_state(struct net_device *ndev, int vf,
				      int link_state)
{
	struct hnae3_handle *h = hns3_get_handle(ndev);

	if (!h->ae_algo->ops->set_vf_link_state)
		return -EOPNOTSUPP;

	return h->ae_algo->ops->set_vf_link_state(h, vf, link_state);
}

static int hns3_nic_set_vf_rate(struct net_device *ndev, int vf,
				int min_tx_rate, int max_tx_rate)
{
	struct hnae3_handle *h = hns3_get_handle(ndev);

	if (!h->ae_algo->ops->set_vf_rate)
		return -EOPNOTSUPP;

	return h->ae_algo->ops->set_vf_rate(h, vf, min_tx_rate, max_tx_rate,
					    false);
}

static int hns3_nic_set_vf_mac(struct net_device *netdev, int vf_id, u8 *mac)
{
	struct hnae3_handle *h = hns3_get_handle(netdev);

	if (!h->ae_algo->ops->set_vf_mac)
		return -EOPNOTSUPP;

	if (is_multicast_ether_addr(mac)) {
		netdev_err(netdev,
			   "Invalid MAC:%pM specified. Could not set MAC\n",
			   mac);
		return -EINVAL;
	}

	return h->ae_algo->ops->set_vf_mac(h, vf_id, mac);
}

static const struct net_device_ops hns3_nic_netdev_ops = {
	.ndo_open		= hns3_nic_net_open,
	.ndo_stop		= hns3_nic_net_stop,
	.ndo_start_xmit		= hns3_nic_net_xmit,
	.ndo_tx_timeout		= hns3_nic_net_timeout,
	.ndo_set_mac_address	= hns3_nic_net_set_mac_address,
	.ndo_do_ioctl		= hns3_nic_do_ioctl,
	.ndo_change_mtu		= hns3_nic_change_mtu,
	.ndo_set_features	= hns3_nic_set_features,
	.ndo_features_check	= hns3_features_check,
	.ndo_get_stats64	= hns3_nic_get_stats64,
	.ndo_setup_tc		= hns3_nic_setup_tc,
	.ndo_set_rx_mode	= hns3_nic_set_rx_mode,
	.ndo_vlan_rx_add_vid	= hns3_vlan_rx_add_vid,
	.ndo_vlan_rx_kill_vid	= hns3_vlan_rx_kill_vid,
	.ndo_set_vf_vlan	= hns3_ndo_set_vf_vlan,
	.ndo_set_vf_spoofchk	= hns3_set_vf_spoofchk,
	.ndo_set_vf_trust	= hns3_set_vf_trust,
#ifdef CONFIG_RFS_ACCEL
	.ndo_rx_flow_steer	= hns3_rx_flow_steer,
#endif
	.ndo_get_vf_config	= hns3_nic_get_vf_config,
	.ndo_set_vf_link_state	= hns3_nic_set_vf_link_state,
	.ndo_set_vf_rate	= hns3_nic_set_vf_rate,
	.ndo_set_vf_mac		= hns3_nic_set_vf_mac,
};

bool hns3_is_phys_func(struct pci_dev *pdev)
{
	u32 dev_id = pdev->device;

	switch (dev_id) {
	case HNAE3_DEV_ID_GE:
	case HNAE3_DEV_ID_25GE:
	case HNAE3_DEV_ID_25GE_RDMA:
	case HNAE3_DEV_ID_25GE_RDMA_MACSEC:
	case HNAE3_DEV_ID_50GE_RDMA:
	case HNAE3_DEV_ID_50GE_RDMA_MACSEC:
	case HNAE3_DEV_ID_100G_RDMA_MACSEC:
	case HNAE3_DEV_ID_200G_RDMA:
		return true;
	case HNAE3_DEV_ID_VF:
	case HNAE3_DEV_ID_RDMA_DCB_PFC_VF:
		return false;
	default:
		dev_warn(&pdev->dev, "un-recognized pci device-id %u",
			 dev_id);
	}

	return false;
}

static void hns3_disable_sriov(struct pci_dev *pdev)
{
	/* If our VFs are assigned we cannot shut down SR-IOV
	 * without causing issues, so just leave the hardware
	 * available but disabled
	 */
	if (pci_vfs_assigned(pdev)) {
		dev_warn(&pdev->dev,
			 "disabling driver while VFs are assigned\n");
		return;
	}

	pci_disable_sriov(pdev);
}

/* hns3_probe - Device initialization routine
 * @pdev: PCI device information struct
 * @ent: entry in hns3_pci_tbl
 *
 * hns3_probe initializes a PF identified by a pci_dev structure.
 * The OS initialization, configuring of the PF private structure,
 * and a hardware reset occur.
 *
 * Returns 0 on success, negative on failure
 */
static int hns3_probe(struct pci_dev *pdev, const struct pci_device_id *ent)
{
	struct hnae3_ae_dev *ae_dev;
	int ret;

	ae_dev = devm_kzalloc(&pdev->dev, sizeof(*ae_dev), GFP_KERNEL);
	if (!ae_dev)
		return -ENOMEM;

	ae_dev->pdev = pdev;
	ae_dev->flag = ent->driver_data;
	pci_set_drvdata(pdev, ae_dev);

	ret = hnae3_register_ae_dev(ae_dev);
	if (ret)
		pci_set_drvdata(pdev, NULL);

	return ret;
}

/* hns3_remove - Device removal routine
 * @pdev: PCI device information struct
 */
static void hns3_remove(struct pci_dev *pdev)
{
	struct hnae3_ae_dev *ae_dev = pci_get_drvdata(pdev);

	if (hns3_is_phys_func(pdev) && IS_ENABLED(CONFIG_PCI_IOV))
		hns3_disable_sriov(pdev);

	hnae3_unregister_ae_dev(ae_dev);
	pci_set_drvdata(pdev, NULL);
}

/**
 * hns3_pci_sriov_configure
 * @pdev: pointer to a pci_dev structure
 * @num_vfs: number of VFs to allocate
 *
 * Enable or change the number of VFs. Called when the user updates the number
 * of VFs in sysfs.
 **/
static int hns3_pci_sriov_configure(struct pci_dev *pdev, int num_vfs)
{
	int ret;

	if (!(hns3_is_phys_func(pdev) && IS_ENABLED(CONFIG_PCI_IOV))) {
		dev_warn(&pdev->dev, "Can not config SRIOV\n");
		return -EINVAL;
	}

	if (num_vfs) {
		ret = pci_enable_sriov(pdev, num_vfs);
		if (ret)
			dev_err(&pdev->dev, "SRIOV enable failed %d\n", ret);
		else
			return num_vfs;
	} else if (!pci_vfs_assigned(pdev)) {
		pci_disable_sriov(pdev);
	} else {
		dev_warn(&pdev->dev,
			 "Unable to free VFs because some are assigned to VMs.\n");
	}

	return 0;
}

static void hns3_shutdown(struct pci_dev *pdev)
{
	struct hnae3_ae_dev *ae_dev = pci_get_drvdata(pdev);

	hnae3_unregister_ae_dev(ae_dev);
	pci_set_drvdata(pdev, NULL);

	if (system_state == SYSTEM_POWER_OFF)
		pci_set_power_state(pdev, PCI_D3hot);
}

static pci_ers_result_t hns3_error_detected(struct pci_dev *pdev,
					    pci_channel_state_t state)
{
	struct hnae3_ae_dev *ae_dev = pci_get_drvdata(pdev);
	pci_ers_result_t ret;

	dev_info(&pdev->dev, "PCI error detected, state(=%d)!!\n", state);

	if (state == pci_channel_io_perm_failure)
		return PCI_ERS_RESULT_DISCONNECT;

	if (!ae_dev || !ae_dev->ops) {
		dev_err(&pdev->dev,
			"Can't recover - error happened before device initialized\n");
		return PCI_ERS_RESULT_NONE;
	}

	if (ae_dev->ops->handle_hw_ras_error)
		ret = ae_dev->ops->handle_hw_ras_error(ae_dev);
	else
		return PCI_ERS_RESULT_NONE;

	return ret;
}

static pci_ers_result_t hns3_slot_reset(struct pci_dev *pdev)
{
	struct hnae3_ae_dev *ae_dev = pci_get_drvdata(pdev);
	const struct hnae3_ae_ops *ops;
	enum hnae3_reset_type reset_type;
	struct device *dev = &pdev->dev;

	if (!ae_dev || !ae_dev->ops)
		return PCI_ERS_RESULT_NONE;

	ops = ae_dev->ops;
	/* request the reset */
	if (ops->reset_event && ops->get_reset_level &&
	    ops->set_default_reset_request) {
		if (ae_dev->hw_err_reset_req) {
			reset_type = ops->get_reset_level(ae_dev,
						&ae_dev->hw_err_reset_req);
			ops->set_default_reset_request(ae_dev, reset_type);
			dev_info(dev, "requesting reset due to PCI error\n");
			ops->reset_event(pdev, NULL);
		}

		return PCI_ERS_RESULT_RECOVERED;
	}

	return PCI_ERS_RESULT_DISCONNECT;
}

static void hns3_reset_prepare(struct pci_dev *pdev)
{
	struct hnae3_ae_dev *ae_dev = pci_get_drvdata(pdev);

	dev_info(&pdev->dev, "FLR prepare\n");
	if (ae_dev && ae_dev->ops && ae_dev->ops->flr_prepare)
		ae_dev->ops->flr_prepare(ae_dev);
}

static void hns3_reset_done(struct pci_dev *pdev)
{
	struct hnae3_ae_dev *ae_dev = pci_get_drvdata(pdev);

	dev_info(&pdev->dev, "FLR done\n");
	if (ae_dev && ae_dev->ops && ae_dev->ops->flr_done)
		ae_dev->ops->flr_done(ae_dev);
}

static const struct pci_error_handlers hns3_err_handler = {
	.error_detected = hns3_error_detected,
	.slot_reset     = hns3_slot_reset,
	.reset_prepare	= hns3_reset_prepare,
	.reset_done	= hns3_reset_done,
};

static struct pci_driver hns3_driver = {
	.name     = hns3_driver_name,
	.id_table = hns3_pci_tbl,
	.probe    = hns3_probe,
	.remove   = hns3_remove,
	.shutdown = hns3_shutdown,
	.sriov_configure = hns3_pci_sriov_configure,
	.err_handler    = &hns3_err_handler,
};

/* set default feature to hns3 */
static void hns3_set_default_feature(struct net_device *netdev)
{
	struct hnae3_handle *h = hns3_get_handle(netdev);
	struct pci_dev *pdev = h->pdev;
	struct hnae3_ae_dev *ae_dev = pci_get_drvdata(pdev);

	netdev->priv_flags |= IFF_UNICAST_FLT;

	netdev->hw_enc_features |= NETIF_F_RXCSUM | NETIF_F_SG | NETIF_F_GSO |
		NETIF_F_GRO | NETIF_F_TSO | NETIF_F_TSO6 | NETIF_F_GSO_GRE |
		NETIF_F_GSO_GRE_CSUM | NETIF_F_GSO_UDP_TUNNEL |
		NETIF_F_SCTP_CRC | NETIF_F_TSO_MANGLEID | NETIF_F_FRAGLIST;

	netdev->gso_partial_features |= NETIF_F_GSO_GRE_CSUM;

	netdev->features |= NETIF_F_HW_VLAN_CTAG_FILTER |
		NETIF_F_HW_VLAN_CTAG_TX | NETIF_F_HW_VLAN_CTAG_RX |
		NETIF_F_RXCSUM | NETIF_F_SG | NETIF_F_GSO |
		NETIF_F_GRO | NETIF_F_TSO | NETIF_F_TSO6 | NETIF_F_GSO_GRE |
		NETIF_F_GSO_GRE_CSUM | NETIF_F_GSO_UDP_TUNNEL |
		NETIF_F_SCTP_CRC | NETIF_F_FRAGLIST;

	netdev->vlan_features |= NETIF_F_RXCSUM |
		NETIF_F_SG | NETIF_F_GSO | NETIF_F_GRO |
		NETIF_F_TSO | NETIF_F_TSO6 | NETIF_F_GSO_GRE |
		NETIF_F_GSO_GRE_CSUM | NETIF_F_GSO_UDP_TUNNEL |
		NETIF_F_SCTP_CRC | NETIF_F_FRAGLIST;

	netdev->hw_features |= NETIF_F_HW_VLAN_CTAG_TX |
		NETIF_F_HW_VLAN_CTAG_RX |
		NETIF_F_RXCSUM | NETIF_F_SG | NETIF_F_GSO |
		NETIF_F_GRO | NETIF_F_TSO | NETIF_F_TSO6 | NETIF_F_GSO_GRE |
		NETIF_F_GSO_GRE_CSUM | NETIF_F_GSO_UDP_TUNNEL |
		NETIF_F_SCTP_CRC | NETIF_F_FRAGLIST;

	if (ae_dev->dev_version >= HNAE3_DEVICE_VERSION_V2) {
		netdev->hw_features |= NETIF_F_GRO_HW;
		netdev->features |= NETIF_F_GRO_HW;

		if (!(h->flags & HNAE3_SUPPORT_VF)) {
			netdev->hw_features |= NETIF_F_NTUPLE;
			netdev->features |= NETIF_F_NTUPLE;
		}
	}

	if (test_bit(HNAE3_DEV_SUPPORT_UDP_GSO_B, ae_dev->caps)) {
		netdev->hw_features |= NETIF_F_GSO_UDP_L4;
		netdev->features |= NETIF_F_GSO_UDP_L4;
		netdev->vlan_features |= NETIF_F_GSO_UDP_L4;
		netdev->hw_enc_features |= NETIF_F_GSO_UDP_L4;
	}
<<<<<<< HEAD
=======

	if (test_bit(HNAE3_DEV_SUPPORT_HW_TX_CSUM_B, ae_dev->caps)) {
		netdev->hw_features |= NETIF_F_HW_CSUM;
		netdev->features |= NETIF_F_HW_CSUM;
		netdev->vlan_features |= NETIF_F_HW_CSUM;
		netdev->hw_enc_features |= NETIF_F_HW_CSUM;
	} else {
		netdev->hw_features |= NETIF_F_IP_CSUM | NETIF_F_IPV6_CSUM;
		netdev->features |= NETIF_F_IP_CSUM | NETIF_F_IPV6_CSUM;
		netdev->vlan_features |= NETIF_F_IP_CSUM | NETIF_F_IPV6_CSUM;
		netdev->hw_enc_features |= NETIF_F_IP_CSUM | NETIF_F_IPV6_CSUM;
	}

	if (test_bit(HNAE3_DEV_SUPPORT_UDP_TUNNEL_CSUM_B, ae_dev->caps)) {
		netdev->hw_features |= NETIF_F_GSO_UDP_TUNNEL_CSUM;
		netdev->features |= NETIF_F_GSO_UDP_TUNNEL_CSUM;
		netdev->vlan_features |= NETIF_F_GSO_UDP_TUNNEL_CSUM;
		netdev->hw_enc_features |= NETIF_F_GSO_UDP_TUNNEL_CSUM;
	}

	if (test_bit(HNAE3_DEV_SUPPORT_FD_FORWARD_TC_B, ae_dev->caps)) {
		netdev->hw_features |= NETIF_F_HW_TC;
		netdev->features |= NETIF_F_HW_TC;
	}
>>>>>>> 356006a6
}

static int hns3_alloc_buffer(struct hns3_enet_ring *ring,
			     struct hns3_desc_cb *cb)
{
	unsigned int order = hns3_page_order(ring);
	struct page *p;

	p = dev_alloc_pages(order);
	if (!p)
		return -ENOMEM;

	cb->priv = p;
	cb->page_offset = 0;
	cb->reuse_flag = 0;
	cb->buf  = page_address(p);
	cb->length = hns3_page_size(ring);
	cb->type = DESC_TYPE_PAGE;
	page_ref_add(p, USHRT_MAX - 1);
	cb->pagecnt_bias = USHRT_MAX;

	return 0;
}

static void hns3_free_buffer(struct hns3_enet_ring *ring,
			     struct hns3_desc_cb *cb, int budget)
{
	if (cb->type == DESC_TYPE_SKB)
		napi_consume_skb(cb->priv, budget);
	else if (!HNAE3_IS_TX_RING(ring) && cb->pagecnt_bias)
		__page_frag_cache_drain(cb->priv, cb->pagecnt_bias);
	memset(cb, 0, sizeof(*cb));
}

static int hns3_map_buffer(struct hns3_enet_ring *ring, struct hns3_desc_cb *cb)
{
	cb->dma = dma_map_page(ring_to_dev(ring), cb->priv, 0,
			       cb->length, ring_to_dma_dir(ring));

	if (unlikely(dma_mapping_error(ring_to_dev(ring), cb->dma)))
		return -EIO;

	return 0;
}

static void hns3_unmap_buffer(struct hns3_enet_ring *ring,
			      struct hns3_desc_cb *cb)
{
	if (cb->type == DESC_TYPE_SKB || cb->type == DESC_TYPE_FRAGLIST_SKB)
		dma_unmap_single(ring_to_dev(ring), cb->dma, cb->length,
				 ring_to_dma_dir(ring));
	else if (cb->length)
		dma_unmap_page(ring_to_dev(ring), cb->dma, cb->length,
			       ring_to_dma_dir(ring));
}

static void hns3_buffer_detach(struct hns3_enet_ring *ring, int i)
{
	hns3_unmap_buffer(ring, &ring->desc_cb[i]);
	ring->desc[i].addr = 0;
}

static void hns3_free_buffer_detach(struct hns3_enet_ring *ring, int i,
				    int budget)
{
	struct hns3_desc_cb *cb = &ring->desc_cb[i];

	if (!ring->desc_cb[i].dma)
		return;

	hns3_buffer_detach(ring, i);
	hns3_free_buffer(ring, cb, budget);
}

static void hns3_free_buffers(struct hns3_enet_ring *ring)
{
	int i;

	for (i = 0; i < ring->desc_num; i++)
		hns3_free_buffer_detach(ring, i, 0);
}

/* free desc along with its attached buffer */
static void hns3_free_desc(struct hns3_enet_ring *ring)
{
	int size = ring->desc_num * sizeof(ring->desc[0]);

	hns3_free_buffers(ring);

	if (ring->desc) {
		dma_free_coherent(ring_to_dev(ring), size,
				  ring->desc, ring->desc_dma_addr);
		ring->desc = NULL;
	}
}

static int hns3_alloc_desc(struct hns3_enet_ring *ring)
{
	int size = ring->desc_num * sizeof(ring->desc[0]);

	ring->desc = dma_alloc_coherent(ring_to_dev(ring), size,
					&ring->desc_dma_addr, GFP_KERNEL);
	if (!ring->desc)
		return -ENOMEM;

	return 0;
}

static int hns3_alloc_and_map_buffer(struct hns3_enet_ring *ring,
				   struct hns3_desc_cb *cb)
{
	int ret;

	ret = hns3_alloc_buffer(ring, cb);
	if (ret)
		goto out;

	ret = hns3_map_buffer(ring, cb);
	if (ret)
		goto out_with_buf;

	return 0;

out_with_buf:
	hns3_free_buffer(ring, cb, 0);
out:
	return ret;
}

static int hns3_alloc_and_attach_buffer(struct hns3_enet_ring *ring, int i)
{
	int ret = hns3_alloc_and_map_buffer(ring, &ring->desc_cb[i]);

	if (ret)
		return ret;

	ring->desc[i].addr = cpu_to_le64(ring->desc_cb[i].dma);

	return 0;
}

/* Allocate memory for raw pkg, and map with dma */
static int hns3_alloc_ring_buffers(struct hns3_enet_ring *ring)
{
	int i, j, ret;

	for (i = 0; i < ring->desc_num; i++) {
		ret = hns3_alloc_and_attach_buffer(ring, i);
		if (ret)
			goto out_buffer_fail;
	}

	return 0;

out_buffer_fail:
	for (j = i - 1; j >= 0; j--)
		hns3_free_buffer_detach(ring, j, 0);
	return ret;
}

/* detach a in-used buffer and replace with a reserved one */
static void hns3_replace_buffer(struct hns3_enet_ring *ring, int i,
				struct hns3_desc_cb *res_cb)
{
	hns3_unmap_buffer(ring, &ring->desc_cb[i]);
	ring->desc_cb[i] = *res_cb;
	ring->desc[i].addr = cpu_to_le64(ring->desc_cb[i].dma);
	ring->desc[i].rx.bd_base_info = 0;
}

static void hns3_reuse_buffer(struct hns3_enet_ring *ring, int i)
{
	ring->desc_cb[i].reuse_flag = 0;
	ring->desc[i].addr = cpu_to_le64(ring->desc_cb[i].dma +
					 ring->desc_cb[i].page_offset);
	ring->desc[i].rx.bd_base_info = 0;

	dma_sync_single_for_device(ring_to_dev(ring),
			ring->desc_cb[i].dma + ring->desc_cb[i].page_offset,
			hns3_buf_size(ring),
			DMA_FROM_DEVICE);
}

static bool hns3_nic_reclaim_desc(struct hns3_enet_ring *ring,
				  int *bytes, int *pkts, int budget)
{
	/* pair with ring->last_to_use update in hns3_tx_doorbell(),
	 * smp_store_release() is not used in hns3_tx_doorbell() because
	 * the doorbell operation already have the needed barrier operation.
	 */
	int ltu = smp_load_acquire(&ring->last_to_use);
	int ntc = ring->next_to_clean;
	struct hns3_desc_cb *desc_cb;
	bool reclaimed = false;
	struct hns3_desc *desc;

	while (ltu != ntc) {
		desc = &ring->desc[ntc];

		if (le16_to_cpu(desc->tx.bdtp_fe_sc_vld_ra_ri) &
				BIT(HNS3_TXD_VLD_B))
			break;

		desc_cb = &ring->desc_cb[ntc];
		(*pkts) += (desc_cb->type == DESC_TYPE_SKB);
		(*bytes) += desc_cb->length;
		/* desc_cb will be cleaned, after hnae3_free_buffer_detach */
		hns3_free_buffer_detach(ring, ntc, budget);

		if (++ntc == ring->desc_num)
			ntc = 0;

		/* Issue prefetch for next Tx descriptor */
		prefetch(&ring->desc_cb[ntc]);
		reclaimed = true;
	}

	if (unlikely(!reclaimed))
		return false;

	/* This smp_store_release() pairs with smp_load_acquire() in
	 * ring_space called by hns3_nic_net_xmit.
	 */
	smp_store_release(&ring->next_to_clean, ntc);
	return true;
}

void hns3_clean_tx_ring(struct hns3_enet_ring *ring, int budget)
{
	struct net_device *netdev = ring_to_netdev(ring);
	struct hns3_nic_priv *priv = netdev_priv(netdev);
	struct netdev_queue *dev_queue;
	int bytes, pkts;

	bytes = 0;
	pkts = 0;

	if (unlikely(!hns3_nic_reclaim_desc(ring, &bytes, &pkts, budget)))
		return;

	ring->tqp_vector->tx_group.total_bytes += bytes;
	ring->tqp_vector->tx_group.total_packets += pkts;

	u64_stats_update_begin(&ring->syncp);
	ring->stats.tx_bytes += bytes;
	ring->stats.tx_pkts += pkts;
	u64_stats_update_end(&ring->syncp);

	dev_queue = netdev_get_tx_queue(netdev, ring->tqp->tqp_index);
	netdev_tx_completed_queue(dev_queue, pkts, bytes);

	if (unlikely(netif_carrier_ok(netdev) &&
		     ring_space(ring) > HNS3_MAX_TSO_BD_NUM)) {
		/* Make sure that anybody stopping the queue after this
		 * sees the new next_to_clean.
		 */
		smp_mb();
		if (netif_tx_queue_stopped(dev_queue) &&
		    !test_bit(HNS3_NIC_STATE_DOWN, &priv->state)) {
			netif_tx_wake_queue(dev_queue);
			ring->stats.restart_queue++;
		}
	}
}

static int hns3_desc_unused(struct hns3_enet_ring *ring)
{
	int ntc = ring->next_to_clean;
	int ntu = ring->next_to_use;

	return ((ntc >= ntu) ? 0 : ring->desc_num) + ntc - ntu;
}

static void hns3_nic_alloc_rx_buffers(struct hns3_enet_ring *ring,
				      int cleand_count)
{
	struct hns3_desc_cb *desc_cb;
	struct hns3_desc_cb res_cbs;
	int i, ret;

	for (i = 0; i < cleand_count; i++) {
		desc_cb = &ring->desc_cb[ring->next_to_use];
		if (desc_cb->reuse_flag) {
			u64_stats_update_begin(&ring->syncp);
			ring->stats.reuse_pg_cnt++;
			u64_stats_update_end(&ring->syncp);

			hns3_reuse_buffer(ring, ring->next_to_use);
		} else {
			ret = hns3_alloc_and_map_buffer(ring, &res_cbs);
			if (ret) {
				u64_stats_update_begin(&ring->syncp);
				ring->stats.sw_err_cnt++;
				u64_stats_update_end(&ring->syncp);

				hns3_rl_err(ring_to_netdev(ring),
					    "alloc rx buffer failed: %d\n",
					    ret);
				break;
			}
			hns3_replace_buffer(ring, ring->next_to_use, &res_cbs);

			u64_stats_update_begin(&ring->syncp);
			ring->stats.non_reuse_pg++;
			u64_stats_update_end(&ring->syncp);
		}

		ring_ptr_move_fw(ring, next_to_use);
	}

	writel(i, ring->tqp->io_base + HNS3_RING_RX_RING_HEAD_REG);
}

static bool hns3_page_is_reusable(struct page *page)
{
	return page_to_nid(page) == numa_mem_id() &&
		!page_is_pfmemalloc(page);
}

static bool hns3_can_reuse_page(struct hns3_desc_cb *cb)
{
	return (page_count(cb->priv) - cb->pagecnt_bias) == 1;
}

static void hns3_nic_reuse_page(struct sk_buff *skb, int i,
				struct hns3_enet_ring *ring, int pull_len,
				struct hns3_desc_cb *desc_cb)
{
	struct hns3_desc *desc = &ring->desc[ring->next_to_clean];
	int size = le16_to_cpu(desc->rx.size);
	u32 truesize = hns3_buf_size(ring);

	desc_cb->pagecnt_bias--;
	skb_add_rx_frag(skb, i, desc_cb->priv, desc_cb->page_offset + pull_len,
			size - pull_len, truesize);

	/* Avoid re-using remote pages, or the stack is still using the page
	 * when page_offset rollback to zero, flag default unreuse
	 */
	if (unlikely(!hns3_page_is_reusable(desc_cb->priv)) ||
	    (!desc_cb->page_offset && !hns3_can_reuse_page(desc_cb))) {
		__page_frag_cache_drain(desc_cb->priv, desc_cb->pagecnt_bias);
		return;
	}

	/* Move offset up to the next cache line */
	desc_cb->page_offset += truesize;

	if (desc_cb->page_offset + truesize <= hns3_page_size(ring)) {
		desc_cb->reuse_flag = 1;
	} else if (hns3_can_reuse_page(desc_cb)) {
		desc_cb->reuse_flag = 1;
		desc_cb->page_offset = 0;
	} else if (desc_cb->pagecnt_bias) {
		__page_frag_cache_drain(desc_cb->priv, desc_cb->pagecnt_bias);
		return;
	}

	if (unlikely(!desc_cb->pagecnt_bias)) {
		page_ref_add(desc_cb->priv, USHRT_MAX);
		desc_cb->pagecnt_bias = USHRT_MAX;
	}
}

static int hns3_gro_complete(struct sk_buff *skb, u32 l234info)
{
	__be16 type = skb->protocol;
	struct tcphdr *th;
	int depth = 0;

	while (eth_type_vlan(type)) {
		struct vlan_hdr *vh;

		if ((depth + VLAN_HLEN) > skb_headlen(skb))
			return -EFAULT;

		vh = (struct vlan_hdr *)(skb->data + depth);
		type = vh->h_vlan_encapsulated_proto;
		depth += VLAN_HLEN;
	}

	skb_set_network_header(skb, depth);

	if (type == htons(ETH_P_IP)) {
		const struct iphdr *iph = ip_hdr(skb);

		depth += sizeof(struct iphdr);
		skb_set_transport_header(skb, depth);
		th = tcp_hdr(skb);
		th->check = ~tcp_v4_check(skb->len - depth, iph->saddr,
					  iph->daddr, 0);
	} else if (type == htons(ETH_P_IPV6)) {
		const struct ipv6hdr *iph = ipv6_hdr(skb);

		depth += sizeof(struct ipv6hdr);
		skb_set_transport_header(skb, depth);
		th = tcp_hdr(skb);
		th->check = ~tcp_v6_check(skb->len - depth, &iph->saddr,
					  &iph->daddr, 0);
	} else {
		hns3_rl_err(skb->dev,
			    "Error: FW GRO supports only IPv4/IPv6, not 0x%04x, depth: %d\n",
			    be16_to_cpu(type), depth);
		return -EFAULT;
	}

	skb_shinfo(skb)->gso_segs = NAPI_GRO_CB(skb)->count;
	if (th->cwr)
		skb_shinfo(skb)->gso_type |= SKB_GSO_TCP_ECN;

	if (l234info & BIT(HNS3_RXD_GRO_FIXID_B))
		skb_shinfo(skb)->gso_type |= SKB_GSO_TCP_FIXEDID;

	skb->csum_start = (unsigned char *)th - skb->head;
	skb->csum_offset = offsetof(struct tcphdr, check);
	skb->ip_summed = CHECKSUM_PARTIAL;

	trace_hns3_gro(skb);

	return 0;
}

static void hns3_checksum_complete(struct hns3_enet_ring *ring,
				   struct sk_buff *skb, u32 l234info)
{
	u32 lo, hi;

	u64_stats_update_begin(&ring->syncp);
	ring->stats.csum_complete++;
	u64_stats_update_end(&ring->syncp);
	skb->ip_summed = CHECKSUM_COMPLETE;
	lo = hnae3_get_field(l234info, HNS3_RXD_L2_CSUM_L_M,
			     HNS3_RXD_L2_CSUM_L_S);
	hi = hnae3_get_field(l234info, HNS3_RXD_L2_CSUM_H_M,
			     HNS3_RXD_L2_CSUM_H_S);
	skb->csum = csum_unfold((__force __sum16)(lo | hi << 8));
}

static void hns3_rx_checksum(struct hns3_enet_ring *ring, struct sk_buff *skb,
			     u32 l234info, u32 bd_base_info, u32 ol_info)
{
	struct net_device *netdev = ring_to_netdev(ring);
	int l3_type, l4_type;
	int ol4_type;

	skb->ip_summed = CHECKSUM_NONE;

	skb_checksum_none_assert(skb);

	if (!(netdev->features & NETIF_F_RXCSUM))
		return;

	if (l234info & BIT(HNS3_RXD_L2_CSUM_B)) {
		hns3_checksum_complete(ring, skb, l234info);
		return;
	}

	/* check if hardware has done checksum */
	if (!(bd_base_info & BIT(HNS3_RXD_L3L4P_B)))
		return;

	if (unlikely(l234info & (BIT(HNS3_RXD_L3E_B) | BIT(HNS3_RXD_L4E_B) |
				 BIT(HNS3_RXD_OL3E_B) |
				 BIT(HNS3_RXD_OL4E_B)))) {
		u64_stats_update_begin(&ring->syncp);
		ring->stats.l3l4_csum_err++;
		u64_stats_update_end(&ring->syncp);

		return;
	}

	ol4_type = hnae3_get_field(ol_info, HNS3_RXD_OL4ID_M,
				   HNS3_RXD_OL4ID_S);
	switch (ol4_type) {
	case HNS3_OL4_TYPE_MAC_IN_UDP:
	case HNS3_OL4_TYPE_NVGRE:
		skb->csum_level = 1;
		fallthrough;
	case HNS3_OL4_TYPE_NO_TUN:
		l3_type = hnae3_get_field(l234info, HNS3_RXD_L3ID_M,
					  HNS3_RXD_L3ID_S);
		l4_type = hnae3_get_field(l234info, HNS3_RXD_L4ID_M,
					  HNS3_RXD_L4ID_S);

		/* Can checksum ipv4 or ipv6 + UDP/TCP/SCTP packets */
		if ((l3_type == HNS3_L3_TYPE_IPV4 ||
		     l3_type == HNS3_L3_TYPE_IPV6) &&
		    (l4_type == HNS3_L4_TYPE_UDP ||
		     l4_type == HNS3_L4_TYPE_TCP ||
		     l4_type == HNS3_L4_TYPE_SCTP))
			skb->ip_summed = CHECKSUM_UNNECESSARY;
		break;
	default:
		break;
	}
}

static void hns3_rx_skb(struct hns3_enet_ring *ring, struct sk_buff *skb)
{
	if (skb_has_frag_list(skb))
		napi_gro_flush(&ring->tqp_vector->napi, false);

	napi_gro_receive(&ring->tqp_vector->napi, skb);
}

static bool hns3_parse_vlan_tag(struct hns3_enet_ring *ring,
				struct hns3_desc *desc, u32 l234info,
				u16 *vlan_tag)
{
	struct hnae3_handle *handle = ring->tqp->handle;
	struct pci_dev *pdev = ring->tqp->handle->pdev;
	struct hnae3_ae_dev *ae_dev = pci_get_drvdata(pdev);

	if (unlikely(ae_dev->dev_version < HNAE3_DEVICE_VERSION_V2)) {
		*vlan_tag = le16_to_cpu(desc->rx.ot_vlan_tag);
		if (!(*vlan_tag & VLAN_VID_MASK))
			*vlan_tag = le16_to_cpu(desc->rx.vlan_tag);

		return (*vlan_tag != 0);
	}

#define HNS3_STRP_OUTER_VLAN	0x1
#define HNS3_STRP_INNER_VLAN	0x2
#define HNS3_STRP_BOTH		0x3

	/* Hardware always insert VLAN tag into RX descriptor when
	 * remove the tag from packet, driver needs to determine
	 * reporting which tag to stack.
	 */
	switch (hnae3_get_field(l234info, HNS3_RXD_STRP_TAGP_M,
				HNS3_RXD_STRP_TAGP_S)) {
	case HNS3_STRP_OUTER_VLAN:
		if (handle->port_base_vlan_state !=
				HNAE3_PORT_BASE_VLAN_DISABLE)
			return false;

		*vlan_tag = le16_to_cpu(desc->rx.ot_vlan_tag);
		return true;
	case HNS3_STRP_INNER_VLAN:
		if (handle->port_base_vlan_state !=
				HNAE3_PORT_BASE_VLAN_DISABLE)
			return false;

		*vlan_tag = le16_to_cpu(desc->rx.vlan_tag);
		return true;
	case HNS3_STRP_BOTH:
		if (handle->port_base_vlan_state ==
				HNAE3_PORT_BASE_VLAN_DISABLE)
			*vlan_tag = le16_to_cpu(desc->rx.ot_vlan_tag);
		else
			*vlan_tag = le16_to_cpu(desc->rx.vlan_tag);

		return true;
	default:
		return false;
	}
}

static void hns3_rx_ring_move_fw(struct hns3_enet_ring *ring)
{
	ring->desc[ring->next_to_clean].rx.bd_base_info &=
		cpu_to_le32(~BIT(HNS3_RXD_VLD_B));
	ring->next_to_clean += 1;

	if (unlikely(ring->next_to_clean == ring->desc_num))
		ring->next_to_clean = 0;
}

static int hns3_alloc_skb(struct hns3_enet_ring *ring, unsigned int length,
			  unsigned char *va)
{
	struct hns3_desc_cb *desc_cb = &ring->desc_cb[ring->next_to_clean];
	struct net_device *netdev = ring_to_netdev(ring);
	struct sk_buff *skb;

	ring->skb = napi_alloc_skb(&ring->tqp_vector->napi, HNS3_RX_HEAD_SIZE);
	skb = ring->skb;
	if (unlikely(!skb)) {
		hns3_rl_err(netdev, "alloc rx skb fail\n");

		u64_stats_update_begin(&ring->syncp);
		ring->stats.sw_err_cnt++;
		u64_stats_update_end(&ring->syncp);

		return -ENOMEM;
	}

	trace_hns3_rx_desc(ring);
	prefetchw(skb->data);

	ring->pending_buf = 1;
	ring->frag_num = 0;
	ring->tail_skb = NULL;
	if (length <= HNS3_RX_HEAD_SIZE) {
		memcpy(__skb_put(skb, length), va, ALIGN(length, sizeof(long)));

		/* We can reuse buffer as-is, just make sure it is local */
		if (likely(hns3_page_is_reusable(desc_cb->priv)))
			desc_cb->reuse_flag = 1;
		else /* This page cannot be reused so discard it */
			__page_frag_cache_drain(desc_cb->priv,
						desc_cb->pagecnt_bias);

		hns3_rx_ring_move_fw(ring);
		return 0;
	}
	u64_stats_update_begin(&ring->syncp);
	ring->stats.seg_pkt_cnt++;
	u64_stats_update_end(&ring->syncp);

	ring->pull_len = eth_get_headlen(netdev, va, HNS3_RX_HEAD_SIZE);
	__skb_put(skb, ring->pull_len);
	hns3_nic_reuse_page(skb, ring->frag_num++, ring, ring->pull_len,
			    desc_cb);
	hns3_rx_ring_move_fw(ring);

	return 0;
}

static int hns3_add_frag(struct hns3_enet_ring *ring)
{
	struct sk_buff *skb = ring->skb;
	struct sk_buff *head_skb = skb;
	struct sk_buff *new_skb;
	struct hns3_desc_cb *desc_cb;
	struct hns3_desc *desc;
	u32 bd_base_info;

	do {
		desc = &ring->desc[ring->next_to_clean];
		desc_cb = &ring->desc_cb[ring->next_to_clean];
		bd_base_info = le32_to_cpu(desc->rx.bd_base_info);
		/* make sure HW write desc complete */
		dma_rmb();
		if (!(bd_base_info & BIT(HNS3_RXD_VLD_B)))
			return -ENXIO;

		if (unlikely(ring->frag_num >= MAX_SKB_FRAGS)) {
			new_skb = napi_alloc_skb(&ring->tqp_vector->napi, 0);
			if (unlikely(!new_skb)) {
				hns3_rl_err(ring_to_netdev(ring),
					    "alloc rx fraglist skb fail\n");
				return -ENXIO;
			}
			ring->frag_num = 0;

			if (ring->tail_skb) {
				ring->tail_skb->next = new_skb;
				ring->tail_skb = new_skb;
			} else {
				skb_shinfo(skb)->frag_list = new_skb;
				ring->tail_skb = new_skb;
			}
		}

		if (ring->tail_skb) {
			head_skb->truesize += hns3_buf_size(ring);
			head_skb->data_len += le16_to_cpu(desc->rx.size);
			head_skb->len += le16_to_cpu(desc->rx.size);
			skb = ring->tail_skb;
		}

		dma_sync_single_for_cpu(ring_to_dev(ring),
				desc_cb->dma + desc_cb->page_offset,
				hns3_buf_size(ring),
				DMA_FROM_DEVICE);

		hns3_nic_reuse_page(skb, ring->frag_num++, ring, 0, desc_cb);
		trace_hns3_rx_desc(ring);
		hns3_rx_ring_move_fw(ring);
		ring->pending_buf++;
	} while (!(bd_base_info & BIT(HNS3_RXD_FE_B)));

	return 0;
}

static int hns3_set_gro_and_checksum(struct hns3_enet_ring *ring,
				     struct sk_buff *skb, u32 l234info,
				     u32 bd_base_info, u32 ol_info)
{
	u32 l3_type;

	skb_shinfo(skb)->gso_size = hnae3_get_field(bd_base_info,
						    HNS3_RXD_GRO_SIZE_M,
						    HNS3_RXD_GRO_SIZE_S);
	/* if there is no HW GRO, do not set gro params */
	if (!skb_shinfo(skb)->gso_size) {
		hns3_rx_checksum(ring, skb, l234info, bd_base_info, ol_info);
		return 0;
	}

	NAPI_GRO_CB(skb)->count = hnae3_get_field(l234info,
						  HNS3_RXD_GRO_COUNT_M,
						  HNS3_RXD_GRO_COUNT_S);

	l3_type = hnae3_get_field(l234info, HNS3_RXD_L3ID_M, HNS3_RXD_L3ID_S);
	if (l3_type == HNS3_L3_TYPE_IPV4)
		skb_shinfo(skb)->gso_type = SKB_GSO_TCPV4;
	else if (l3_type == HNS3_L3_TYPE_IPV6)
		skb_shinfo(skb)->gso_type = SKB_GSO_TCPV6;
	else
		return -EFAULT;

	return  hns3_gro_complete(skb, l234info);
}

static void hns3_set_rx_skb_rss_type(struct hns3_enet_ring *ring,
				     struct sk_buff *skb, u32 rss_hash)
{
	struct hnae3_handle *handle = ring->tqp->handle;
	enum pkt_hash_types rss_type;

	if (rss_hash)
		rss_type = handle->kinfo.rss_type;
	else
		rss_type = PKT_HASH_TYPE_NONE;

	skb_set_hash(skb, rss_hash, rss_type);
}

static int hns3_handle_bdinfo(struct hns3_enet_ring *ring, struct sk_buff *skb)
{
	struct net_device *netdev = ring_to_netdev(ring);
	enum hns3_pkt_l2t_type l2_frame_type;
	u32 bd_base_info, l234info, ol_info;
	struct hns3_desc *desc;
	unsigned int len;
	int pre_ntc, ret;

	/* bdinfo handled below is only valid on the last BD of the
	 * current packet, and ring->next_to_clean indicates the first
	 * descriptor of next packet, so need - 1 below.
	 */
	pre_ntc = ring->next_to_clean ? (ring->next_to_clean - 1) :
					(ring->desc_num - 1);
	desc = &ring->desc[pre_ntc];
	bd_base_info = le32_to_cpu(desc->rx.bd_base_info);
	l234info = le32_to_cpu(desc->rx.l234_info);
	ol_info = le32_to_cpu(desc->rx.ol_info);

	/* Based on hw strategy, the tag offloaded will be stored at
	 * ot_vlan_tag in two layer tag case, and stored at vlan_tag
	 * in one layer tag case.
	 */
	if (netdev->features & NETIF_F_HW_VLAN_CTAG_RX) {
		u16 vlan_tag;

		if (hns3_parse_vlan_tag(ring, desc, l234info, &vlan_tag))
			__vlan_hwaccel_put_tag(skb, htons(ETH_P_8021Q),
					       vlan_tag);
	}

	if (unlikely(!desc->rx.pkt_len || (l234info & (BIT(HNS3_RXD_TRUNCAT_B) |
				  BIT(HNS3_RXD_L2E_B))))) {
		u64_stats_update_begin(&ring->syncp);
		if (l234info & BIT(HNS3_RXD_L2E_B))
			ring->stats.l2_err++;
		else
			ring->stats.err_pkt_len++;
		u64_stats_update_end(&ring->syncp);

		return -EFAULT;
	}

	len = skb->len;

	/* Do update ip stack process */
	skb->protocol = eth_type_trans(skb, netdev);

	/* This is needed in order to enable forwarding support */
	ret = hns3_set_gro_and_checksum(ring, skb, l234info,
					bd_base_info, ol_info);
	if (unlikely(ret)) {
		u64_stats_update_begin(&ring->syncp);
		ring->stats.rx_err_cnt++;
		u64_stats_update_end(&ring->syncp);
		return ret;
	}

	l2_frame_type = hnae3_get_field(l234info, HNS3_RXD_DMAC_M,
					HNS3_RXD_DMAC_S);

	u64_stats_update_begin(&ring->syncp);
	ring->stats.rx_pkts++;
	ring->stats.rx_bytes += len;

	if (l2_frame_type == HNS3_L2_TYPE_MULTICAST)
		ring->stats.rx_multicast++;

	u64_stats_update_end(&ring->syncp);

	ring->tqp_vector->rx_group.total_bytes += len;

	hns3_set_rx_skb_rss_type(ring, skb, le32_to_cpu(desc->rx.rss_hash));
	return 0;
}

static int hns3_handle_rx_bd(struct hns3_enet_ring *ring)
{
	struct sk_buff *skb = ring->skb;
	struct hns3_desc_cb *desc_cb;
	struct hns3_desc *desc;
	unsigned int length;
	u32 bd_base_info;
	int ret;

	desc = &ring->desc[ring->next_to_clean];
	desc_cb = &ring->desc_cb[ring->next_to_clean];

	prefetch(desc);

	if (!skb) {
		bd_base_info = le32_to_cpu(desc->rx.bd_base_info);

		/* Check valid BD */
		if (unlikely(!(bd_base_info & BIT(HNS3_RXD_VLD_B))))
			return -ENXIO;

		dma_rmb();
		length = le16_to_cpu(desc->rx.size);

		ring->va = desc_cb->buf + desc_cb->page_offset;

		dma_sync_single_for_cpu(ring_to_dev(ring),
				desc_cb->dma + desc_cb->page_offset,
				hns3_buf_size(ring),
				DMA_FROM_DEVICE);

		/* Prefetch first cache line of first page.
		 * Idea is to cache few bytes of the header of the packet.
		 * Our L1 Cache line size is 64B so need to prefetch twice to make
		 * it 128B. But in actual we can have greater size of caches with
		 * 128B Level 1 cache lines. In such a case, single fetch would
		 * suffice to cache in the relevant part of the header.
		 */
		net_prefetch(ring->va);

		ret = hns3_alloc_skb(ring, length, ring->va);
		skb = ring->skb;

		if (ret < 0) /* alloc buffer fail */
			return ret;
		if (!(bd_base_info & BIT(HNS3_RXD_FE_B))) { /* need add frag */
			ret = hns3_add_frag(ring);
			if (ret)
				return ret;
		}
	} else {
		ret = hns3_add_frag(ring);
		if (ret)
			return ret;
	}

	/* As the head data may be changed when GRO enable, copy
	 * the head data in after other data rx completed
	 */
	if (skb->len > HNS3_RX_HEAD_SIZE)
		memcpy(skb->data, ring->va,
		       ALIGN(ring->pull_len, sizeof(long)));

	ret = hns3_handle_bdinfo(ring, skb);
	if (unlikely(ret)) {
		dev_kfree_skb_any(skb);
		return ret;
	}

	skb_record_rx_queue(skb, ring->tqp->tqp_index);
	return 0;
}

int hns3_clean_rx_ring(struct hns3_enet_ring *ring, int budget,
		       void (*rx_fn)(struct hns3_enet_ring *, struct sk_buff *))
{
#define RCB_NOF_ALLOC_RX_BUFF_ONCE 16
	int unused_count = hns3_desc_unused(ring);
	int recv_pkts = 0;
	int err;

	unused_count -= ring->pending_buf;

	while (recv_pkts < budget) {
		/* Reuse or realloc buffers */
		if (unused_count >= RCB_NOF_ALLOC_RX_BUFF_ONCE) {
			hns3_nic_alloc_rx_buffers(ring, unused_count);
			unused_count = hns3_desc_unused(ring) -
					ring->pending_buf;
		}

		/* Poll one pkt */
		err = hns3_handle_rx_bd(ring);
		/* Do not get FE for the packet or failed to alloc skb */
		if (unlikely(!ring->skb || err == -ENXIO)) {
			goto out;
		} else if (likely(!err)) {
			rx_fn(ring, ring->skb);
			recv_pkts++;
		}

		unused_count += ring->pending_buf;
		ring->skb = NULL;
		ring->pending_buf = 0;
	}

out:
	/* Make all data has been write before submit */
	if (unused_count > 0)
		hns3_nic_alloc_rx_buffers(ring, unused_count);

	return recv_pkts;
}

static bool hns3_get_new_flow_lvl(struct hns3_enet_ring_group *ring_group)
{
#define HNS3_RX_LOW_BYTE_RATE 10000
#define HNS3_RX_MID_BYTE_RATE 20000
#define HNS3_RX_ULTRA_PACKET_RATE 40

	enum hns3_flow_level_range new_flow_level;
	struct hns3_enet_tqp_vector *tqp_vector;
	int packets_per_msecs, bytes_per_msecs;
	u32 time_passed_ms;

	tqp_vector = ring_group->ring->tqp_vector;
	time_passed_ms =
		jiffies_to_msecs(jiffies - tqp_vector->last_jiffies);
	if (!time_passed_ms)
		return false;

	do_div(ring_group->total_packets, time_passed_ms);
	packets_per_msecs = ring_group->total_packets;

	do_div(ring_group->total_bytes, time_passed_ms);
	bytes_per_msecs = ring_group->total_bytes;

	new_flow_level = ring_group->coal.flow_level;

	/* Simple throttlerate management
	 * 0-10MB/s   lower     (50000 ints/s)
	 * 10-20MB/s   middle    (20000 ints/s)
	 * 20-1249MB/s high      (18000 ints/s)
	 * > 40000pps  ultra     (8000 ints/s)
	 */
	switch (new_flow_level) {
	case HNS3_FLOW_LOW:
		if (bytes_per_msecs > HNS3_RX_LOW_BYTE_RATE)
			new_flow_level = HNS3_FLOW_MID;
		break;
	case HNS3_FLOW_MID:
		if (bytes_per_msecs > HNS3_RX_MID_BYTE_RATE)
			new_flow_level = HNS3_FLOW_HIGH;
		else if (bytes_per_msecs <= HNS3_RX_LOW_BYTE_RATE)
			new_flow_level = HNS3_FLOW_LOW;
		break;
	case HNS3_FLOW_HIGH:
	case HNS3_FLOW_ULTRA:
	default:
		if (bytes_per_msecs <= HNS3_RX_MID_BYTE_RATE)
			new_flow_level = HNS3_FLOW_MID;
		break;
	}

	if (packets_per_msecs > HNS3_RX_ULTRA_PACKET_RATE &&
	    &tqp_vector->rx_group == ring_group)
		new_flow_level = HNS3_FLOW_ULTRA;

	ring_group->total_bytes = 0;
	ring_group->total_packets = 0;
	ring_group->coal.flow_level = new_flow_level;

	return true;
}

static bool hns3_get_new_int_gl(struct hns3_enet_ring_group *ring_group)
{
	struct hns3_enet_tqp_vector *tqp_vector;
	u16 new_int_gl;

	if (!ring_group->ring)
		return false;

	tqp_vector = ring_group->ring->tqp_vector;
	if (!tqp_vector->last_jiffies)
		return false;

	if (ring_group->total_packets == 0) {
		ring_group->coal.int_gl = HNS3_INT_GL_50K;
		ring_group->coal.flow_level = HNS3_FLOW_LOW;
		return true;
	}

	if (!hns3_get_new_flow_lvl(ring_group))
		return false;

	new_int_gl = ring_group->coal.int_gl;
	switch (ring_group->coal.flow_level) {
	case HNS3_FLOW_LOW:
		new_int_gl = HNS3_INT_GL_50K;
		break;
	case HNS3_FLOW_MID:
		new_int_gl = HNS3_INT_GL_20K;
		break;
	case HNS3_FLOW_HIGH:
		new_int_gl = HNS3_INT_GL_18K;
		break;
	case HNS3_FLOW_ULTRA:
		new_int_gl = HNS3_INT_GL_8K;
		break;
	default:
		break;
	}

	if (new_int_gl != ring_group->coal.int_gl) {
		ring_group->coal.int_gl = new_int_gl;
		return true;
	}
	return false;
}

static void hns3_update_new_int_gl(struct hns3_enet_tqp_vector *tqp_vector)
{
	struct hns3_enet_ring_group *rx_group = &tqp_vector->rx_group;
	struct hns3_enet_ring_group *tx_group = &tqp_vector->tx_group;
	bool rx_update, tx_update;

	/* update param every 1000ms */
	if (time_before(jiffies,
			tqp_vector->last_jiffies + msecs_to_jiffies(1000)))
		return;

	if (rx_group->coal.adapt_enable) {
		rx_update = hns3_get_new_int_gl(rx_group);
		if (rx_update)
			hns3_set_vector_coalesce_rx_gl(tqp_vector,
						       rx_group->coal.int_gl);
	}

	if (tx_group->coal.adapt_enable) {
		tx_update = hns3_get_new_int_gl(tx_group);
		if (tx_update)
			hns3_set_vector_coalesce_tx_gl(tqp_vector,
						       tx_group->coal.int_gl);
	}

	tqp_vector->last_jiffies = jiffies;
}

static int hns3_nic_common_poll(struct napi_struct *napi, int budget)
{
	struct hns3_nic_priv *priv = netdev_priv(napi->dev);
	struct hns3_enet_ring *ring;
	int rx_pkt_total = 0;

	struct hns3_enet_tqp_vector *tqp_vector =
		container_of(napi, struct hns3_enet_tqp_vector, napi);
	bool clean_complete = true;
	int rx_budget = budget;

	if (unlikely(test_bit(HNS3_NIC_STATE_DOWN, &priv->state))) {
		napi_complete(napi);
		return 0;
	}

	/* Since the actual Tx work is minimal, we can give the Tx a larger
	 * budget and be more aggressive about cleaning up the Tx descriptors.
	 */
	hns3_for_each_ring(ring, tqp_vector->tx_group)
		hns3_clean_tx_ring(ring, budget);

	/* make sure rx ring budget not smaller than 1 */
	if (tqp_vector->num_tqps > 1)
		rx_budget = max(budget / tqp_vector->num_tqps, 1);

	hns3_for_each_ring(ring, tqp_vector->rx_group) {
		int rx_cleaned = hns3_clean_rx_ring(ring, rx_budget,
						    hns3_rx_skb);

		if (rx_cleaned >= rx_budget)
			clean_complete = false;

		rx_pkt_total += rx_cleaned;
	}

	tqp_vector->rx_group.total_packets += rx_pkt_total;

	if (!clean_complete)
		return budget;

	if (napi_complete(napi) &&
	    likely(!test_bit(HNS3_NIC_STATE_DOWN, &priv->state))) {
		hns3_update_new_int_gl(tqp_vector);
		hns3_mask_vector_irq(tqp_vector, 1);
	}

	return rx_pkt_total;
}

static int hns3_get_vector_ring_chain(struct hns3_enet_tqp_vector *tqp_vector,
				      struct hnae3_ring_chain_node *head)
{
	struct pci_dev *pdev = tqp_vector->handle->pdev;
	struct hnae3_ring_chain_node *cur_chain = head;
	struct hnae3_ring_chain_node *chain;
	struct hns3_enet_ring *tx_ring;
	struct hns3_enet_ring *rx_ring;

	tx_ring = tqp_vector->tx_group.ring;
	if (tx_ring) {
		cur_chain->tqp_index = tx_ring->tqp->tqp_index;
		hnae3_set_bit(cur_chain->flag, HNAE3_RING_TYPE_B,
			      HNAE3_RING_TYPE_TX);
		hnae3_set_field(cur_chain->int_gl_idx, HNAE3_RING_GL_IDX_M,
				HNAE3_RING_GL_IDX_S, HNAE3_RING_GL_TX);

		cur_chain->next = NULL;

		while (tx_ring->next) {
			tx_ring = tx_ring->next;

			chain = devm_kzalloc(&pdev->dev, sizeof(*chain),
					     GFP_KERNEL);
			if (!chain)
				goto err_free_chain;

			cur_chain->next = chain;
			chain->tqp_index = tx_ring->tqp->tqp_index;
			hnae3_set_bit(chain->flag, HNAE3_RING_TYPE_B,
				      HNAE3_RING_TYPE_TX);
			hnae3_set_field(chain->int_gl_idx,
					HNAE3_RING_GL_IDX_M,
					HNAE3_RING_GL_IDX_S,
					HNAE3_RING_GL_TX);

			cur_chain = chain;
		}
	}

	rx_ring = tqp_vector->rx_group.ring;
	if (!tx_ring && rx_ring) {
		cur_chain->next = NULL;
		cur_chain->tqp_index = rx_ring->tqp->tqp_index;
		hnae3_set_bit(cur_chain->flag, HNAE3_RING_TYPE_B,
			      HNAE3_RING_TYPE_RX);
		hnae3_set_field(cur_chain->int_gl_idx, HNAE3_RING_GL_IDX_M,
				HNAE3_RING_GL_IDX_S, HNAE3_RING_GL_RX);

		rx_ring = rx_ring->next;
	}

	while (rx_ring) {
		chain = devm_kzalloc(&pdev->dev, sizeof(*chain), GFP_KERNEL);
		if (!chain)
			goto err_free_chain;

		cur_chain->next = chain;
		chain->tqp_index = rx_ring->tqp->tqp_index;
		hnae3_set_bit(chain->flag, HNAE3_RING_TYPE_B,
			      HNAE3_RING_TYPE_RX);
		hnae3_set_field(chain->int_gl_idx, HNAE3_RING_GL_IDX_M,
				HNAE3_RING_GL_IDX_S, HNAE3_RING_GL_RX);

		cur_chain = chain;

		rx_ring = rx_ring->next;
	}

	return 0;

err_free_chain:
	cur_chain = head->next;
	while (cur_chain) {
		chain = cur_chain->next;
		devm_kfree(&pdev->dev, cur_chain);
		cur_chain = chain;
	}
	head->next = NULL;

	return -ENOMEM;
}

static void hns3_free_vector_ring_chain(struct hns3_enet_tqp_vector *tqp_vector,
					struct hnae3_ring_chain_node *head)
{
	struct pci_dev *pdev = tqp_vector->handle->pdev;
	struct hnae3_ring_chain_node *chain_tmp, *chain;

	chain = head->next;

	while (chain) {
		chain_tmp = chain->next;
		devm_kfree(&pdev->dev, chain);
		chain = chain_tmp;
	}
}

static void hns3_add_ring_to_group(struct hns3_enet_ring_group *group,
				   struct hns3_enet_ring *ring)
{
	ring->next = group->ring;
	group->ring = ring;

	group->count++;
}

static void hns3_nic_set_cpumask(struct hns3_nic_priv *priv)
{
	struct pci_dev *pdev = priv->ae_handle->pdev;
	struct hns3_enet_tqp_vector *tqp_vector;
	int num_vectors = priv->vector_num;
	int numa_node;
	int vector_i;

	numa_node = dev_to_node(&pdev->dev);

	for (vector_i = 0; vector_i < num_vectors; vector_i++) {
		tqp_vector = &priv->tqp_vector[vector_i];
		cpumask_set_cpu(cpumask_local_spread(vector_i, numa_node),
				&tqp_vector->affinity_mask);
	}
}

static int hns3_nic_init_vector_data(struct hns3_nic_priv *priv)
{
	struct hnae3_ring_chain_node vector_ring_chain;
	struct hnae3_handle *h = priv->ae_handle;
	struct hns3_enet_tqp_vector *tqp_vector;
	int ret;
	int i;

	hns3_nic_set_cpumask(priv);

	for (i = 0; i < priv->vector_num; i++) {
		tqp_vector = &priv->tqp_vector[i];
		hns3_vector_coalesce_init_hw(tqp_vector, priv);
		tqp_vector->num_tqps = 0;
	}

	for (i = 0; i < h->kinfo.num_tqps; i++) {
		u16 vector_i = i % priv->vector_num;
		u16 tqp_num = h->kinfo.num_tqps;

		tqp_vector = &priv->tqp_vector[vector_i];

		hns3_add_ring_to_group(&tqp_vector->tx_group,
				       &priv->ring[i]);

		hns3_add_ring_to_group(&tqp_vector->rx_group,
				       &priv->ring[i + tqp_num]);

		priv->ring[i].tqp_vector = tqp_vector;
		priv->ring[i + tqp_num].tqp_vector = tqp_vector;
		tqp_vector->num_tqps++;
	}

	for (i = 0; i < priv->vector_num; i++) {
		tqp_vector = &priv->tqp_vector[i];

		tqp_vector->rx_group.total_bytes = 0;
		tqp_vector->rx_group.total_packets = 0;
		tqp_vector->tx_group.total_bytes = 0;
		tqp_vector->tx_group.total_packets = 0;
		tqp_vector->handle = h;

		ret = hns3_get_vector_ring_chain(tqp_vector,
						 &vector_ring_chain);
		if (ret)
			goto map_ring_fail;

		ret = h->ae_algo->ops->map_ring_to_vector(h,
			tqp_vector->vector_irq, &vector_ring_chain);

		hns3_free_vector_ring_chain(tqp_vector, &vector_ring_chain);

		if (ret)
			goto map_ring_fail;

		netif_napi_add(priv->netdev, &tqp_vector->napi,
			       hns3_nic_common_poll, NAPI_POLL_WEIGHT);
	}

	return 0;

map_ring_fail:
	while (i--)
		netif_napi_del(&priv->tqp_vector[i].napi);

	return ret;
}

static int hns3_nic_alloc_vector_data(struct hns3_nic_priv *priv)
{
	struct hnae3_handle *h = priv->ae_handle;
	struct hns3_enet_tqp_vector *tqp_vector;
	struct hnae3_vector_info *vector;
	struct pci_dev *pdev = h->pdev;
	u16 tqp_num = h->kinfo.num_tqps;
	u16 vector_num;
	int ret = 0;
	u16 i;

	/* RSS size, cpu online and vector_num should be the same */
	/* Should consider 2p/4p later */
	vector_num = min_t(u16, num_online_cpus(), tqp_num);

	vector = devm_kcalloc(&pdev->dev, vector_num, sizeof(*vector),
			      GFP_KERNEL);
	if (!vector)
		return -ENOMEM;

	/* save the actual available vector number */
	vector_num = h->ae_algo->ops->get_vector(h, vector_num, vector);

	priv->vector_num = vector_num;
	priv->tqp_vector = (struct hns3_enet_tqp_vector *)
		devm_kcalloc(&pdev->dev, vector_num, sizeof(*priv->tqp_vector),
			     GFP_KERNEL);
	if (!priv->tqp_vector) {
		ret = -ENOMEM;
		goto out;
	}

	for (i = 0; i < priv->vector_num; i++) {
		tqp_vector = &priv->tqp_vector[i];
		tqp_vector->idx = i;
		tqp_vector->mask_addr = vector[i].io_addr;
		tqp_vector->vector_irq = vector[i].vector;
		hns3_vector_coalesce_init(tqp_vector, priv);
	}

out:
	devm_kfree(&pdev->dev, vector);
	return ret;
}

static void hns3_clear_ring_group(struct hns3_enet_ring_group *group)
{
	group->ring = NULL;
	group->count = 0;
}

static void hns3_nic_uninit_vector_data(struct hns3_nic_priv *priv)
{
	struct hnae3_ring_chain_node vector_ring_chain;
	struct hnae3_handle *h = priv->ae_handle;
	struct hns3_enet_tqp_vector *tqp_vector;
	int i;

	for (i = 0; i < priv->vector_num; i++) {
		tqp_vector = &priv->tqp_vector[i];

		if (!tqp_vector->rx_group.ring && !tqp_vector->tx_group.ring)
			continue;

		/* Since the mapping can be overwritten, when fail to get the
		 * chain between vector and ring, we should go on to deal with
		 * the remaining options.
		 */
		if (hns3_get_vector_ring_chain(tqp_vector, &vector_ring_chain))
			dev_warn(priv->dev, "failed to get ring chain\n");

		h->ae_algo->ops->unmap_ring_from_vector(h,
			tqp_vector->vector_irq, &vector_ring_chain);

		hns3_free_vector_ring_chain(tqp_vector, &vector_ring_chain);

		hns3_clear_ring_group(&tqp_vector->rx_group);
		hns3_clear_ring_group(&tqp_vector->tx_group);
		netif_napi_del(&priv->tqp_vector[i].napi);
	}
}

static void hns3_nic_dealloc_vector_data(struct hns3_nic_priv *priv)
{
	struct hnae3_handle *h = priv->ae_handle;
	struct pci_dev *pdev = h->pdev;
	int i, ret;

	for (i = 0; i < priv->vector_num; i++) {
		struct hns3_enet_tqp_vector *tqp_vector;

		tqp_vector = &priv->tqp_vector[i];
		ret = h->ae_algo->ops->put_vector(h, tqp_vector->vector_irq);
		if (ret)
			return;
	}

	devm_kfree(&pdev->dev, priv->tqp_vector);
}

static void hns3_ring_get_cfg(struct hnae3_queue *q, struct hns3_nic_priv *priv,
			      unsigned int ring_type)
{
	int queue_num = priv->ae_handle->kinfo.num_tqps;
	struct hns3_enet_ring *ring;
	int desc_num;

	if (ring_type == HNAE3_RING_TYPE_TX) {
		ring = &priv->ring[q->tqp_index];
		desc_num = priv->ae_handle->kinfo.num_tx_desc;
		ring->queue_index = q->tqp_index;
	} else {
		ring = &priv->ring[q->tqp_index + queue_num];
		desc_num = priv->ae_handle->kinfo.num_rx_desc;
		ring->queue_index = q->tqp_index;
	}

	hnae3_set_bit(ring->flag, HNAE3_RING_TYPE_B, ring_type);

	ring->tqp = q;
	ring->desc = NULL;
	ring->desc_cb = NULL;
	ring->dev = priv->dev;
	ring->desc_dma_addr = 0;
	ring->buf_size = q->buf_size;
	ring->desc_num = desc_num;
	ring->next_to_use = 0;
	ring->next_to_clean = 0;
	ring->last_to_use = 0;
}

static void hns3_queue_to_ring(struct hnae3_queue *tqp,
			       struct hns3_nic_priv *priv)
{
	hns3_ring_get_cfg(tqp, priv, HNAE3_RING_TYPE_TX);
	hns3_ring_get_cfg(tqp, priv, HNAE3_RING_TYPE_RX);
}

static int hns3_get_ring_config(struct hns3_nic_priv *priv)
{
	struct hnae3_handle *h = priv->ae_handle;
	struct pci_dev *pdev = h->pdev;
	int i;

	priv->ring = devm_kzalloc(&pdev->dev,
				  array3_size(h->kinfo.num_tqps,
					      sizeof(*priv->ring), 2),
				  GFP_KERNEL);
	if (!priv->ring)
		return -ENOMEM;

	for (i = 0; i < h->kinfo.num_tqps; i++)
		hns3_queue_to_ring(h->kinfo.tqp[i], priv);

	return 0;
}

static void hns3_put_ring_config(struct hns3_nic_priv *priv)
{
	if (!priv->ring)
		return;

	devm_kfree(priv->dev, priv->ring);
	priv->ring = NULL;
}

static int hns3_alloc_ring_memory(struct hns3_enet_ring *ring)
{
	int ret;

	if (ring->desc_num <= 0 || ring->buf_size <= 0)
		return -EINVAL;

	ring->desc_cb = devm_kcalloc(ring_to_dev(ring), ring->desc_num,
				     sizeof(ring->desc_cb[0]), GFP_KERNEL);
	if (!ring->desc_cb) {
		ret = -ENOMEM;
		goto out;
	}

	ret = hns3_alloc_desc(ring);
	if (ret)
		goto out_with_desc_cb;

	if (!HNAE3_IS_TX_RING(ring)) {
		ret = hns3_alloc_ring_buffers(ring);
		if (ret)
			goto out_with_desc;
	}

	return 0;

out_with_desc:
	hns3_free_desc(ring);
out_with_desc_cb:
	devm_kfree(ring_to_dev(ring), ring->desc_cb);
	ring->desc_cb = NULL;
out:
	return ret;
}

void hns3_fini_ring(struct hns3_enet_ring *ring)
{
	hns3_free_desc(ring);
	devm_kfree(ring_to_dev(ring), ring->desc_cb);
	ring->desc_cb = NULL;
	ring->next_to_clean = 0;
	ring->next_to_use = 0;
	ring->last_to_use = 0;
	ring->pending_buf = 0;
	if (ring->skb) {
		dev_kfree_skb_any(ring->skb);
		ring->skb = NULL;
	}
}

static int hns3_buf_size2type(u32 buf_size)
{
	int bd_size_type;

	switch (buf_size) {
	case 512:
		bd_size_type = HNS3_BD_SIZE_512_TYPE;
		break;
	case 1024:
		bd_size_type = HNS3_BD_SIZE_1024_TYPE;
		break;
	case 2048:
		bd_size_type = HNS3_BD_SIZE_2048_TYPE;
		break;
	case 4096:
		bd_size_type = HNS3_BD_SIZE_4096_TYPE;
		break;
	default:
		bd_size_type = HNS3_BD_SIZE_2048_TYPE;
	}

	return bd_size_type;
}

static void hns3_init_ring_hw(struct hns3_enet_ring *ring)
{
	dma_addr_t dma = ring->desc_dma_addr;
	struct hnae3_queue *q = ring->tqp;

	if (!HNAE3_IS_TX_RING(ring)) {
		hns3_write_dev(q, HNS3_RING_RX_RING_BASEADDR_L_REG, (u32)dma);
		hns3_write_dev(q, HNS3_RING_RX_RING_BASEADDR_H_REG,
			       (u32)((dma >> 31) >> 1));

		hns3_write_dev(q, HNS3_RING_RX_RING_BD_LEN_REG,
			       hns3_buf_size2type(ring->buf_size));
		hns3_write_dev(q, HNS3_RING_RX_RING_BD_NUM_REG,
			       ring->desc_num / 8 - 1);

	} else {
		hns3_write_dev(q, HNS3_RING_TX_RING_BASEADDR_L_REG,
			       (u32)dma);
		hns3_write_dev(q, HNS3_RING_TX_RING_BASEADDR_H_REG,
			       (u32)((dma >> 31) >> 1));

		hns3_write_dev(q, HNS3_RING_TX_RING_BD_NUM_REG,
			       ring->desc_num / 8 - 1);
	}
}

static void hns3_init_tx_ring_tc(struct hns3_nic_priv *priv)
{
	struct hnae3_knic_private_info *kinfo = &priv->ae_handle->kinfo;
	struct hnae3_tc_info *tc_info = &kinfo->tc_info;
	int i;

	for (i = 0; i < HNAE3_MAX_TC; i++) {
		int j;

		if (!test_bit(i, &tc_info->tc_en))
			continue;

		for (j = 0; j < tc_info->tqp_count[i]; j++) {
			struct hnae3_queue *q;

			q = priv->ring[tc_info->tqp_offset[i] + j].tqp;
			hns3_write_dev(q, HNS3_RING_TX_RING_TC_REG, i);
		}
	}
}

int hns3_init_all_ring(struct hns3_nic_priv *priv)
{
	struct hnae3_handle *h = priv->ae_handle;
	int ring_num = h->kinfo.num_tqps * 2;
	int i, j;
	int ret;

	for (i = 0; i < ring_num; i++) {
		ret = hns3_alloc_ring_memory(&priv->ring[i]);
		if (ret) {
			dev_err(priv->dev,
				"Alloc ring memory fail! ret=%d\n", ret);
			goto out_when_alloc_ring_memory;
		}

		u64_stats_init(&priv->ring[i].syncp);
	}

	return 0;

out_when_alloc_ring_memory:
	for (j = i - 1; j >= 0; j--)
		hns3_fini_ring(&priv->ring[j]);

	return -ENOMEM;
}

int hns3_uninit_all_ring(struct hns3_nic_priv *priv)
{
	struct hnae3_handle *h = priv->ae_handle;
	int i;

	for (i = 0; i < h->kinfo.num_tqps; i++) {
		hns3_fini_ring(&priv->ring[i]);
		hns3_fini_ring(&priv->ring[i + h->kinfo.num_tqps]);
	}
	return 0;
}

/* Set mac addr if it is configured. or leave it to the AE driver */
static int hns3_init_mac_addr(struct net_device *netdev)
{
	struct hns3_nic_priv *priv = netdev_priv(netdev);
	struct hnae3_handle *h = priv->ae_handle;
	u8 mac_addr_temp[ETH_ALEN];
	int ret = 0;

	if (h->ae_algo->ops->get_mac_addr)
		h->ae_algo->ops->get_mac_addr(h, mac_addr_temp);

	/* Check if the MAC address is valid, if not get a random one */
	if (!is_valid_ether_addr(mac_addr_temp)) {
		eth_hw_addr_random(netdev);
		dev_warn(priv->dev, "using random MAC address %pM\n",
			 netdev->dev_addr);
	} else if (!ether_addr_equal(netdev->dev_addr, mac_addr_temp)) {
		ether_addr_copy(netdev->dev_addr, mac_addr_temp);
		ether_addr_copy(netdev->perm_addr, mac_addr_temp);
	} else {
		return 0;
	}

	if (h->ae_algo->ops->set_mac_addr)
		ret = h->ae_algo->ops->set_mac_addr(h, netdev->dev_addr, true);

	return ret;
}

static int hns3_init_phy(struct net_device *netdev)
{
	struct hnae3_handle *h = hns3_get_handle(netdev);
	int ret = 0;

	if (h->ae_algo->ops->mac_connect_phy)
		ret = h->ae_algo->ops->mac_connect_phy(h);

	return ret;
}

static void hns3_uninit_phy(struct net_device *netdev)
{
	struct hnae3_handle *h = hns3_get_handle(netdev);

	if (h->ae_algo->ops->mac_disconnect_phy)
		h->ae_algo->ops->mac_disconnect_phy(h);
}

static void hns3_del_all_fd_rules(struct net_device *netdev, bool clear_list)
{
	struct hnae3_handle *h = hns3_get_handle(netdev);

	if (h->ae_algo->ops->del_all_fd_entries)
		h->ae_algo->ops->del_all_fd_entries(h, clear_list);
}

static int hns3_client_start(struct hnae3_handle *handle)
{
	if (!handle->ae_algo->ops->client_start)
		return 0;

	return handle->ae_algo->ops->client_start(handle);
}

static void hns3_client_stop(struct hnae3_handle *handle)
{
	if (!handle->ae_algo->ops->client_stop)
		return;

	handle->ae_algo->ops->client_stop(handle);
}

static void hns3_info_show(struct hns3_nic_priv *priv)
{
	struct hnae3_knic_private_info *kinfo = &priv->ae_handle->kinfo;

	dev_info(priv->dev, "MAC address: %pM\n", priv->netdev->dev_addr);
	dev_info(priv->dev, "Task queue pairs numbers: %u\n", kinfo->num_tqps);
	dev_info(priv->dev, "RSS size: %u\n", kinfo->rss_size);
	dev_info(priv->dev, "Allocated RSS size: %u\n", kinfo->req_rss_size);
	dev_info(priv->dev, "RX buffer length: %u\n", kinfo->rx_buf_len);
	dev_info(priv->dev, "Desc num per TX queue: %u\n", kinfo->num_tx_desc);
	dev_info(priv->dev, "Desc num per RX queue: %u\n", kinfo->num_rx_desc);
	dev_info(priv->dev, "Total number of enabled TCs: %u\n",
		 kinfo->tc_info.num_tc);
	dev_info(priv->dev, "Max mtu size: %u\n", priv->netdev->max_mtu);
}

static int hns3_client_init(struct hnae3_handle *handle)
{
	struct pci_dev *pdev = handle->pdev;
	struct hnae3_ae_dev *ae_dev = pci_get_drvdata(pdev);
	u16 alloc_tqps, max_rss_size;
	struct hns3_nic_priv *priv;
	struct net_device *netdev;
	int ret;

	handle->ae_algo->ops->get_tqps_and_rss_info(handle, &alloc_tqps,
						    &max_rss_size);
	netdev = alloc_etherdev_mq(sizeof(struct hns3_nic_priv), alloc_tqps);
	if (!netdev)
		return -ENOMEM;

	priv = netdev_priv(netdev);
	priv->dev = &pdev->dev;
	priv->netdev = netdev;
	priv->ae_handle = handle;
	priv->tx_timeout_count = 0;
	priv->max_non_tso_bd_num = ae_dev->dev_specs.max_non_tso_bd_num;
	set_bit(HNS3_NIC_STATE_DOWN, &priv->state);

	handle->msg_enable = netif_msg_init(debug, DEFAULT_MSG_LEVEL);

	handle->kinfo.netdev = netdev;
	handle->priv = (void *)priv;

	hns3_init_mac_addr(netdev);

	hns3_set_default_feature(netdev);

	netdev->watchdog_timeo = HNS3_TX_TIMEOUT;
	netdev->priv_flags |= IFF_UNICAST_FLT;
	netdev->netdev_ops = &hns3_nic_netdev_ops;
	SET_NETDEV_DEV(netdev, &pdev->dev);
	hns3_ethtool_set_ops(netdev);

	/* Carrier off reporting is important to ethtool even BEFORE open */
	netif_carrier_off(netdev);

	ret = hns3_get_ring_config(priv);
	if (ret) {
		ret = -ENOMEM;
		goto out_get_ring_cfg;
	}

	ret = hns3_nic_alloc_vector_data(priv);
	if (ret) {
		ret = -ENOMEM;
		goto out_alloc_vector_data;
	}

	ret = hns3_nic_init_vector_data(priv);
	if (ret) {
		ret = -ENOMEM;
		goto out_init_vector_data;
	}

	ret = hns3_init_all_ring(priv);
	if (ret) {
		ret = -ENOMEM;
		goto out_init_ring;
	}

	ret = hns3_init_phy(netdev);
	if (ret)
		goto out_init_phy;

	ret = register_netdev(netdev);
	if (ret) {
		dev_err(priv->dev, "probe register netdev fail!\n");
		goto out_reg_netdev_fail;
	}

	/* the device can work without cpu rmap, only aRFS needs it */
	ret = hns3_set_rx_cpu_rmap(netdev);
	if (ret)
		dev_warn(priv->dev, "set rx cpu rmap fail, ret=%d\n", ret);

	ret = hns3_nic_init_irq(priv);
	if (ret) {
		dev_err(priv->dev, "init irq failed! ret=%d\n", ret);
		hns3_free_rx_cpu_rmap(netdev);
		goto out_init_irq_fail;
	}

	ret = hns3_client_start(handle);
	if (ret) {
		dev_err(priv->dev, "hns3_client_start fail! ret=%d\n", ret);
		goto out_client_start;
	}

	hns3_dcbnl_setup(handle);

	hns3_dbg_init(handle);

	/* MTU range: (ETH_MIN_MTU(kernel default) - 9702) */
	netdev->max_mtu = HNS3_MAX_MTU;

	if (test_bit(HNAE3_DEV_SUPPORT_HW_TX_CSUM_B, ae_dev->caps))
		set_bit(HNS3_NIC_STATE_HW_TX_CSUM_ENABLE, &priv->state);

	set_bit(HNS3_NIC_STATE_INITED, &priv->state);

	if (ae_dev->dev_version >= HNAE3_DEVICE_VERSION_V3)
		set_bit(HNAE3_PFLAG_LIMIT_PROMISC, &handle->supported_pflags);

	if (netif_msg_drv(handle))
		hns3_info_show(priv);

	return ret;

out_client_start:
	hns3_free_rx_cpu_rmap(netdev);
	hns3_nic_uninit_irq(priv);
out_init_irq_fail:
	unregister_netdev(netdev);
out_reg_netdev_fail:
	hns3_uninit_phy(netdev);
out_init_phy:
	hns3_uninit_all_ring(priv);
out_init_ring:
	hns3_nic_uninit_vector_data(priv);
out_init_vector_data:
	hns3_nic_dealloc_vector_data(priv);
out_alloc_vector_data:
	priv->ring = NULL;
out_get_ring_cfg:
	priv->ae_handle = NULL;
	free_netdev(netdev);
	return ret;
}

static void hns3_client_uninit(struct hnae3_handle *handle, bool reset)
{
	struct net_device *netdev = handle->kinfo.netdev;
	struct hns3_nic_priv *priv = netdev_priv(netdev);
	int ret;

	if (netdev->reg_state != NETREG_UNINITIALIZED)
		unregister_netdev(netdev);

	hns3_client_stop(handle);

	hns3_uninit_phy(netdev);

	if (!test_and_clear_bit(HNS3_NIC_STATE_INITED, &priv->state)) {
		netdev_warn(netdev, "already uninitialized\n");
		goto out_netdev_free;
	}

	hns3_free_rx_cpu_rmap(netdev);

	hns3_nic_uninit_irq(priv);

	hns3_del_all_fd_rules(netdev, true);

	hns3_clear_all_ring(handle, true);

	hns3_nic_uninit_vector_data(priv);

	hns3_nic_dealloc_vector_data(priv);

	ret = hns3_uninit_all_ring(priv);
	if (ret)
		netdev_err(netdev, "uninit ring error\n");

	hns3_put_ring_config(priv);

out_netdev_free:
	hns3_dbg_uninit(handle);
	free_netdev(netdev);
}

static void hns3_link_status_change(struct hnae3_handle *handle, bool linkup)
{
	struct net_device *netdev = handle->kinfo.netdev;

	if (!netdev)
		return;

	if (linkup) {
		netif_tx_wake_all_queues(netdev);
		netif_carrier_on(netdev);
		if (netif_msg_link(handle))
			netdev_info(netdev, "link up\n");
	} else {
		netif_carrier_off(netdev);
		netif_tx_stop_all_queues(netdev);
		if (netif_msg_link(handle))
			netdev_info(netdev, "link down\n");
	}
}

static int hns3_client_setup_tc(struct hnae3_handle *handle, u8 tc)
{
	struct hnae3_knic_private_info *kinfo = &handle->kinfo;
	struct net_device *ndev = kinfo->netdev;

	if (tc > HNAE3_MAX_TC)
		return -EINVAL;

	if (!ndev)
		return -ENODEV;

	return hns3_nic_set_real_num_queue(ndev);
}

static void hns3_clear_tx_ring(struct hns3_enet_ring *ring)
{
	while (ring->next_to_clean != ring->next_to_use) {
		ring->desc[ring->next_to_clean].tx.bdtp_fe_sc_vld_ra_ri = 0;
		hns3_free_buffer_detach(ring, ring->next_to_clean, 0);
		ring_ptr_move_fw(ring, next_to_clean);
	}

	ring->pending_buf = 0;
}

static int hns3_clear_rx_ring(struct hns3_enet_ring *ring)
{
	struct hns3_desc_cb res_cbs;
	int ret;

	while (ring->next_to_use != ring->next_to_clean) {
		/* When a buffer is not reused, it's memory has been
		 * freed in hns3_handle_rx_bd or will be freed by
		 * stack, so we need to replace the buffer here.
		 */
		if (!ring->desc_cb[ring->next_to_use].reuse_flag) {
			ret = hns3_alloc_and_map_buffer(ring, &res_cbs);
			if (ret) {
				u64_stats_update_begin(&ring->syncp);
				ring->stats.sw_err_cnt++;
				u64_stats_update_end(&ring->syncp);
				/* if alloc new buffer fail, exit directly
				 * and reclear in up flow.
				 */
				netdev_warn(ring_to_netdev(ring),
					    "reserve buffer map failed, ret = %d\n",
					    ret);
				return ret;
			}
			hns3_replace_buffer(ring, ring->next_to_use, &res_cbs);
		}
		ring_ptr_move_fw(ring, next_to_use);
	}

	/* Free the pending skb in rx ring */
	if (ring->skb) {
		dev_kfree_skb_any(ring->skb);
		ring->skb = NULL;
		ring->pending_buf = 0;
	}

	return 0;
}

static void hns3_force_clear_rx_ring(struct hns3_enet_ring *ring)
{
	while (ring->next_to_use != ring->next_to_clean) {
		/* When a buffer is not reused, it's memory has been
		 * freed in hns3_handle_rx_bd or will be freed by
		 * stack, so only need to unmap the buffer here.
		 */
		if (!ring->desc_cb[ring->next_to_use].reuse_flag) {
			hns3_unmap_buffer(ring,
					  &ring->desc_cb[ring->next_to_use]);
			ring->desc_cb[ring->next_to_use].dma = 0;
		}

		ring_ptr_move_fw(ring, next_to_use);
	}
}

static void hns3_clear_all_ring(struct hnae3_handle *h, bool force)
{
	struct net_device *ndev = h->kinfo.netdev;
	struct hns3_nic_priv *priv = netdev_priv(ndev);
	u32 i;

	for (i = 0; i < h->kinfo.num_tqps; i++) {
		struct hns3_enet_ring *ring;

		ring = &priv->ring[i];
		hns3_clear_tx_ring(ring);

		ring = &priv->ring[i + h->kinfo.num_tqps];
		/* Continue to clear other rings even if clearing some
		 * rings failed.
		 */
		if (force)
			hns3_force_clear_rx_ring(ring);
		else
			hns3_clear_rx_ring(ring);
	}
}

int hns3_nic_reset_all_ring(struct hnae3_handle *h)
{
	struct net_device *ndev = h->kinfo.netdev;
	struct hns3_nic_priv *priv = netdev_priv(ndev);
	struct hns3_enet_ring *rx_ring;
	int i, j;
	int ret;

	for (i = 0; i < h->kinfo.num_tqps; i++) {
		ret = h->ae_algo->ops->reset_queue(h, i);
		if (ret)
			return ret;

		hns3_init_ring_hw(&priv->ring[i]);

		/* We need to clear tx ring here because self test will
		 * use the ring and will not run down before up
		 */
		hns3_clear_tx_ring(&priv->ring[i]);
		priv->ring[i].next_to_clean = 0;
		priv->ring[i].next_to_use = 0;
		priv->ring[i].last_to_use = 0;

		rx_ring = &priv->ring[i + h->kinfo.num_tqps];
		hns3_init_ring_hw(rx_ring);
		ret = hns3_clear_rx_ring(rx_ring);
		if (ret)
			return ret;

		/* We can not know the hardware head and tail when this
		 * function is called in reset flow, so we reuse all desc.
		 */
		for (j = 0; j < rx_ring->desc_num; j++)
			hns3_reuse_buffer(rx_ring, j);

		rx_ring->next_to_clean = 0;
		rx_ring->next_to_use = 0;
	}

	hns3_init_tx_ring_tc(priv);

	return 0;
}

static void hns3_store_coal(struct hns3_nic_priv *priv)
{
	/* ethtool only support setting and querying one coal
	 * configuration for now, so save the vector 0' coal
	 * configuration here in order to restore it.
	 */
	memcpy(&priv->tx_coal, &priv->tqp_vector[0].tx_group.coal,
	       sizeof(struct hns3_enet_coalesce));
	memcpy(&priv->rx_coal, &priv->tqp_vector[0].rx_group.coal,
	       sizeof(struct hns3_enet_coalesce));
}

static void hns3_restore_coal(struct hns3_nic_priv *priv)
{
	u16 vector_num = priv->vector_num;
	int i;

	for (i = 0; i < vector_num; i++) {
		memcpy(&priv->tqp_vector[i].tx_group.coal, &priv->tx_coal,
		       sizeof(struct hns3_enet_coalesce));
		memcpy(&priv->tqp_vector[i].rx_group.coal, &priv->rx_coal,
		       sizeof(struct hns3_enet_coalesce));
	}
}

static int hns3_reset_notify_down_enet(struct hnae3_handle *handle)
{
	struct hnae3_knic_private_info *kinfo = &handle->kinfo;
	struct net_device *ndev = kinfo->netdev;
	struct hns3_nic_priv *priv = netdev_priv(ndev);

	if (test_and_set_bit(HNS3_NIC_STATE_RESETTING, &priv->state))
		return 0;

	if (!netif_running(ndev))
		return 0;

	return hns3_nic_net_stop(ndev);
}

static int hns3_reset_notify_up_enet(struct hnae3_handle *handle)
{
	struct hnae3_knic_private_info *kinfo = &handle->kinfo;
	struct hns3_nic_priv *priv = netdev_priv(kinfo->netdev);
	int ret = 0;

	clear_bit(HNS3_NIC_STATE_RESETTING, &priv->state);

	if (netif_running(kinfo->netdev)) {
		ret = hns3_nic_net_open(kinfo->netdev);
		if (ret) {
			set_bit(HNS3_NIC_STATE_RESETTING, &priv->state);
			netdev_err(kinfo->netdev,
				   "net up fail, ret=%d!\n", ret);
			return ret;
		}
	}

	return ret;
}

static int hns3_reset_notify_init_enet(struct hnae3_handle *handle)
{
	struct net_device *netdev = handle->kinfo.netdev;
	struct hns3_nic_priv *priv = netdev_priv(netdev);
	int ret;

	/* Carrier off reporting is important to ethtool even BEFORE open */
	netif_carrier_off(netdev);

	ret = hns3_get_ring_config(priv);
	if (ret)
		return ret;

	ret = hns3_nic_alloc_vector_data(priv);
	if (ret)
		goto err_put_ring;

	hns3_restore_coal(priv);

	ret = hns3_nic_init_vector_data(priv);
	if (ret)
		goto err_dealloc_vector;

	ret = hns3_init_all_ring(priv);
	if (ret)
		goto err_uninit_vector;

	/* the device can work without cpu rmap, only aRFS needs it */
	ret = hns3_set_rx_cpu_rmap(netdev);
	if (ret)
		dev_warn(priv->dev, "set rx cpu rmap fail, ret=%d\n", ret);

	ret = hns3_nic_init_irq(priv);
	if (ret) {
		dev_err(priv->dev, "init irq failed! ret=%d\n", ret);
		hns3_free_rx_cpu_rmap(netdev);
		goto err_init_irq_fail;
	}

	if (!hns3_is_phys_func(handle->pdev))
		hns3_init_mac_addr(netdev);

	ret = hns3_client_start(handle);
	if (ret) {
		dev_err(priv->dev, "hns3_client_start fail! ret=%d\n", ret);
		goto err_client_start_fail;
	}

	set_bit(HNS3_NIC_STATE_INITED, &priv->state);

	return ret;

err_client_start_fail:
	hns3_free_rx_cpu_rmap(netdev);
	hns3_nic_uninit_irq(priv);
err_init_irq_fail:
	hns3_uninit_all_ring(priv);
err_uninit_vector:
	hns3_nic_uninit_vector_data(priv);
err_dealloc_vector:
	hns3_nic_dealloc_vector_data(priv);
err_put_ring:
	hns3_put_ring_config(priv);

	return ret;
}

static int hns3_reset_notify_uninit_enet(struct hnae3_handle *handle)
{
	struct net_device *netdev = handle->kinfo.netdev;
	struct hns3_nic_priv *priv = netdev_priv(netdev);
	int ret;

	if (!test_and_clear_bit(HNS3_NIC_STATE_INITED, &priv->state)) {
		netdev_warn(netdev, "already uninitialized\n");
		return 0;
	}

	hns3_free_rx_cpu_rmap(netdev);
	hns3_nic_uninit_irq(priv);
	hns3_clear_all_ring(handle, true);
	hns3_reset_tx_queue(priv->ae_handle);

	hns3_nic_uninit_vector_data(priv);

	hns3_store_coal(priv);

	hns3_nic_dealloc_vector_data(priv);

	ret = hns3_uninit_all_ring(priv);
	if (ret)
		netdev_err(netdev, "uninit ring error\n");

	hns3_put_ring_config(priv);

	return ret;
}

static int hns3_reset_notify(struct hnae3_handle *handle,
			     enum hnae3_reset_notify_type type)
{
	int ret = 0;

	switch (type) {
	case HNAE3_UP_CLIENT:
		ret = hns3_reset_notify_up_enet(handle);
		break;
	case HNAE3_DOWN_CLIENT:
		ret = hns3_reset_notify_down_enet(handle);
		break;
	case HNAE3_INIT_CLIENT:
		ret = hns3_reset_notify_init_enet(handle);
		break;
	case HNAE3_UNINIT_CLIENT:
		ret = hns3_reset_notify_uninit_enet(handle);
		break;
	default:
		break;
	}

	return ret;
}

static int hns3_change_channels(struct hnae3_handle *handle, u32 new_tqp_num,
				bool rxfh_configured)
{
	int ret;

	ret = handle->ae_algo->ops->set_channels(handle, new_tqp_num,
						 rxfh_configured);
	if (ret) {
		dev_err(&handle->pdev->dev,
			"Change tqp num(%u) fail.\n", new_tqp_num);
		return ret;
	}

	ret = hns3_reset_notify(handle, HNAE3_INIT_CLIENT);
	if (ret)
		return ret;

	ret =  hns3_reset_notify(handle, HNAE3_UP_CLIENT);
	if (ret)
		hns3_reset_notify(handle, HNAE3_UNINIT_CLIENT);

	return ret;
}

int hns3_set_channels(struct net_device *netdev,
		      struct ethtool_channels *ch)
{
	struct hnae3_handle *h = hns3_get_handle(netdev);
	struct hnae3_knic_private_info *kinfo = &h->kinfo;
	bool rxfh_configured = netif_is_rxfh_configured(netdev);
	u32 new_tqp_num = ch->combined_count;
	u16 org_tqp_num;
	int ret;

	if (hns3_nic_resetting(netdev))
		return -EBUSY;

	if (ch->rx_count || ch->tx_count)
		return -EINVAL;

	if (kinfo->tc_info.mqprio_active) {
		dev_err(&netdev->dev,
			"it's not allowed to set channels via ethtool when MQPRIO mode is on\n");
		return -EINVAL;
	}

	if (new_tqp_num > hns3_get_max_available_channels(h) ||
	    new_tqp_num < 1) {
		dev_err(&netdev->dev,
			"Change tqps fail, the tqp range is from 1 to %u",
			hns3_get_max_available_channels(h));
		return -EINVAL;
	}

	if (kinfo->rss_size == new_tqp_num)
		return 0;

	netif_dbg(h, drv, netdev,
		  "set channels: tqp_num=%u, rxfh=%d\n",
		  new_tqp_num, rxfh_configured);

	ret = hns3_reset_notify(h, HNAE3_DOWN_CLIENT);
	if (ret)
		return ret;

	ret = hns3_reset_notify(h, HNAE3_UNINIT_CLIENT);
	if (ret)
		return ret;

	org_tqp_num = h->kinfo.num_tqps;
	ret = hns3_change_channels(h, new_tqp_num, rxfh_configured);
	if (ret) {
		int ret1;

		netdev_warn(netdev,
			    "Change channels fail, revert to old value\n");
		ret1 = hns3_change_channels(h, org_tqp_num, rxfh_configured);
		if (ret1) {
			netdev_err(netdev,
				   "revert to old channel fail\n");
			return ret1;
		}

		return ret;
	}

	return 0;
}

static const struct hns3_hw_error_info hns3_hw_err[] = {
	{ .type = HNAE3_PPU_POISON_ERROR,
	  .msg = "PPU poison" },
	{ .type = HNAE3_CMDQ_ECC_ERROR,
	  .msg = "IMP CMDQ error" },
	{ .type = HNAE3_IMP_RD_POISON_ERROR,
	  .msg = "IMP RD poison" },
	{ .type = HNAE3_ROCEE_AXI_RESP_ERROR,
	  .msg = "ROCEE AXI RESP error" },
};

static void hns3_process_hw_error(struct hnae3_handle *handle,
				  enum hnae3_hw_error_type type)
{
	int i;

	for (i = 0; i < ARRAY_SIZE(hns3_hw_err); i++) {
		if (hns3_hw_err[i].type == type) {
			dev_err(&handle->pdev->dev, "Detected %s!\n",
				hns3_hw_err[i].msg);
			break;
		}
	}
}

static const struct hnae3_client_ops client_ops = {
	.init_instance = hns3_client_init,
	.uninit_instance = hns3_client_uninit,
	.link_status_change = hns3_link_status_change,
	.setup_tc = hns3_client_setup_tc,
	.reset_notify = hns3_reset_notify,
	.process_hw_error = hns3_process_hw_error,
};

/* hns3_init_module - Driver registration routine
 * hns3_init_module is the first routine called when the driver is
 * loaded. All it does is register with the PCI subsystem.
 */
static int __init hns3_init_module(void)
{
	int ret;

	pr_info("%s: %s - version\n", hns3_driver_name, hns3_driver_string);
	pr_info("%s: %s\n", hns3_driver_name, hns3_copyright);

	client.type = HNAE3_CLIENT_KNIC;
	snprintf(client.name, HNAE3_CLIENT_NAME_LENGTH, "%s",
		 hns3_driver_name);

	client.ops = &client_ops;

	INIT_LIST_HEAD(&client.node);

	hns3_dbg_register_debugfs(hns3_driver_name);

	ret = hnae3_register_client(&client);
	if (ret)
		goto err_reg_client;

	ret = pci_register_driver(&hns3_driver);
	if (ret)
		goto err_reg_driver;

	return ret;

err_reg_driver:
	hnae3_unregister_client(&client);
err_reg_client:
	hns3_dbg_unregister_debugfs();
	return ret;
}
module_init(hns3_init_module);

/* hns3_exit_module - Driver exit cleanup routine
 * hns3_exit_module is called just before the driver is removed
 * from memory.
 */
static void __exit hns3_exit_module(void)
{
	pci_unregister_driver(&hns3_driver);
	hnae3_unregister_client(&client);
	hns3_dbg_unregister_debugfs();
}
module_exit(hns3_exit_module);

MODULE_DESCRIPTION("HNS3: Hisilicon Ethernet Driver");
MODULE_AUTHOR("Huawei Tech. Co., Ltd.");
MODULE_LICENSE("GPL");
MODULE_ALIAS("pci:hns-nic");<|MERGE_RESOLUTION|>--- conflicted
+++ resolved
@@ -2463,8 +2463,6 @@
 		netdev->vlan_features |= NETIF_F_GSO_UDP_L4;
 		netdev->hw_enc_features |= NETIF_F_GSO_UDP_L4;
 	}
-<<<<<<< HEAD
-=======
 
 	if (test_bit(HNAE3_DEV_SUPPORT_HW_TX_CSUM_B, ae_dev->caps)) {
 		netdev->hw_features |= NETIF_F_HW_CSUM;
@@ -2489,7 +2487,6 @@
 		netdev->hw_features |= NETIF_F_HW_TC;
 		netdev->features |= NETIF_F_HW_TC;
 	}
->>>>>>> 356006a6
 }
 
 static int hns3_alloc_buffer(struct hns3_enet_ring *ring,
