--- conflicted
+++ resolved
@@ -363,11 +363,7 @@
 	const struct npc_lt_def_cfg	*lt_def;
 	const struct npc_kpu_profile_action	*ikpu; /* array[pkinds] */
 	const struct npc_kpu_profile	*kpu; /* array[kpus] */
-<<<<<<< HEAD
-	const struct npc_mcam_kex	*mkex;
-=======
 	struct npc_mcam_kex		*mkex;
->>>>>>> 356006a6
 	size_t				pkinds;
 	size_t				kpus;
 };
