--- conflicted
+++ resolved
@@ -32,11 +32,8 @@
 	.mac_enadis_ptp_config =	rpm_lmac_ptp_config,
 	.mac_rx_tx_enable =		rpm_lmac_rx_tx_enable,
 	.mac_tx_enable =		rpm_lmac_tx_enable,
-<<<<<<< HEAD
-=======
 	.pfc_config =                   rpm_lmac_pfc_config,
 	.mac_get_pfc_frm_cfg   =        rpm_lmac_get_pfc_frm_cfg,
->>>>>>> 95cd2cdc
 };
 
 struct mac_ops *rpm_get_mac_ops(void)
