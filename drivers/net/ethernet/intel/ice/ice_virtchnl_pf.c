--- conflicted
+++ resolved
@@ -2271,12 +2271,7 @@
  */
 static u16 ice_vc_get_max_frame_size(struct ice_vf *vf)
 {
-<<<<<<< HEAD
-	struct ice_vsi *vsi = vf->pf->vsi[vf->lan_vsi_idx];
-	struct ice_port_info *pi = vsi->port_info;
-=======
 	struct ice_port_info *pi = ice_vf_get_port_info(vf);
->>>>>>> 6be388f4
 	u16 max_frame_size;
 
 	max_frame_size = pi->phy.link_info.max_frame_size;
