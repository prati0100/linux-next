// SPDX-License-Identifier: GPL-2.0
/* Copyright (c) 2018, Intel Corporation. */

#include "ice.h"
#include "ice_lib.h"

/**
 * ice_err_to_virt err - translate errors for VF return code
 * @ice_err: error return code
 */
static enum virtchnl_status_code ice_err_to_virt_err(enum ice_status ice_err)
{
	switch (ice_err) {
	case ICE_SUCCESS:
		return VIRTCHNL_STATUS_SUCCESS;
	case ICE_ERR_BAD_PTR:
	case ICE_ERR_INVAL_SIZE:
	case ICE_ERR_DEVICE_NOT_SUPPORTED:
	case ICE_ERR_PARAM:
	case ICE_ERR_CFG:
		return VIRTCHNL_STATUS_ERR_PARAM;
	case ICE_ERR_NO_MEMORY:
		return VIRTCHNL_STATUS_ERR_NO_MEMORY;
	case ICE_ERR_NOT_READY:
	case ICE_ERR_RESET_FAILED:
	case ICE_ERR_FW_API_VER:
	case ICE_ERR_AQ_ERROR:
	case ICE_ERR_AQ_TIMEOUT:
	case ICE_ERR_AQ_FULL:
	case ICE_ERR_AQ_NO_WORK:
	case ICE_ERR_AQ_EMPTY:
		return VIRTCHNL_STATUS_ERR_ADMIN_QUEUE_ERROR;
	default:
		return VIRTCHNL_STATUS_ERR_NOT_SUPPORTED;
	}
}

/**
 * ice_vc_vf_broadcast - Broadcast a message to all VFs on PF
 * @pf: pointer to the PF structure
 * @v_opcode: operation code
 * @v_retval: return value
 * @msg: pointer to the msg buffer
 * @msglen: msg length
 */
static void
ice_vc_vf_broadcast(struct ice_pf *pf, enum virtchnl_ops v_opcode,
		    enum virtchnl_status_code v_retval, u8 *msg, u16 msglen)
{
	struct ice_hw *hw = &pf->hw;
	struct ice_vf *vf = pf->vf;
	int i;

	for (i = 0; i < pf->num_alloc_vfs; i++, vf++) {
		/* Not all vfs are enabled so skip the ones that are not */
		if (!test_bit(ICE_VF_STATE_INIT, vf->vf_states) &&
		    !test_bit(ICE_VF_STATE_ACTIVE, vf->vf_states))
			continue;

		/* Ignore return value on purpose - a given VF may fail, but
		 * we need to keep going and send to all of them
		 */
		ice_aq_send_msg_to_vf(hw, vf->vf_id, v_opcode, v_retval, msg,
				      msglen, NULL);
	}
}

/**
 * ice_set_pfe_link - Set the link speed/status of the virtchnl_pf_event
 * @vf: pointer to the VF structure
 * @pfe: pointer to the virtchnl_pf_event to set link speed/status for
 * @ice_link_speed: link speed specified by ICE_AQ_LINK_SPEED_*
 * @link_up: whether or not to set the link up/down
 */
static void
ice_set_pfe_link(struct ice_vf *vf, struct virtchnl_pf_event *pfe,
		 int ice_link_speed, bool link_up)
{
	if (vf->driver_caps & VIRTCHNL_VF_CAP_ADV_LINK_SPEED) {
		pfe->event_data.link_event_adv.link_status = link_up;
		/* Speed in Mbps */
		pfe->event_data.link_event_adv.link_speed =
			ice_conv_link_speed_to_virtchnl(true, ice_link_speed);
	} else {
		pfe->event_data.link_event.link_status = link_up;
		/* Legacy method for virtchnl link speeds */
		pfe->event_data.link_event.link_speed =
			(enum virtchnl_link_speed)
			ice_conv_link_speed_to_virtchnl(false, ice_link_speed);
	}
}

/**
 * ice_set_pfe_link_forced - Force the virtchnl_pf_event link speed/status
 * @vf: pointer to the VF structure
 * @pfe: pointer to the virtchnl_pf_event to set link speed/status for
 * @link_up: whether or not to set the link up/down
 */
static void
ice_set_pfe_link_forced(struct ice_vf *vf, struct virtchnl_pf_event *pfe,
			bool link_up)
{
	u16 link_speed;

	if (link_up)
		link_speed = ICE_AQ_LINK_SPEED_100GB;
	else
		link_speed = ICE_AQ_LINK_SPEED_UNKNOWN;

	ice_set_pfe_link(vf, pfe, link_speed, link_up);
}

/**
 * ice_vc_notify_vf_link_state - Inform a VF of link status
 * @vf: pointer to the VF structure
 *
 * send a link status message to a single VF
 */
static void ice_vc_notify_vf_link_state(struct ice_vf *vf)
{
	struct virtchnl_pf_event pfe = { 0 };
	struct ice_link_status *ls;
	struct ice_pf *pf = vf->pf;
	struct ice_hw *hw;

	hw = &pf->hw;
	ls = &hw->port_info->phy.link_info;

	pfe.event = VIRTCHNL_EVENT_LINK_CHANGE;
	pfe.severity = PF_EVENT_SEVERITY_INFO;

	if (vf->link_forced)
		ice_set_pfe_link_forced(vf, &pfe, vf->link_up);
	else
		ice_set_pfe_link(vf, &pfe, ls->link_speed, ls->link_info &
				 ICE_AQ_LINK_UP);

	ice_aq_send_msg_to_vf(hw, vf->vf_id, VIRTCHNL_OP_EVENT,
			      VIRTCHNL_STATUS_SUCCESS, (u8 *)&pfe,
			      sizeof(pfe), NULL);
}

/**
 * ice_free_vf_res - Free a VF's resources
 * @vf: pointer to the VF info
 */
static void ice_free_vf_res(struct ice_vf *vf)
{
	struct ice_pf *pf = vf->pf;
	int i, last_vector_idx;

	/* First, disable VF's configuration API to prevent OS from
	 * accessing the VF's VSI after it's freed or invalidated.
	 */
	clear_bit(ICE_VF_STATE_INIT, vf->vf_states);

	/* free VSI and disconnect it from the parent uplink */
	if (vf->lan_vsi_idx) {
		ice_vsi_release(pf->vsi[vf->lan_vsi_idx]);
		vf->lan_vsi_idx = 0;
		vf->lan_vsi_num = 0;
		vf->num_mac = 0;
	}

	last_vector_idx = vf->first_vector_idx + pf->num_vf_msix - 1;
	/* Disable interrupts so that VF starts in a known state */
	for (i = vf->first_vector_idx; i <= last_vector_idx; i++) {
		wr32(&pf->hw, GLINT_DYN_CTL(i), GLINT_DYN_CTL_CLEARPBA_M);
		ice_flush(&pf->hw);
	}
	/* reset some of the state variables keeping track of the resources */
	clear_bit(ICE_VF_STATE_MC_PROMISC, vf->vf_states);
	clear_bit(ICE_VF_STATE_UC_PROMISC, vf->vf_states);
}

/**
 * ice_dis_vf_mappings
 * @vf: pointer to the VF structure
 */
static void ice_dis_vf_mappings(struct ice_vf *vf)
{
	struct ice_pf *pf = vf->pf;
	struct ice_vsi *vsi;
	int first, last, v;
	struct ice_hw *hw;

	hw = &pf->hw;
	vsi = pf->vsi[vf->lan_vsi_idx];

	wr32(hw, VPINT_ALLOC(vf->vf_id), 0);
	wr32(hw, VPINT_ALLOC_PCI(vf->vf_id), 0);

	first = vf->first_vector_idx;
	last = first + pf->num_vf_msix - 1;
	for (v = first; v <= last; v++) {
		u32 reg;

		reg = (((1 << GLINT_VECT2FUNC_IS_PF_S) &
			GLINT_VECT2FUNC_IS_PF_M) |
		       ((hw->pf_id << GLINT_VECT2FUNC_PF_NUM_S) &
			GLINT_VECT2FUNC_PF_NUM_M));
		wr32(hw, GLINT_VECT2FUNC(v), reg);
	}

	if (vsi->tx_mapping_mode == ICE_VSI_MAP_CONTIG)
		wr32(hw, VPLAN_TX_QBASE(vf->vf_id), 0);
	else
		dev_err(&pf->pdev->dev,
			"Scattered mode for VF Tx queues is not yet implemented\n");

	if (vsi->rx_mapping_mode == ICE_VSI_MAP_CONTIG)
		wr32(hw, VPLAN_RX_QBASE(vf->vf_id), 0);
	else
		dev_err(&pf->pdev->dev,
			"Scattered mode for VF Rx queues is not yet implemented\n");
}

/**
 * ice_sriov_free_msix_res - Reset/free any used MSIX resources
 * @pf: pointer to the PF structure
 *
 * If MSIX entries from the pf->irq_tracker were needed then we need to
 * reset the irq_tracker->end and give back the entries we needed to
 * num_avail_sw_msix.
 *
 * If no MSIX entries were taken from the pf->irq_tracker then just clear
 * the pf->sriov_base_vector.
 *
 * Returns 0 on success, and -EINVAL on error.
 */
static int ice_sriov_free_msix_res(struct ice_pf *pf)
{
	struct ice_res_tracker *res;

	if (!pf)
		return -EINVAL;

	res = pf->irq_tracker;
	if (!res)
		return -EINVAL;

	/* give back irq_tracker resources used */
	if (pf->sriov_base_vector < res->num_entries) {
		res->end = res->num_entries;
		pf->num_avail_sw_msix +=
			res->num_entries - pf->sriov_base_vector;
	}

	pf->sriov_base_vector = 0;

	return 0;
}

/**
 * ice_free_vfs - Free all VFs
 * @pf: pointer to the PF structure
 */
void ice_free_vfs(struct ice_pf *pf)
{
	struct ice_hw *hw = &pf->hw;
	int tmp, i;

	if (!pf->vf)
		return;

	while (test_and_set_bit(__ICE_VF_DIS, pf->state))
		usleep_range(1000, 2000);

	/* Avoid wait time by stopping all VFs at the same time */
	for (i = 0; i < pf->num_alloc_vfs; i++) {
		struct ice_vsi *vsi;

		if (!test_bit(ICE_VF_STATE_ENA, pf->vf[i].vf_states))
			continue;

		vsi = pf->vsi[pf->vf[i].lan_vsi_idx];
		/* stop rings without wait time */
		ice_vsi_stop_lan_tx_rings(vsi, ICE_NO_RESET, i);
		ice_vsi_stop_rx_rings(vsi);

		clear_bit(ICE_VF_STATE_ENA, pf->vf[i].vf_states);
	}

	/* Disable IOV before freeing resources. This lets any VF drivers
	 * running in the host get themselves cleaned up before we yank
	 * the carpet out from underneath their feet.
	 */
	if (!pci_vfs_assigned(pf->pdev))
		pci_disable_sriov(pf->pdev);
	else
		dev_warn(&pf->pdev->dev, "VFs are assigned - not disabling SR-IOV\n");

	tmp = pf->num_alloc_vfs;
	pf->num_vf_qps = 0;
	pf->num_alloc_vfs = 0;
	for (i = 0; i < tmp; i++) {
		if (test_bit(ICE_VF_STATE_INIT, pf->vf[i].vf_states)) {
			/* disable VF qp mappings */
			ice_dis_vf_mappings(&pf->vf[i]);

			/* Set this state so that assigned VF vectors can be
			 * reclaimed by PF for reuse in ice_vsi_release(). No
			 * need to clear this bit since pf->vf array is being
			 * freed anyways after this for loop
			 */
			set_bit(ICE_VF_STATE_CFG_INTR, pf->vf[i].vf_states);
			ice_free_vf_res(&pf->vf[i]);
		}
	}

	if (ice_sriov_free_msix_res(pf))
		dev_err(&pf->pdev->dev,
			"Failed to free MSIX resources used by SR-IOV\n");

	devm_kfree(&pf->pdev->dev, pf->vf);
	pf->vf = NULL;

	/* This check is for when the driver is unloaded while VFs are
	 * assigned. Setting the number of VFs to 0 through sysfs is caught
	 * before this function ever gets called.
	 */
	if (!pci_vfs_assigned(pf->pdev)) {
		int vf_id;

		/* Acknowledge VFLR for all VFs. Without this, VFs will fail to
		 * work correctly when SR-IOV gets re-enabled.
		 */
		for (vf_id = 0; vf_id < tmp; vf_id++) {
			u32 reg_idx, bit_idx;

			reg_idx = (hw->func_caps.vf_base_id + vf_id) / 32;
			bit_idx = (hw->func_caps.vf_base_id + vf_id) % 32;
			wr32(hw, GLGEN_VFLRSTAT(reg_idx), BIT(bit_idx));
		}
	}
	clear_bit(__ICE_VF_DIS, pf->state);
	clear_bit(ICE_FLAG_SRIOV_ENA, pf->flags);
}

/**
 * ice_trigger_vf_reset - Reset a VF on HW
 * @vf: pointer to the VF structure
 * @is_vflr: true if VFLR was issued, false if not
 *
 * Trigger hardware to start a reset for a particular VF. Expects the caller
 * to wait the proper amount of time to allow hardware to reset the VF before
 * it cleans up and restores VF functionality.
 */
static void ice_trigger_vf_reset(struct ice_vf *vf, bool is_vflr)
{
	struct ice_pf *pf = vf->pf;
	u32 reg, reg_idx, bit_idx;
	struct ice_hw *hw;
	int vf_abs_id, i;

	hw = &pf->hw;
	vf_abs_id = vf->vf_id + hw->func_caps.vf_base_id;

	/* Inform VF that it is no longer active, as a warning */
	clear_bit(ICE_VF_STATE_ACTIVE, vf->vf_states);

	/* Disable VF's configuration API during reset. The flag is re-enabled
	 * in ice_alloc_vf_res(), when it's safe again to access VF's VSI.
	 * It's normally disabled in ice_free_vf_res(), but it's safer
	 * to do it earlier to give some time to finish to any VF config
	 * functions that may still be running at this point.
	 */
	clear_bit(ICE_VF_STATE_INIT, vf->vf_states);

	/* Clear the VF's ARQLEN register. This is how the VF detects reset,
	 * since the VFGEN_RSTAT register doesn't stick at 0 after reset.
	 */
	wr32(hw, VF_MBX_ARQLEN(vf_abs_id), 0);

	/* In the case of a VFLR, the HW has already reset the VF and we
	 * just need to clean up, so don't hit the VFRTRIG register.
	 */
	if (!is_vflr) {
		/* reset VF using VPGEN_VFRTRIG reg */
		reg = rd32(hw, VPGEN_VFRTRIG(vf->vf_id));
		reg |= VPGEN_VFRTRIG_VFSWR_M;
		wr32(hw, VPGEN_VFRTRIG(vf->vf_id), reg);
	}
	/* clear the VFLR bit in GLGEN_VFLRSTAT */
	reg_idx = (vf_abs_id) / 32;
	bit_idx = (vf_abs_id) % 32;
	wr32(hw, GLGEN_VFLRSTAT(reg_idx), BIT(bit_idx));
	ice_flush(hw);

	wr32(hw, PF_PCI_CIAA,
	     VF_DEVICE_STATUS | (vf_abs_id << PF_PCI_CIAA_VF_NUM_S));
	for (i = 0; i < 100; i++) {
		reg = rd32(hw, PF_PCI_CIAD);
		if ((reg & VF_TRANS_PENDING_M) != 0)
			dev_err(&pf->pdev->dev,
				"VF %d PCI transactions stuck\n", vf->vf_id);
		udelay(1);
	}
}

/**
 * ice_vsi_set_pvid_fill_ctxt - Set VSI ctxt for add PVID
 * @ctxt: the VSI ctxt to fill
 * @vid: the VLAN ID to set as a PVID
<<<<<<< HEAD
 */
static void ice_vsi_set_pvid_fill_ctxt(struct ice_vsi_ctx *ctxt, u16 vid)
{
	ctxt->info.vlan_flags = (ICE_AQ_VSI_VLAN_MODE_UNTAGGED |
				 ICE_AQ_VSI_PVLAN_INSERT_PVID |
				 ICE_AQ_VSI_VLAN_EMOD_STR);
	ctxt->info.pvid = cpu_to_le16(vid);
	ctxt->info.sw_flags2 |= ICE_AQ_VSI_SW_FLAG_RX_VLAN_PRUNE_ENA;
	ctxt->info.valid_sections = cpu_to_le16(ICE_AQ_VSI_PROP_VLAN_VALID |
						ICE_AQ_VSI_PROP_SW_VALID);
}

/**
 * ice_vsi_kill_pvid_fill_ctxt - Set VSI ctx for remove PVID
 * @ctxt: the VSI ctxt to fill
 */
static void ice_vsi_kill_pvid_fill_ctxt(struct ice_vsi_ctx *ctxt)
{
	ctxt->info.vlan_flags = ICE_AQ_VSI_VLAN_EMOD_NOTHING;
	ctxt->info.vlan_flags |= ICE_AQ_VSI_VLAN_MODE_ALL;
	ctxt->info.sw_flags2 &= ~ICE_AQ_VSI_SW_FLAG_RX_VLAN_PRUNE_ENA;
	ctxt->info.valid_sections = cpu_to_le16(ICE_AQ_VSI_PROP_VLAN_VALID |
						ICE_AQ_VSI_PROP_SW_VALID);
}

/**
 * ice_vsi_manage_pvid - Enable or disable port VLAN for VSI
 * @vsi: the VSI to update
 * @vid: the VLAN ID to set as a PVID
 * @enable: true for enable PVID false for disable
 */
=======
 */
static void ice_vsi_set_pvid_fill_ctxt(struct ice_vsi_ctx *ctxt, u16 vid)
{
	ctxt->info.vlan_flags = (ICE_AQ_VSI_VLAN_MODE_UNTAGGED |
				 ICE_AQ_VSI_PVLAN_INSERT_PVID |
				 ICE_AQ_VSI_VLAN_EMOD_STR);
	ctxt->info.pvid = cpu_to_le16(vid);
	ctxt->info.sw_flags2 |= ICE_AQ_VSI_SW_FLAG_RX_VLAN_PRUNE_ENA;
	ctxt->info.valid_sections = cpu_to_le16(ICE_AQ_VSI_PROP_VLAN_VALID |
						ICE_AQ_VSI_PROP_SW_VALID);
}

/**
 * ice_vsi_kill_pvid_fill_ctxt - Set VSI ctx for remove PVID
 * @ctxt: the VSI ctxt to fill
 */
static void ice_vsi_kill_pvid_fill_ctxt(struct ice_vsi_ctx *ctxt)
{
	ctxt->info.vlan_flags = ICE_AQ_VSI_VLAN_EMOD_NOTHING;
	ctxt->info.vlan_flags |= ICE_AQ_VSI_VLAN_MODE_ALL;
	ctxt->info.sw_flags2 &= ~ICE_AQ_VSI_SW_FLAG_RX_VLAN_PRUNE_ENA;
	ctxt->info.valid_sections = cpu_to_le16(ICE_AQ_VSI_PROP_VLAN_VALID |
						ICE_AQ_VSI_PROP_SW_VALID);
}

/**
 * ice_vsi_manage_pvid - Enable or disable port VLAN for VSI
 * @vsi: the VSI to update
 * @vid: the VLAN ID to set as a PVID
 * @enable: true for enable PVID false for disable
 */
>>>>>>> 4ff96fb5
static int ice_vsi_manage_pvid(struct ice_vsi *vsi, u16 vid, bool enable)
{
	struct device *dev = &vsi->back->pdev->dev;
	struct ice_hw *hw = &vsi->back->hw;
	struct ice_vsi_ctx *ctxt;
	enum ice_status status;
	int ret = 0;

	ctxt = devm_kzalloc(dev, sizeof(*ctxt), GFP_KERNEL);
	if (!ctxt)
		return -ENOMEM;

	ctxt->info = vsi->info;
	if (enable)
		ice_vsi_set_pvid_fill_ctxt(ctxt, vid);
	else
		ice_vsi_kill_pvid_fill_ctxt(ctxt);

	status = ice_update_vsi(hw, vsi->idx, ctxt, NULL);
	if (status) {
		dev_info(dev, "update VSI for port VLAN failed, err %d aq_err %d\n",
			 status, hw->adminq.sq_last_status);
		ret = -EIO;
		goto out;
	}

	vsi->info = ctxt->info;
out:
	devm_kfree(dev, ctxt);
	return ret;
}

/**
 * ice_vf_vsi_setup - Set up a VF VSI
 * @pf: board private structure
 * @pi: pointer to the port_info instance
 * @vf_id: defines VF ID to which this VSI connects.
 *
 * Returns pointer to the successfully allocated VSI struct on success,
 * otherwise returns NULL on failure.
 */
static struct ice_vsi *
ice_vf_vsi_setup(struct ice_pf *pf, struct ice_port_info *pi, u16 vf_id)
{
	return ice_vsi_setup(pf, pi, ICE_VSI_VF, vf_id);
}

/**
 * ice_calc_vf_first_vector_idx - Calculate absolute MSIX vector index in HW
 * @pf: pointer to PF structure
 * @vf: pointer to VF that the first MSIX vector index is being calculated for
 *
 * This returns the first MSIX vector index in HW that is used by this VF and
 * this will always be the OICR index in the AVF driver so any functionality
 * using vf->first_vector_idx for queue configuration will have to increment by
 * 1 to avoid meddling with the OICR index.
 */
static int ice_calc_vf_first_vector_idx(struct ice_pf *pf, struct ice_vf *vf)
{
	return pf->hw.func_caps.common_cap.msix_vector_first_id +
		pf->sriov_base_vector + vf->vf_id * pf->num_vf_msix;
}

/**
 * ice_alloc_vsi_res - Setup VF VSI and its resources
 * @vf: pointer to the VF structure
 *
 * Returns 0 on success, negative value on failure
 */
static int ice_alloc_vsi_res(struct ice_vf *vf)
{
	struct ice_pf *pf = vf->pf;
	LIST_HEAD(tmp_add_list);
	u8 broadcast[ETH_ALEN];
	struct ice_vsi *vsi;
	int status = 0;

	/* first vector index is the VFs OICR index */
	vf->first_vector_idx = ice_calc_vf_first_vector_idx(pf, vf);

	vsi = ice_vf_vsi_setup(pf, pf->hw.port_info, vf->vf_id);
	if (!vsi) {
		dev_err(&pf->pdev->dev, "Failed to create VF VSI\n");
		return -ENOMEM;
	}

	vf->lan_vsi_idx = vsi->idx;
	vf->lan_vsi_num = vsi->vsi_num;

	/* Check if port VLAN exist before, and restore it accordingly */
	if (vf->port_vlan_id) {
		ice_vsi_manage_pvid(vsi, vf->port_vlan_id, true);
		ice_vsi_add_vlan(vsi, vf->port_vlan_id & ICE_VLAN_M);
	}

	eth_broadcast_addr(broadcast);

	status = ice_add_mac_to_list(vsi, &tmp_add_list, broadcast);
	if (status)
		goto ice_alloc_vsi_res_exit;

	if (is_valid_ether_addr(vf->dflt_lan_addr.addr)) {
		status = ice_add_mac_to_list(vsi, &tmp_add_list,
					     vf->dflt_lan_addr.addr);
		if (status)
			goto ice_alloc_vsi_res_exit;
	}

	status = ice_add_mac(&pf->hw, &tmp_add_list);
	if (status)
		dev_err(&pf->pdev->dev, "could not add mac filters\n");

	/* Clear this bit after VF initialization since we shouldn't reclaim
	 * and reassign interrupts for synchronous or asynchronous VFR events.
	 * We don't want to reconfigure interrupts since AVF driver doesn't
	 * expect vector assignment to be changed unless there is a request for
	 * more vectors.
	 */
	clear_bit(ICE_VF_STATE_CFG_INTR, vf->vf_states);
ice_alloc_vsi_res_exit:
	ice_free_fltr_list(&pf->pdev->dev, &tmp_add_list);
	return status;
}

/**
 * ice_alloc_vf_res - Allocate VF resources
 * @vf: pointer to the VF structure
 */
static int ice_alloc_vf_res(struct ice_vf *vf)
{
	struct ice_pf *pf = vf->pf;
	int tx_rx_queue_left;
	int status;

	/* setup VF VSI and necessary resources */
	status = ice_alloc_vsi_res(vf);
	if (status)
		goto ice_alloc_vf_res_exit;

	/* Update number of VF queues, in case VF had requested for queue
	 * changes
	 */
	tx_rx_queue_left = min_t(int, pf->q_left_tx, pf->q_left_rx);
	tx_rx_queue_left += ICE_DFLT_QS_PER_VF;
	if (vf->num_req_qs && vf->num_req_qs <= tx_rx_queue_left &&
	    vf->num_req_qs != vf->num_vf_qs)
		vf->num_vf_qs = vf->num_req_qs;

	if (vf->trusted)
		set_bit(ICE_VIRTCHNL_VF_CAP_PRIVILEGE, &vf->vf_caps);
	else
		clear_bit(ICE_VIRTCHNL_VF_CAP_PRIVILEGE, &vf->vf_caps);

	/* VF is now completely initialized */
	set_bit(ICE_VF_STATE_INIT, vf->vf_states);

	return status;

ice_alloc_vf_res_exit:
	ice_free_vf_res(vf);
	return status;
}

/**
 * ice_ena_vf_mappings
 * @vf: pointer to the VF structure
 *
 * Enable VF vectors and queues allocation by writing the details into
 * respective registers.
 */
static void ice_ena_vf_mappings(struct ice_vf *vf)
{
	struct ice_pf *pf = vf->pf;
	struct ice_vsi *vsi;
	int first, last, v;
	struct ice_hw *hw;
	int abs_vf_id;
	u32 reg;

	hw = &pf->hw;
	vsi = pf->vsi[vf->lan_vsi_idx];
	first = vf->first_vector_idx;
	last = (first + pf->num_vf_msix) - 1;
	abs_vf_id = vf->vf_id + hw->func_caps.vf_base_id;

	/* VF Vector allocation */
	reg = (((first << VPINT_ALLOC_FIRST_S) & VPINT_ALLOC_FIRST_M) |
	       ((last << VPINT_ALLOC_LAST_S) & VPINT_ALLOC_LAST_M) |
	       VPINT_ALLOC_VALID_M);
	wr32(hw, VPINT_ALLOC(vf->vf_id), reg);

	reg = (((first << VPINT_ALLOC_PCI_FIRST_S) & VPINT_ALLOC_PCI_FIRST_M) |
	       ((last << VPINT_ALLOC_PCI_LAST_S) & VPINT_ALLOC_PCI_LAST_M) |
	       VPINT_ALLOC_PCI_VALID_M);
	wr32(hw, VPINT_ALLOC_PCI(vf->vf_id), reg);
	/* map the interrupts to its functions */
	for (v = first; v <= last; v++) {
		reg = (((abs_vf_id << GLINT_VECT2FUNC_VF_NUM_S) &
			GLINT_VECT2FUNC_VF_NUM_M) |
		       ((hw->pf_id << GLINT_VECT2FUNC_PF_NUM_S) &
			GLINT_VECT2FUNC_PF_NUM_M));
		wr32(hw, GLINT_VECT2FUNC(v), reg);
	}

	/* Map mailbox interrupt. We put an explicit 0 here to remind us that
	 * VF admin queue interrupts will go to VF MSI-X vector 0.
	 */
	wr32(hw, VPINT_MBX_CTL(abs_vf_id), VPINT_MBX_CTL_CAUSE_ENA_M | 0);
	/* set regardless of mapping mode */
	wr32(hw, VPLAN_TXQ_MAPENA(vf->vf_id), VPLAN_TXQ_MAPENA_TX_ENA_M);

	/* VF Tx queues allocation */
	if (vsi->tx_mapping_mode == ICE_VSI_MAP_CONTIG) {
		/* set the VF PF Tx queue range
		 * VFNUMQ value should be set to (number of queues - 1). A value
		 * of 0 means 1 queue and a value of 255 means 256 queues
		 */
		reg = (((vsi->txq_map[0] << VPLAN_TX_QBASE_VFFIRSTQ_S) &
			VPLAN_TX_QBASE_VFFIRSTQ_M) |
		       (((vsi->alloc_txq - 1) << VPLAN_TX_QBASE_VFNUMQ_S) &
			VPLAN_TX_QBASE_VFNUMQ_M));
		wr32(hw, VPLAN_TX_QBASE(vf->vf_id), reg);
	} else {
		dev_err(&pf->pdev->dev,
			"Scattered mode for VF Tx queues is not yet implemented\n");
	}

	/* set regardless of mapping mode */
	wr32(hw, VPLAN_RXQ_MAPENA(vf->vf_id), VPLAN_RXQ_MAPENA_RX_ENA_M);

	/* VF Rx queues allocation */
	if (vsi->rx_mapping_mode == ICE_VSI_MAP_CONTIG) {
		/* set the VF PF Rx queue range
		 * VFNUMQ value should be set to (number of queues - 1). A value
		 * of 0 means 1 queue and a value of 255 means 256 queues
		 */
		reg = (((vsi->rxq_map[0] << VPLAN_RX_QBASE_VFFIRSTQ_S) &
			VPLAN_RX_QBASE_VFFIRSTQ_M) |
		       (((vsi->alloc_txq - 1) << VPLAN_RX_QBASE_VFNUMQ_S) &
			VPLAN_RX_QBASE_VFNUMQ_M));
		wr32(hw, VPLAN_RX_QBASE(vf->vf_id), reg);
	} else {
		dev_err(&pf->pdev->dev,
			"Scattered mode for VF Rx queues is not yet implemented\n");
	}
}

/**
 * ice_determine_res
 * @pf: pointer to the PF structure
 * @avail_res: available resources in the PF structure
 * @max_res: maximum resources that can be given per VF
 * @min_res: minimum resources that can be given per VF
 *
 * Returns non-zero value if resources (queues/vectors) are available or
 * returns zero if PF cannot accommodate for all num_alloc_vfs.
 */
static int
ice_determine_res(struct ice_pf *pf, u16 avail_res, u16 max_res, u16 min_res)
{
	bool checked_min_res = false;
	int res;

	/* start by checking if PF can assign max number of resources for
	 * all num_alloc_vfs.
	 * if yes, return number per VF
	 * If no, divide by 2 and roundup, check again
	 * repeat the loop till we reach a point where even minimum resources
	 * are not available, in that case return 0
	 */
	res = max_res;
	while ((res >= min_res) && !checked_min_res) {
		int num_all_res;

		num_all_res = pf->num_alloc_vfs * res;
		if (num_all_res <= avail_res)
			return res;

		if (res == min_res)
			checked_min_res = true;

		res = DIV_ROUND_UP(res, 2);
	}
	return 0;
}

/**
 * ice_calc_vf_reg_idx - Calculate the VF's register index in the PF space
 * @vf: VF to calculate the register index for
 * @q_vector: a q_vector associated to the VF
 */
int ice_calc_vf_reg_idx(struct ice_vf *vf, struct ice_q_vector *q_vector)
{
	struct ice_pf *pf;

	if (!vf || !q_vector)
		return -EINVAL;

	pf = vf->pf;

	/* always add one to account for the OICR being the first MSIX */
	return pf->sriov_base_vector + pf->num_vf_msix * vf->vf_id +
		q_vector->v_idx + 1;
}

/**
 * ice_get_max_valid_res_idx - Get the max valid resource index
 * @res: pointer to the resource to find the max valid index for
 *
 * Start from the end of the ice_res_tracker and return right when we find the
 * first res->list entry with the ICE_RES_VALID_BIT set. This function is only
 * valid for SR-IOV because it is the only consumer that manipulates the
 * res->end and this is always called when res->end is set to res->num_entries.
 */
static int ice_get_max_valid_res_idx(struct ice_res_tracker *res)
{
	int i;

	if (!res)
		return -EINVAL;

	for (i = res->num_entries - 1; i >= 0; i--)
		if (res->list[i] & ICE_RES_VALID_BIT)
			return i;

	return 0;
}

/**
 * ice_sriov_set_msix_res - Set any used MSIX resources
 * @pf: pointer to PF structure
 * @num_msix_needed: number of MSIX vectors needed for all SR-IOV VFs
 *
 * This function allows SR-IOV resources to be taken from the end of the PF's
 * allowed HW MSIX vectors so in many cases the irq_tracker will not
 * be needed. In these cases we just set the pf->sriov_base_vector and return
 * success.
 *
 * If SR-IOV needs to use any pf->irq_tracker entries it updates the
 * irq_tracker->end based on the first entry needed for SR-IOV. This makes it
 * so any calls to ice_get_res() using the irq_tracker will not try to use
 * resources at or beyond the newly set value.
 *
 * Return 0 on success, and -EINVAL when there are not enough MSIX vectors in
 * in the PF's space available for SR-IOV.
 */
static int ice_sriov_set_msix_res(struct ice_pf *pf, u16 num_msix_needed)
{
	int max_valid_res_idx = ice_get_max_valid_res_idx(pf->irq_tracker);
	u16 pf_total_msix_vectors =
		pf->hw.func_caps.common_cap.num_msix_vectors;
	struct ice_res_tracker *res = pf->irq_tracker;
	int sriov_base_vector;

	if (max_valid_res_idx < 0)
		return max_valid_res_idx;

	sriov_base_vector = pf_total_msix_vectors - num_msix_needed;

	/* make sure we only grab irq_tracker entries from the list end and
	 * that we have enough available MSIX vectors
	 */
	if (sriov_base_vector <= max_valid_res_idx)
		return -EINVAL;

	pf->sriov_base_vector = sriov_base_vector;

	/* dip into irq_tracker entries and update used resources */
	if (num_msix_needed > (pf_total_msix_vectors - res->num_entries)) {
		pf->num_avail_sw_msix -=
			res->num_entries - pf->sriov_base_vector;
		res->end = pf->sriov_base_vector;
	}

	return 0;
}

/**
 * ice_check_avail_res - check if vectors and queues are available
 * @pf: pointer to the PF structure
 *
 * This function is where we calculate actual number of resources for VF VSIs,
 * we don't reserve ahead of time during probe. Returns success if vectors and
 * queues resources are available, otherwise returns error code
 */
static int ice_check_avail_res(struct ice_pf *pf)
{
	int max_valid_res_idx = ice_get_max_valid_res_idx(pf->irq_tracker);
	u16 num_msix, num_txq, num_rxq, num_avail_msix;

	if (!pf->num_alloc_vfs || max_valid_res_idx < 0)
		return -EINVAL;

	/* add 1 to max_valid_res_idx to account for it being 0-based */
	num_avail_msix = pf->hw.func_caps.common_cap.num_msix_vectors -
		(max_valid_res_idx + 1);

	/* Grab from HW interrupts common pool
	 * Note: By the time the user decides it needs more vectors in a VF
	 * its already too late since one must decide this prior to creating the
	 * VF interface. So the best we can do is take a guess as to what the
	 * user might want.
	 *
	 * We have two policies for vector allocation:
	 * 1. if num_alloc_vfs is from 1 to 16, then we consider this as small
	 * number of NFV VFs used for NFV appliances, since this is a special
	 * case, we try to assign maximum vectors per VF (65) as much as
	 * possible, based on determine_resources algorithm.
	 * 2. if num_alloc_vfs is from 17 to 256, then its large number of
	 * regular VFs which are not used for any special purpose. Hence try to
	 * grab default interrupt vectors (5 as supported by AVF driver).
	 */
	if (pf->num_alloc_vfs <= 16) {
		num_msix = ice_determine_res(pf, num_avail_msix,
					     ICE_MAX_INTR_PER_VF,
					     ICE_MIN_INTR_PER_VF);
	} else if (pf->num_alloc_vfs <= ICE_MAX_VF_COUNT) {
		num_msix = ice_determine_res(pf, num_avail_msix,
					     ICE_DFLT_INTR_PER_VF,
					     ICE_MIN_INTR_PER_VF);
	} else {
		dev_err(&pf->pdev->dev,
			"Number of VFs %d exceeds max VF count %d\n",
			pf->num_alloc_vfs, ICE_MAX_VF_COUNT);
		return -EIO;
	}

	if (!num_msix)
		return -EIO;

	/* Grab from the common pool
	 * start by requesting Default queues (4 as supported by AVF driver),
	 * Note that, the main difference between queues and vectors is, latter
	 * can only be reserved at init time but queues can be requested by VF
	 * at runtime through Virtchnl, that is the reason we start by reserving
	 * few queues.
	 */
	num_txq = ice_determine_res(pf, pf->q_left_tx, ICE_DFLT_QS_PER_VF,
				    ICE_MIN_QS_PER_VF);

	num_rxq = ice_determine_res(pf, pf->q_left_rx, ICE_DFLT_QS_PER_VF,
				    ICE_MIN_QS_PER_VF);

	if (!num_txq || !num_rxq)
		return -EIO;

	if (ice_sriov_set_msix_res(pf, num_msix * pf->num_alloc_vfs))
		return -EINVAL;

	/* since AVF driver works with only queue pairs which means, it expects
	 * to have equal number of Rx and Tx queues, so take the minimum of
	 * available Tx or Rx queues
	 */
	pf->num_vf_qps = min_t(int, num_txq, num_rxq);
	pf->num_vf_msix = num_msix;

	return 0;
}

/**
 * ice_cleanup_and_realloc_vf - Clean up VF and reallocate resources after reset
 * @vf: pointer to the VF structure
 *
 * Cleanup a VF after the hardware reset is finished. Expects the caller to
 * have verified whether the reset is finished properly, and ensure the
 * minimum amount of wait time has passed. Reallocate VF resources back to make
 * VF state active
 */
static void ice_cleanup_and_realloc_vf(struct ice_vf *vf)
{
	struct ice_pf *pf = vf->pf;
	struct ice_hw *hw;
	u32 reg;

	hw = &pf->hw;

	/* PF software completes the flow by notifying VF that reset flow is
	 * completed. This is done by enabling hardware by clearing the reset
	 * bit in the VPGEN_VFRTRIG reg and setting VFR_STATE in the VFGEN_RSTAT
	 * register to VFR completed (done at the end of this function)
	 * By doing this we allow HW to access VF memory at any point. If we
	 * did it any sooner, HW could access memory while it was being freed
	 * in ice_free_vf_res(), causing an IOMMU fault.
	 *
	 * On the other hand, this needs to be done ASAP, because the VF driver
	 * is waiting for this to happen and may report a timeout. It's
	 * harmless, but it gets logged into Guest OS kernel log, so best avoid
	 * it.
	 */
	reg = rd32(hw, VPGEN_VFRTRIG(vf->vf_id));
	reg &= ~VPGEN_VFRTRIG_VFSWR_M;
	wr32(hw, VPGEN_VFRTRIG(vf->vf_id), reg);

	/* reallocate VF resources to finish resetting the VSI state */
	if (!ice_alloc_vf_res(vf)) {
		ice_ena_vf_mappings(vf);
		set_bit(ICE_VF_STATE_ACTIVE, vf->vf_states);
		clear_bit(ICE_VF_STATE_DIS, vf->vf_states);
		vf->num_vlan = 0;
	}

	/* Tell the VF driver the reset is done. This needs to be done only
	 * after VF has been fully initialized, because the VF driver may
	 * request resources immediately after setting this flag.
	 */
	wr32(hw, VFGEN_RSTAT(vf->vf_id), VIRTCHNL_VFR_VFACTIVE);
}

/**
 * ice_vf_set_vsi_promisc - set given VF VSI to given promiscuous mode(s)
 * @vf: pointer to the VF info
 * @vsi: the VSI being configured
 * @promisc_m: mask of promiscuous config bits
 * @rm_promisc: promisc flag request from the VF to remove or add filter
 *
 * This function configures VF VSI promiscuous mode, based on the VF requests,
 * for Unicast, Multicast and VLAN
 */
static enum ice_status
ice_vf_set_vsi_promisc(struct ice_vf *vf, struct ice_vsi *vsi, u8 promisc_m,
		       bool rm_promisc)
{
	struct ice_pf *pf = vf->pf;
	enum ice_status status = 0;
	struct ice_hw *hw;

	hw = &pf->hw;
	if (vf->num_vlan) {
		status = ice_set_vlan_vsi_promisc(hw, vsi->idx, promisc_m,
						  rm_promisc);
	} else if (vf->port_vlan_id) {
		if (rm_promisc)
			status = ice_clear_vsi_promisc(hw, vsi->idx, promisc_m,
						       vf->port_vlan_id);
		else
			status = ice_set_vsi_promisc(hw, vsi->idx, promisc_m,
						     vf->port_vlan_id);
	} else {
		if (rm_promisc)
			status = ice_clear_vsi_promisc(hw, vsi->idx, promisc_m,
						       0);
		else
			status = ice_set_vsi_promisc(hw, vsi->idx, promisc_m,
						     0);
	}

	return status;
}

/**
 * ice_reset_all_vfs - reset all allocated VFs in one go
 * @pf: pointer to the PF structure
 * @is_vflr: true if VFLR was issued, false if not
 *
 * First, tell the hardware to reset each VF, then do all the waiting in one
 * chunk, and finally finish restoring each VF after the wait. This is useful
 * during PF routines which need to reset all VFs, as otherwise it must perform
 * these resets in a serialized fashion.
 *
 * Returns true if any VFs were reset, and false otherwise.
 */
bool ice_reset_all_vfs(struct ice_pf *pf, bool is_vflr)
{
	struct ice_hw *hw = &pf->hw;
	struct ice_vf *vf;
	int v, i;

	/* If we don't have any VFs, then there is nothing to reset */
	if (!pf->num_alloc_vfs)
		return false;

	/* If VFs have been disabled, there is no need to reset */
	if (test_and_set_bit(__ICE_VF_DIS, pf->state))
		return false;

	/* Begin reset on all VFs at once */
	for (v = 0; v < pf->num_alloc_vfs; v++)
		ice_trigger_vf_reset(&pf->vf[v], is_vflr);

	for (v = 0; v < pf->num_alloc_vfs; v++) {
		struct ice_vsi *vsi;

		vf = &pf->vf[v];
		vsi = pf->vsi[vf->lan_vsi_idx];
		if (test_bit(ICE_VF_STATE_ENA, vf->vf_states)) {
			ice_vsi_stop_lan_tx_rings(vsi, ICE_VF_RESET, vf->vf_id);
			ice_vsi_stop_rx_rings(vsi);
			clear_bit(ICE_VF_STATE_ENA, vf->vf_states);
		}
	}

	/* HW requires some time to make sure it can flush the FIFO for a VF
	 * when it resets it. Poll the VPGEN_VFRSTAT register for each VF in
	 * sequence to make sure that it has completed. We'll keep track of
	 * the VFs using a simple iterator that increments once that VF has
	 * finished resetting.
	 */
	for (i = 0, v = 0; i < 10 && v < pf->num_alloc_vfs; i++) {
		usleep_range(10000, 20000);

		/* Check each VF in sequence */
		while (v < pf->num_alloc_vfs) {
			u32 reg;

			vf = &pf->vf[v];
			reg = rd32(hw, VPGEN_VFRSTAT(vf->vf_id));
			if (!(reg & VPGEN_VFRSTAT_VFRD_M))
				break;

			/* If the current VF has finished resetting, move on
			 * to the next VF in sequence.
			 */
			v++;
		}
	}

	/* Display a warning if at least one VF didn't manage to reset in
	 * time, but continue on with the operation.
	 */
	if (v < pf->num_alloc_vfs)
		dev_warn(&pf->pdev->dev, "VF reset check timeout\n");
	usleep_range(10000, 20000);

	/* free VF resources to begin resetting the VSI state */
	for (v = 0; v < pf->num_alloc_vfs; v++) {
		vf = &pf->vf[v];

		ice_free_vf_res(vf);

		/* Free VF queues as well, and reallocate later.
		 * If a given VF has different number of queues
		 * configured, the request for update will come
		 * via mailbox communication.
		 */
		vf->num_vf_qs = 0;
	}
<<<<<<< HEAD
=======

	if (ice_sriov_free_msix_res(pf))
		dev_err(&pf->pdev->dev,
			"Failed to free MSIX resources used by SR-IOV\n");
>>>>>>> 4ff96fb5

	if (ice_check_avail_res(pf)) {
		dev_err(&pf->pdev->dev,
			"Cannot allocate VF resources, try with fewer number of VFs\n");
		return false;
	}

	/* Finish the reset on each VF */
	for (v = 0; v < pf->num_alloc_vfs; v++) {
		vf = &pf->vf[v];

		vf->num_vf_qs = pf->num_vf_qps;
		dev_dbg(&pf->pdev->dev,
			"VF-id %d has %d queues configured\n",
			vf->vf_id, vf->num_vf_qs);
		ice_cleanup_and_realloc_vf(vf);
	}

	ice_flush(hw);
	clear_bit(__ICE_VF_DIS, pf->state);

	return true;
}

/**
 * ice_reset_vf - Reset a particular VF
 * @vf: pointer to the VF structure
 * @is_vflr: true if VFLR was issued, false if not
 *
 * Returns true if the VF is reset, false otherwise.
 */
static bool ice_reset_vf(struct ice_vf *vf, bool is_vflr)
{
	struct ice_pf *pf = vf->pf;
	struct ice_vsi *vsi;
	struct ice_hw *hw;
	bool rsd = false;
	u8 promisc_m;
	u32 reg;
	int i;

	/* If the VFs have been disabled, this means something else is
	 * resetting the VF, so we shouldn't continue.
	 */
	if (test_and_set_bit(__ICE_VF_DIS, pf->state))
		return false;

	ice_trigger_vf_reset(vf, is_vflr);

	vsi = pf->vsi[vf->lan_vsi_idx];

	if (test_bit(ICE_VF_STATE_ENA, vf->vf_states)) {
		ice_vsi_stop_lan_tx_rings(vsi, ICE_VF_RESET, vf->vf_id);
		ice_vsi_stop_rx_rings(vsi);
		clear_bit(ICE_VF_STATE_ENA, vf->vf_states);
	} else {
		/* Call Disable LAN Tx queue AQ call even when queues are not
		 * enabled. This is needed for successful completiom of VFR
		 */
		ice_dis_vsi_txq(vsi->port_info, vsi->idx, 0, 0, NULL, NULL,
				NULL, ICE_VF_RESET, vf->vf_id, NULL);
	}

	hw = &pf->hw;
	/* poll VPGEN_VFRSTAT reg to make sure
	 * that reset is complete
	 */
	for (i = 0; i < 10; i++) {
		/* VF reset requires driver to first reset the VF and then
		 * poll the status register to make sure that the reset
		 * completed successfully.
		 */
		usleep_range(10000, 20000);
		reg = rd32(hw, VPGEN_VFRSTAT(vf->vf_id));
		if (reg & VPGEN_VFRSTAT_VFRD_M) {
			rsd = true;
			break;
		}
	}

	/* Display a warning if VF didn't manage to reset in time, but need to
	 * continue on with the operation.
	 */
	if (!rsd)
		dev_warn(&pf->pdev->dev, "VF reset check timeout on VF %d\n",
			 vf->vf_id);

	usleep_range(10000, 20000);

	/* disable promiscuous modes in case they were enabled
	 * ignore any error if disabling process failed
	 */
	if (test_bit(ICE_VF_STATE_UC_PROMISC, vf->vf_states) ||
	    test_bit(ICE_VF_STATE_MC_PROMISC, vf->vf_states)) {
		if (vf->port_vlan_id ||  vf->num_vlan)
			promisc_m = ICE_UCAST_VLAN_PROMISC_BITS;
		else
			promisc_m = ICE_UCAST_PROMISC_BITS;

		vsi = pf->vsi[vf->lan_vsi_idx];
		if (ice_vf_set_vsi_promisc(vf, vsi, promisc_m, true))
			dev_err(&pf->pdev->dev, "disabling promiscuous mode failed\n");
	}

	/* free VF resources to begin resetting the VSI state */
	ice_free_vf_res(vf);

	ice_cleanup_and_realloc_vf(vf);

	ice_flush(hw);
	clear_bit(__ICE_VF_DIS, pf->state);

	return true;
}

/**
 * ice_vc_notify_link_state - Inform all VFs on a PF of link status
 * @pf: pointer to the PF structure
 */
void ice_vc_notify_link_state(struct ice_pf *pf)
{
	int i;

	for (i = 0; i < pf->num_alloc_vfs; i++)
		ice_vc_notify_vf_link_state(&pf->vf[i]);
}

/**
 * ice_vc_notify_reset - Send pending reset message to all VFs
 * @pf: pointer to the PF structure
 *
 * indicate a pending reset to all VFs on a given PF
 */
void ice_vc_notify_reset(struct ice_pf *pf)
{
	struct virtchnl_pf_event pfe;

	if (!pf->num_alloc_vfs)
		return;

	pfe.event = VIRTCHNL_EVENT_RESET_IMPENDING;
	pfe.severity = PF_EVENT_SEVERITY_CERTAIN_DOOM;
	ice_vc_vf_broadcast(pf, VIRTCHNL_OP_EVENT, VIRTCHNL_STATUS_SUCCESS,
			    (u8 *)&pfe, sizeof(struct virtchnl_pf_event));
}

/**
 * ice_vc_notify_vf_reset - Notify VF of a reset event
 * @vf: pointer to the VF structure
 */
static void ice_vc_notify_vf_reset(struct ice_vf *vf)
{
	struct virtchnl_pf_event pfe;

	/* validate the request */
	if (!vf || vf->vf_id >= vf->pf->num_alloc_vfs)
		return;

	/* verify if the VF is in either init or active before proceeding */
	if (!test_bit(ICE_VF_STATE_INIT, vf->vf_states) &&
	    !test_bit(ICE_VF_STATE_ACTIVE, vf->vf_states))
		return;

	pfe.event = VIRTCHNL_EVENT_RESET_IMPENDING;
	pfe.severity = PF_EVENT_SEVERITY_CERTAIN_DOOM;
	ice_aq_send_msg_to_vf(&vf->pf->hw, vf->vf_id, VIRTCHNL_OP_EVENT,
			      VIRTCHNL_STATUS_SUCCESS, (u8 *)&pfe, sizeof(pfe),
			      NULL);
}

/**
 * ice_alloc_vfs - Allocate and set up VFs resources
 * @pf: pointer to the PF structure
 * @num_alloc_vfs: number of VFs to allocate
 */
static int ice_alloc_vfs(struct ice_pf *pf, u16 num_alloc_vfs)
{
	struct ice_hw *hw = &pf->hw;
	struct ice_vf *vfs;
	int i, ret;

	/* Disable global interrupt 0 so we don't try to handle the VFLR. */
	wr32(hw, GLINT_DYN_CTL(pf->oicr_idx),
	     ICE_ITR_NONE << GLINT_DYN_CTL_ITR_INDX_S);

	ice_flush(hw);

	ret = pci_enable_sriov(pf->pdev, num_alloc_vfs);
	if (ret) {
		pf->num_alloc_vfs = 0;
		goto err_unroll_intr;
	}
	/* allocate memory */
	vfs = devm_kcalloc(&pf->pdev->dev, num_alloc_vfs, sizeof(*vfs),
			   GFP_KERNEL);
	if (!vfs) {
		ret = -ENOMEM;
		goto err_pci_disable_sriov;
	}
	pf->vf = vfs;

	/* apply default profile */
	for (i = 0; i < num_alloc_vfs; i++) {
		vfs[i].pf = pf;
		vfs[i].vf_sw_id = pf->first_sw;
		vfs[i].vf_id = i;

		/* assign default capabilities */
		set_bit(ICE_VIRTCHNL_VF_CAP_L2, &vfs[i].vf_caps);
		vfs[i].spoofchk = true;

		/* Set this state so that PF driver does VF vector assignment */
		set_bit(ICE_VF_STATE_CFG_INTR, vfs[i].vf_states);
	}
	pf->num_alloc_vfs = num_alloc_vfs;

	/* VF resources get allocated during reset */
<<<<<<< HEAD
	if (!ice_reset_all_vfs(pf, true))
=======
	if (!ice_reset_all_vfs(pf, true)) {
		ret = -EIO;
>>>>>>> 4ff96fb5
		goto err_unroll_sriov;
	}

	goto err_unroll_intr;

err_unroll_sriov:
	pf->vf = NULL;
	devm_kfree(&pf->pdev->dev, vfs);
	vfs = NULL;
	pf->num_alloc_vfs = 0;
err_pci_disable_sriov:
	pci_disable_sriov(pf->pdev);
err_unroll_intr:
	/* rearm interrupts here */
	ice_irq_dynamic_ena(hw, NULL, NULL);
	return ret;
}

/**
 * ice_pf_state_is_nominal - checks the PF for nominal state
 * @pf: pointer to PF to check
 *
 * Check the PF's state for a collection of bits that would indicate
 * the PF is in a state that would inhibit normal operation for
 * driver functionality.
 *
 * Returns true if PF is in a nominal state.
 * Returns false otherwise
 */
static bool ice_pf_state_is_nominal(struct ice_pf *pf)
{
	DECLARE_BITMAP(check_bits, __ICE_STATE_NBITS) = { 0 };

	if (!pf)
		return false;

	bitmap_set(check_bits, 0, __ICE_STATE_NOMINAL_CHECK_BITS);
	if (bitmap_intersects(pf->state, check_bits, __ICE_STATE_NBITS))
		return false;

	return true;
}

/**
 * ice_pci_sriov_ena - Enable or change number of VFs
 * @pf: pointer to the PF structure
 * @num_vfs: number of VFs to allocate
 */
static int ice_pci_sriov_ena(struct ice_pf *pf, int num_vfs)
{
	int pre_existing_vfs = pci_num_vf(pf->pdev);
	struct device *dev = &pf->pdev->dev;
	int err;

	if (!ice_pf_state_is_nominal(pf)) {
		dev_err(dev, "Cannot enable SR-IOV, device not ready\n");
		return -EBUSY;
	}

	if (!test_bit(ICE_FLAG_SRIOV_CAPABLE, pf->flags)) {
		dev_err(dev, "This device is not capable of SR-IOV\n");
		return -ENODEV;
	}

	if (pre_existing_vfs && pre_existing_vfs != num_vfs)
		ice_free_vfs(pf);
	else if (pre_existing_vfs && pre_existing_vfs == num_vfs)
		return num_vfs;

	if (num_vfs > pf->num_vfs_supported) {
		dev_err(dev, "Can't enable %d VFs, max VFs supported is %d\n",
			num_vfs, pf->num_vfs_supported);
		return -ENOTSUPP;
	}

	dev_info(dev, "Allocating %d VFs\n", num_vfs);
	err = ice_alloc_vfs(pf, num_vfs);
	if (err) {
		dev_err(dev, "Failed to enable SR-IOV: %d\n", err);
		return err;
	}

	set_bit(ICE_FLAG_SRIOV_ENA, pf->flags);
	return num_vfs;
}

/**
 * ice_sriov_configure - Enable or change number of VFs via sysfs
 * @pdev: pointer to a pci_dev structure
 * @num_vfs: number of VFs to allocate
 *
 * This function is called when the user updates the number of VFs in sysfs.
 */
int ice_sriov_configure(struct pci_dev *pdev, int num_vfs)
{
	struct ice_pf *pf = pci_get_drvdata(pdev);

	if (num_vfs)
		return ice_pci_sriov_ena(pf, num_vfs);

	if (!pci_vfs_assigned(pdev)) {
		ice_free_vfs(pf);
	} else {
		dev_err(&pf->pdev->dev,
			"can't free VFs because some are assigned to VMs.\n");
		return -EBUSY;
	}

	return 0;
}

/**
 * ice_process_vflr_event - Free VF resources via IRQ calls
 * @pf: pointer to the PF structure
 *
 * called from the VFLR IRQ handler to
 * free up VF resources and state variables
 */
void ice_process_vflr_event(struct ice_pf *pf)
{
	struct ice_hw *hw = &pf->hw;
	int vf_id;
	u32 reg;

	if (!test_and_clear_bit(__ICE_VFLR_EVENT_PENDING, pf->state) ||
	    !pf->num_alloc_vfs)
		return;

	for (vf_id = 0; vf_id < pf->num_alloc_vfs; vf_id++) {
		struct ice_vf *vf = &pf->vf[vf_id];
		u32 reg_idx, bit_idx;

		reg_idx = (hw->func_caps.vf_base_id + vf_id) / 32;
		bit_idx = (hw->func_caps.vf_base_id + vf_id) % 32;
		/* read GLGEN_VFLRSTAT register to find out the flr VFs */
		reg = rd32(hw, GLGEN_VFLRSTAT(reg_idx));
		if (reg & BIT(bit_idx))
			/* GLGEN_VFLRSTAT bit will be cleared in ice_reset_vf */
			ice_reset_vf(vf, true);
	}
}

/**
 * ice_vc_dis_vf - Disable a given VF via SW reset
 * @vf: pointer to the VF info
 *
 * Disable the VF through a SW reset
 */
static void ice_vc_dis_vf(struct ice_vf *vf)
{
	ice_vc_notify_vf_reset(vf);
	ice_reset_vf(vf, false);
}

/**
 * ice_vc_send_msg_to_vf - Send message to VF
 * @vf: pointer to the VF info
 * @v_opcode: virtual channel opcode
 * @v_retval: virtual channel return value
 * @msg: pointer to the msg buffer
 * @msglen: msg length
 *
 * send msg to VF
 */
static int
ice_vc_send_msg_to_vf(struct ice_vf *vf, u32 v_opcode,
		      enum virtchnl_status_code v_retval, u8 *msg, u16 msglen)
{
	enum ice_status aq_ret;
	struct ice_pf *pf;

	/* validate the request */
	if (!vf || vf->vf_id >= vf->pf->num_alloc_vfs)
		return -EINVAL;

	pf = vf->pf;

	/* single place to detect unsuccessful return values */
	if (v_retval) {
		vf->num_inval_msgs++;
		dev_info(&pf->pdev->dev, "VF %d failed opcode %d, retval: %d\n",
			 vf->vf_id, v_opcode, v_retval);
		if (vf->num_inval_msgs > ICE_DFLT_NUM_INVAL_MSGS_ALLOWED) {
			dev_err(&pf->pdev->dev,
				"Number of invalid messages exceeded for VF %d\n",
				vf->vf_id);
			dev_err(&pf->pdev->dev, "Use PF Control I/F to enable the VF\n");
			set_bit(ICE_VF_STATE_DIS, vf->vf_states);
			return -EIO;
		}
	} else {
		vf->num_valid_msgs++;
		/* reset the invalid counter, if a valid message is received. */
		vf->num_inval_msgs = 0;
	}

	aq_ret = ice_aq_send_msg_to_vf(&pf->hw, vf->vf_id, v_opcode, v_retval,
				       msg, msglen, NULL);
	if (aq_ret) {
		dev_info(&pf->pdev->dev,
			 "Unable to send the message to VF %d aq_err %d\n",
			 vf->vf_id, pf->hw.mailboxq.sq_last_status);
		return -EIO;
	}

	return 0;
}

/**
 * ice_vc_get_ver_msg
 * @vf: pointer to the VF info
 * @msg: pointer to the msg buffer
 *
 * called from the VF to request the API version used by the PF
 */
static int ice_vc_get_ver_msg(struct ice_vf *vf, u8 *msg)
{
	struct virtchnl_version_info info = {
		VIRTCHNL_VERSION_MAJOR, VIRTCHNL_VERSION_MINOR
	};

	vf->vf_ver = *(struct virtchnl_version_info *)msg;
	/* VFs running the 1.0 API expect to get 1.0 back or they will cry. */
	if (VF_IS_V10(&vf->vf_ver))
		info.minor = VIRTCHNL_VERSION_MINOR_NO_VF_CAPS;

	return ice_vc_send_msg_to_vf(vf, VIRTCHNL_OP_VERSION,
				     VIRTCHNL_STATUS_SUCCESS, (u8 *)&info,
				     sizeof(struct virtchnl_version_info));
}

/**
 * ice_vc_get_vf_res_msg
 * @vf: pointer to the VF info
 * @msg: pointer to the msg buffer
 *
 * called from the VF to request its resources
 */
static int ice_vc_get_vf_res_msg(struct ice_vf *vf, u8 *msg)
{
	enum virtchnl_status_code v_ret = VIRTCHNL_STATUS_SUCCESS;
	struct virtchnl_vf_resource *vfres = NULL;
	struct ice_pf *pf = vf->pf;
	struct ice_vsi *vsi;
	int len = 0;
	int ret;

	if (!test_bit(ICE_VF_STATE_INIT, vf->vf_states)) {
		v_ret = VIRTCHNL_STATUS_ERR_PARAM;
		goto err;
	}

	len = sizeof(struct virtchnl_vf_resource);

	vfres = devm_kzalloc(&pf->pdev->dev, len, GFP_KERNEL);
	if (!vfres) {
		v_ret = VIRTCHNL_STATUS_ERR_NO_MEMORY;
		len = 0;
		goto err;
	}
	if (VF_IS_V11(&vf->vf_ver))
		vf->driver_caps = *(u32 *)msg;
	else
		vf->driver_caps = VIRTCHNL_VF_OFFLOAD_L2 |
				  VIRTCHNL_VF_OFFLOAD_RSS_REG |
				  VIRTCHNL_VF_OFFLOAD_VLAN;

	vfres->vf_cap_flags = VIRTCHNL_VF_OFFLOAD_L2;
	vsi = pf->vsi[vf->lan_vsi_idx];
	if (!vsi) {
		v_ret = VIRTCHNL_STATUS_ERR_PARAM;
		goto err;
	}

	if (!vsi->info.pvid)
		vfres->vf_cap_flags |= VIRTCHNL_VF_OFFLOAD_VLAN;

	if (vf->driver_caps & VIRTCHNL_VF_OFFLOAD_RSS_PF) {
		vfres->vf_cap_flags |= VIRTCHNL_VF_OFFLOAD_RSS_PF;
	} else {
		if (vf->driver_caps & VIRTCHNL_VF_OFFLOAD_RSS_AQ)
			vfres->vf_cap_flags |= VIRTCHNL_VF_OFFLOAD_RSS_AQ;
		else
			vfres->vf_cap_flags |= VIRTCHNL_VF_OFFLOAD_RSS_REG;
	}

	if (vf->driver_caps & VIRTCHNL_VF_OFFLOAD_RSS_PCTYPE_V2)
		vfres->vf_cap_flags |= VIRTCHNL_VF_OFFLOAD_RSS_PCTYPE_V2;

	if (vf->driver_caps & VIRTCHNL_VF_OFFLOAD_ENCAP)
		vfres->vf_cap_flags |= VIRTCHNL_VF_OFFLOAD_ENCAP;

	if (vf->driver_caps & VIRTCHNL_VF_OFFLOAD_ENCAP_CSUM)
		vfres->vf_cap_flags |= VIRTCHNL_VF_OFFLOAD_ENCAP_CSUM;

	if (vf->driver_caps & VIRTCHNL_VF_OFFLOAD_RX_POLLING)
		vfres->vf_cap_flags |= VIRTCHNL_VF_OFFLOAD_RX_POLLING;

	if (vf->driver_caps & VIRTCHNL_VF_OFFLOAD_WB_ON_ITR)
		vfres->vf_cap_flags |= VIRTCHNL_VF_OFFLOAD_WB_ON_ITR;

	if (vf->driver_caps & VIRTCHNL_VF_OFFLOAD_REQ_QUEUES)
		vfres->vf_cap_flags |= VIRTCHNL_VF_OFFLOAD_REQ_QUEUES;

	if (vf->driver_caps & VIRTCHNL_VF_CAP_ADV_LINK_SPEED)
		vfres->vf_cap_flags |= VIRTCHNL_VF_CAP_ADV_LINK_SPEED;

	vfres->num_vsis = 1;
	/* Tx and Rx queue are equal for VF */
	vfres->num_queue_pairs = vsi->num_txq;
	vfres->max_vectors = pf->num_vf_msix;
	vfres->rss_key_size = ICE_VSIQF_HKEY_ARRAY_SIZE;
	vfres->rss_lut_size = ICE_VSIQF_HLUT_ARRAY_SIZE;

	vfres->vsi_res[0].vsi_id = vf->lan_vsi_num;
	vfres->vsi_res[0].vsi_type = VIRTCHNL_VSI_SRIOV;
	vfres->vsi_res[0].num_queue_pairs = vsi->num_txq;
	ether_addr_copy(vfres->vsi_res[0].default_mac_addr,
			vf->dflt_lan_addr.addr);

	set_bit(ICE_VF_STATE_ACTIVE, vf->vf_states);

err:
	/* send the response back to the VF */
	ret = ice_vc_send_msg_to_vf(vf, VIRTCHNL_OP_GET_VF_RESOURCES, v_ret,
				    (u8 *)vfres, len);

	devm_kfree(&pf->pdev->dev, vfres);
	return ret;
}

/**
 * ice_vc_reset_vf_msg
 * @vf: pointer to the VF info
 *
 * called from the VF to reset itself,
 * unlike other virtchnl messages, PF driver
 * doesn't send the response back to the VF
 */
static void ice_vc_reset_vf_msg(struct ice_vf *vf)
{
	if (test_bit(ICE_VF_STATE_ACTIVE, vf->vf_states))
		ice_reset_vf(vf, false);
}

/**
 * ice_find_vsi_from_id
<<<<<<< HEAD
 * @pf: the pf structure to search for the VSI
=======
 * @pf: the PF structure to search for the VSI
>>>>>>> 4ff96fb5
 * @id: ID of the VSI it is searching for
 *
 * searches for the VSI with the given ID
 */
static struct ice_vsi *ice_find_vsi_from_id(struct ice_pf *pf, u16 id)
{
	int i;

	ice_for_each_vsi(pf, i)
		if (pf->vsi[i] && pf->vsi[i]->vsi_num == id)
			return pf->vsi[i];

	return NULL;
}

/**
 * ice_vc_isvalid_vsi_id
 * @vf: pointer to the VF info
 * @vsi_id: VF relative VSI ID
 *
 * check for the valid VSI ID
 */
static bool ice_vc_isvalid_vsi_id(struct ice_vf *vf, u16 vsi_id)
{
	struct ice_pf *pf = vf->pf;
	struct ice_vsi *vsi;

	vsi = ice_find_vsi_from_id(pf, vsi_id);

	return (vsi && (vsi->vf_id == vf->vf_id));
}

/**
 * ice_vc_isvalid_q_id
 * @vf: pointer to the VF info
 * @vsi_id: VSI ID
 * @qid: VSI relative queue ID
 *
 * check for the valid queue ID
 */
static bool ice_vc_isvalid_q_id(struct ice_vf *vf, u16 vsi_id, u8 qid)
{
	struct ice_vsi *vsi = ice_find_vsi_from_id(vf->pf, vsi_id);
	/* allocated Tx and Rx queues should be always equal for VF VSI */
	return (vsi && (qid < vsi->alloc_txq));
}

/**
 * ice_vc_config_rss_key
 * @vf: pointer to the VF info
 * @msg: pointer to the msg buffer
 *
 * Configure the VF's RSS key
 */
static int ice_vc_config_rss_key(struct ice_vf *vf, u8 *msg)
{
	enum virtchnl_status_code v_ret = VIRTCHNL_STATUS_SUCCESS;
	struct virtchnl_rss_key *vrk =
		(struct virtchnl_rss_key *)msg;
	struct ice_pf *pf = vf->pf;
	struct ice_vsi *vsi = NULL;

	if (!test_bit(ICE_VF_STATE_ACTIVE, vf->vf_states)) {
		v_ret = VIRTCHNL_STATUS_ERR_PARAM;
		goto error_param;
	}

	if (!ice_vc_isvalid_vsi_id(vf, vrk->vsi_id)) {
		v_ret = VIRTCHNL_STATUS_ERR_PARAM;
		goto error_param;
	}

	vsi = pf->vsi[vf->lan_vsi_idx];
	if (!vsi) {
		v_ret = VIRTCHNL_STATUS_ERR_PARAM;
		goto error_param;
	}

	if (vrk->key_len != ICE_VSIQF_HKEY_ARRAY_SIZE) {
		v_ret = VIRTCHNL_STATUS_ERR_PARAM;
		goto error_param;
	}

	if (!test_bit(ICE_FLAG_RSS_ENA, vf->pf->flags)) {
		v_ret = VIRTCHNL_STATUS_ERR_PARAM;
		goto error_param;
	}

	if (ice_set_rss(vsi, vrk->key, NULL, 0))
		v_ret = VIRTCHNL_STATUS_ERR_ADMIN_QUEUE_ERROR;
error_param:
	return ice_vc_send_msg_to_vf(vf, VIRTCHNL_OP_CONFIG_RSS_KEY, v_ret,
				     NULL, 0);
}

/**
 * ice_vc_config_rss_lut
 * @vf: pointer to the VF info
 * @msg: pointer to the msg buffer
 *
 * Configure the VF's RSS LUT
 */
static int ice_vc_config_rss_lut(struct ice_vf *vf, u8 *msg)
{
	struct virtchnl_rss_lut *vrl = (struct virtchnl_rss_lut *)msg;
	enum virtchnl_status_code v_ret = VIRTCHNL_STATUS_SUCCESS;
	struct ice_pf *pf = vf->pf;
	struct ice_vsi *vsi = NULL;

	if (!test_bit(ICE_VF_STATE_ACTIVE, vf->vf_states)) {
		v_ret = VIRTCHNL_STATUS_ERR_PARAM;
		goto error_param;
	}

	if (!ice_vc_isvalid_vsi_id(vf, vrl->vsi_id)) {
		v_ret = VIRTCHNL_STATUS_ERR_PARAM;
		goto error_param;
	}

	vsi = pf->vsi[vf->lan_vsi_idx];
	if (!vsi) {
		v_ret = VIRTCHNL_STATUS_ERR_PARAM;
		goto error_param;
	}

	if (vrl->lut_entries != ICE_VSIQF_HLUT_ARRAY_SIZE) {
		v_ret = VIRTCHNL_STATUS_ERR_PARAM;
		goto error_param;
	}

	if (!test_bit(ICE_FLAG_RSS_ENA, vf->pf->flags)) {
		v_ret = VIRTCHNL_STATUS_ERR_PARAM;
		goto error_param;
	}

	if (ice_set_rss(vsi, NULL, vrl->lut, ICE_VSIQF_HLUT_ARRAY_SIZE))
		v_ret = VIRTCHNL_STATUS_ERR_ADMIN_QUEUE_ERROR;
error_param:
	return ice_vc_send_msg_to_vf(vf, VIRTCHNL_OP_CONFIG_RSS_LUT, v_ret,
				     NULL, 0);
}

/**
 * ice_vc_get_stats_msg
 * @vf: pointer to the VF info
 * @msg: pointer to the msg buffer
 *
 * called from the VF to get VSI stats
 */
static int ice_vc_get_stats_msg(struct ice_vf *vf, u8 *msg)
{
	enum virtchnl_status_code v_ret = VIRTCHNL_STATUS_SUCCESS;
	struct virtchnl_queue_select *vqs =
		(struct virtchnl_queue_select *)msg;
	struct ice_pf *pf = vf->pf;
	struct ice_eth_stats stats;
	struct ice_vsi *vsi;

	if (!test_bit(ICE_VF_STATE_ACTIVE, vf->vf_states)) {
		v_ret = VIRTCHNL_STATUS_ERR_PARAM;
		goto error_param;
	}

	if (!ice_vc_isvalid_vsi_id(vf, vqs->vsi_id)) {
		v_ret = VIRTCHNL_STATUS_ERR_PARAM;
		goto error_param;
	}

	vsi = pf->vsi[vf->lan_vsi_idx];
	if (!vsi) {
		v_ret = VIRTCHNL_STATUS_ERR_PARAM;
		goto error_param;
	}

	memset(&stats, 0, sizeof(struct ice_eth_stats));
	ice_update_eth_stats(vsi);

	stats = vsi->eth_stats;

error_param:
	/* send the response to the VF */
	return ice_vc_send_msg_to_vf(vf, VIRTCHNL_OP_GET_STATS, v_ret,
				     (u8 *)&stats, sizeof(stats));
}

/**
 * ice_vc_ena_qs_msg
 * @vf: pointer to the VF info
 * @msg: pointer to the msg buffer
 *
 * called from the VF to enable all or specific queue(s)
 */
static int ice_vc_ena_qs_msg(struct ice_vf *vf, u8 *msg)
{
	enum virtchnl_status_code v_ret = VIRTCHNL_STATUS_SUCCESS;
	struct virtchnl_queue_select *vqs =
	    (struct virtchnl_queue_select *)msg;
	struct ice_pf *pf = vf->pf;
	struct ice_vsi *vsi;

	if (!test_bit(ICE_VF_STATE_ACTIVE, vf->vf_states)) {
		v_ret = VIRTCHNL_STATUS_ERR_PARAM;
		goto error_param;
	}

	if (!ice_vc_isvalid_vsi_id(vf, vqs->vsi_id)) {
		v_ret = VIRTCHNL_STATUS_ERR_PARAM;
		goto error_param;
	}

	if (!vqs->rx_queues && !vqs->tx_queues) {
		v_ret = VIRTCHNL_STATUS_ERR_PARAM;
		goto error_param;
	}

	vsi = pf->vsi[vf->lan_vsi_idx];
	if (!vsi) {
		v_ret = VIRTCHNL_STATUS_ERR_PARAM;
		goto error_param;
	}

	/* Enable only Rx rings, Tx rings were enabled by the FW when the
	 * Tx queue group list was configured and the context bits were
	 * programmed using ice_vsi_cfg_txqs
	 */
	if (ice_vsi_start_rx_rings(vsi))
		v_ret = VIRTCHNL_STATUS_ERR_PARAM;

	/* Set flag to indicate that queues are enabled */
	if (v_ret == VIRTCHNL_STATUS_SUCCESS)
		set_bit(ICE_VF_STATE_ENA, vf->vf_states);

error_param:
	/* send the response to the VF */
	return ice_vc_send_msg_to_vf(vf, VIRTCHNL_OP_ENABLE_QUEUES, v_ret,
				     NULL, 0);
}

/**
 * ice_vc_dis_qs_msg
 * @vf: pointer to the VF info
 * @msg: pointer to the msg buffer
 *
 * called from the VF to disable all or specific
 * queue(s)
 */
static int ice_vc_dis_qs_msg(struct ice_vf *vf, u8 *msg)
{
	enum virtchnl_status_code v_ret = VIRTCHNL_STATUS_SUCCESS;
	struct virtchnl_queue_select *vqs =
	    (struct virtchnl_queue_select *)msg;
	struct ice_pf *pf = vf->pf;
	struct ice_vsi *vsi;

	if (!test_bit(ICE_VF_STATE_ACTIVE, vf->vf_states) &&
	    !test_bit(ICE_VF_STATE_ENA, vf->vf_states)) {
		v_ret = VIRTCHNL_STATUS_ERR_PARAM;
		goto error_param;
	}

	if (!ice_vc_isvalid_vsi_id(vf, vqs->vsi_id)) {
		v_ret = VIRTCHNL_STATUS_ERR_PARAM;
		goto error_param;
	}

	if (!vqs->rx_queues && !vqs->tx_queues) {
		v_ret = VIRTCHNL_STATUS_ERR_PARAM;
		goto error_param;
	}

	vsi = pf->vsi[vf->lan_vsi_idx];
	if (!vsi) {
		v_ret = VIRTCHNL_STATUS_ERR_PARAM;
		goto error_param;
	}

	if (ice_vsi_stop_lan_tx_rings(vsi, ICE_NO_RESET, vf->vf_id)) {
		dev_err(&vsi->back->pdev->dev,
			"Failed to stop tx rings on VSI %d\n",
			vsi->vsi_num);
		v_ret = VIRTCHNL_STATUS_ERR_PARAM;
	}

	if (ice_vsi_stop_rx_rings(vsi)) {
		dev_err(&vsi->back->pdev->dev,
			"Failed to stop rx rings on VSI %d\n",
			vsi->vsi_num);
		v_ret = VIRTCHNL_STATUS_ERR_PARAM;
	}

	/* Clear enabled queues flag */
	if (v_ret == VIRTCHNL_STATUS_SUCCESS)
		clear_bit(ICE_VF_STATE_ENA, vf->vf_states);

error_param:
	/* send the response to the VF */
	return ice_vc_send_msg_to_vf(vf, VIRTCHNL_OP_DISABLE_QUEUES, v_ret,
				     NULL, 0);
}

/**
 * ice_vc_cfg_irq_map_msg
 * @vf: pointer to the VF info
 * @msg: pointer to the msg buffer
 *
 * called from the VF to configure the IRQ to queue map
 */
static int ice_vc_cfg_irq_map_msg(struct ice_vf *vf, u8 *msg)
{
	enum virtchnl_status_code v_ret = VIRTCHNL_STATUS_SUCCESS;
<<<<<<< HEAD
	struct virtchnl_irq_map_info *irqmap_info =
	    (struct virtchnl_irq_map_info *)msg;
=======
	struct virtchnl_irq_map_info *irqmap_info;
>>>>>>> 4ff96fb5
	u16 vsi_id, vsi_q_id, vector_id;
	struct virtchnl_vector_map *map;
	struct ice_pf *pf = vf->pf;
<<<<<<< HEAD
=======
	u16 num_q_vectors_mapped;
	struct ice_vsi *vsi;
>>>>>>> 4ff96fb5
	unsigned long qmap;
	u16 num_q_vectors;
	int i;

<<<<<<< HEAD
	num_q_vectors = irqmap_info->num_vectors - ICE_NONQ_VECS_VF;
	vsi = pf->vsi[vf->lan_vsi_idx];

	if (!test_bit(ICE_VF_STATE_ACTIVE, vf->vf_states) ||
	    !vsi || vsi->num_q_vectors < num_q_vectors ||
	    irqmap_info->num_vectors == 0) {
=======
	irqmap_info = (struct virtchnl_irq_map_info *)msg;
	num_q_vectors_mapped = irqmap_info->num_vectors;

	vsi = pf->vsi[vf->lan_vsi_idx];
	if (!vsi) {
>>>>>>> 4ff96fb5
		v_ret = VIRTCHNL_STATUS_ERR_PARAM;
		goto error_param;
	}

<<<<<<< HEAD
	for (i = 0; i < num_q_vectors; i++) {
		struct ice_q_vector *q_vector = vsi->q_vectors[i];
=======
	/* Check to make sure number of VF vectors mapped is not greater than
	 * number of VF vectors originally allocated, and check that
	 * there is actually at least a single VF queue vector mapped
	 */
	if (!test_bit(ICE_VF_STATE_ACTIVE, vf->vf_states) ||
	    pf->num_vf_msix < num_q_vectors_mapped ||
	    !irqmap_info->num_vectors) {
		v_ret = VIRTCHNL_STATUS_ERR_PARAM;
		goto error_param;
	}

	for (i = 0; i < num_q_vectors_mapped; i++) {
		struct ice_q_vector *q_vector;
>>>>>>> 4ff96fb5

		map = &irqmap_info->vecmap[i];

		vector_id = map->vector_id;
		vsi_id = map->vsi_id;
		/* validate msg params */
		if (!(vector_id < pf->hw.func_caps.common_cap
<<<<<<< HEAD
		    .num_msix_vectors) || !ice_vc_isvalid_vsi_id(vf, vsi_id)) {
=======
		    .num_msix_vectors) || !ice_vc_isvalid_vsi_id(vf, vsi_id) ||
		    (!vector_id && (map->rxq_map || map->txq_map))) {
			v_ret = VIRTCHNL_STATUS_ERR_PARAM;
			goto error_param;
		}

		/* No need to map VF miscellaneous or rogue vector */
		if (!vector_id)
			continue;

		/* Subtract non queue vector from vector_id passed by VF
		 * to get actual number of VSI queue vector array index
		 */
		q_vector = vsi->q_vectors[vector_id - ICE_NONQ_VECS_VF];
		if (!q_vector) {
>>>>>>> 4ff96fb5
			v_ret = VIRTCHNL_STATUS_ERR_PARAM;
			goto error_param;
		}

		/* lookout for the invalid queue index */
		qmap = map->rxq_map;
		q_vector->num_ring_rx = 0;
		for_each_set_bit(vsi_q_id, &qmap, ICE_MAX_BASE_QS_PER_VF) {
			if (!ice_vc_isvalid_q_id(vf, vsi_id, vsi_q_id)) {
				v_ret = VIRTCHNL_STATUS_ERR_PARAM;
				goto error_param;
			}
			q_vector->num_ring_rx++;
			q_vector->rx.itr_idx = map->rxitr_idx;
			vsi->rx_rings[vsi_q_id]->q_vector = q_vector;
			ice_cfg_rxq_interrupt(vsi, vsi_q_id, vector_id,
					      q_vector->rx.itr_idx);
		}

		qmap = map->txq_map;
		q_vector->num_ring_tx = 0;
		for_each_set_bit(vsi_q_id, &qmap, ICE_MAX_BASE_QS_PER_VF) {
			if (!ice_vc_isvalid_q_id(vf, vsi_id, vsi_q_id)) {
				v_ret = VIRTCHNL_STATUS_ERR_PARAM;
				goto error_param;
			}
			q_vector->num_ring_tx++;
			q_vector->tx.itr_idx = map->txitr_idx;
			vsi->tx_rings[vsi_q_id]->q_vector = q_vector;
			ice_cfg_txq_interrupt(vsi, vsi_q_id, vector_id,
					      q_vector->tx.itr_idx);
		}
	}

error_param:
	/* send the response to the VF */
	return ice_vc_send_msg_to_vf(vf, VIRTCHNL_OP_CONFIG_IRQ_MAP, v_ret,
				     NULL, 0);
}

/**
 * ice_vc_cfg_qs_msg
 * @vf: pointer to the VF info
 * @msg: pointer to the msg buffer
 *
 * called from the VF to configure the Rx/Tx queues
 */
static int ice_vc_cfg_qs_msg(struct ice_vf *vf, u8 *msg)
{
	enum virtchnl_status_code v_ret = VIRTCHNL_STATUS_SUCCESS;
	struct virtchnl_vsi_queue_config_info *qci =
	    (struct virtchnl_vsi_queue_config_info *)msg;
	struct virtchnl_queue_pair_info *qpi;
	struct ice_pf *pf = vf->pf;
	struct ice_vsi *vsi;
	int i;

	if (!test_bit(ICE_VF_STATE_ACTIVE, vf->vf_states)) {
		v_ret = VIRTCHNL_STATUS_ERR_PARAM;
		goto error_param;
	}

	if (!ice_vc_isvalid_vsi_id(vf, qci->vsi_id)) {
		v_ret = VIRTCHNL_STATUS_ERR_PARAM;
		goto error_param;
	}

	vsi = pf->vsi[vf->lan_vsi_idx];
<<<<<<< HEAD
	if (!vsi) {
		goto error_param;
	}
=======
	if (!vsi)
		goto error_param;
>>>>>>> 4ff96fb5

	if (qci->num_queue_pairs > ICE_MAX_BASE_QS_PER_VF) {
		dev_err(&pf->pdev->dev,
			"VF-%d requesting more than supported number of queues: %d\n",
			vf->vf_id, qci->num_queue_pairs);
		v_ret = VIRTCHNL_STATUS_ERR_PARAM;
		goto error_param;
	}

	for (i = 0; i < qci->num_queue_pairs; i++) {
		qpi = &qci->qpair[i];
		if (qpi->txq.vsi_id != qci->vsi_id ||
		    qpi->rxq.vsi_id != qci->vsi_id ||
		    qpi->rxq.queue_id != qpi->txq.queue_id ||
		    !ice_vc_isvalid_q_id(vf, qci->vsi_id, qpi->txq.queue_id)) {
			v_ret = VIRTCHNL_STATUS_ERR_PARAM;
			goto error_param;
		}
		/* copy Tx queue info from VF into VSI */
		vsi->tx_rings[i]->dma = qpi->txq.dma_ring_addr;
		vsi->tx_rings[i]->count = qpi->txq.ring_len;
		/* copy Rx queue info from VF into VSI */
		vsi->rx_rings[i]->dma = qpi->rxq.dma_ring_addr;
		vsi->rx_rings[i]->count = qpi->rxq.ring_len;
		if (qpi->rxq.databuffer_size > ((16 * 1024) - 128)) {
			v_ret = VIRTCHNL_STATUS_ERR_PARAM;
			goto error_param;
		}
		vsi->rx_buf_len = qpi->rxq.databuffer_size;
		if (qpi->rxq.max_pkt_size >= (16 * 1024) ||
		    qpi->rxq.max_pkt_size < 64) {
			v_ret = VIRTCHNL_STATUS_ERR_PARAM;
			goto error_param;
		}
		vsi->max_frame = qpi->rxq.max_pkt_size;
	}

	/* VF can request to configure less than allocated queues
	 * or default allocated queues. So update the VSI with new number
	 */
	vsi->num_txq = qci->num_queue_pairs;
	vsi->num_rxq = qci->num_queue_pairs;
	/* All queues of VF VSI are in TC 0 */
	vsi->tc_cfg.tc_info[0].qcount_tx = qci->num_queue_pairs;
	vsi->tc_cfg.tc_info[0].qcount_rx = qci->num_queue_pairs;

	if (ice_vsi_cfg_lan_txqs(vsi) || ice_vsi_cfg_rxqs(vsi))
		v_ret = VIRTCHNL_STATUS_ERR_ADMIN_QUEUE_ERROR;

error_param:
	/* send the response to the VF */
	return ice_vc_send_msg_to_vf(vf, VIRTCHNL_OP_CONFIG_VSI_QUEUES, v_ret,
				     NULL, 0);
}

/**
 * ice_is_vf_trusted
 * @vf: pointer to the VF info
 */
static bool ice_is_vf_trusted(struct ice_vf *vf)
{
	return test_bit(ICE_VIRTCHNL_VF_CAP_PRIVILEGE, &vf->vf_caps);
}

/**
 * ice_can_vf_change_mac
 * @vf: pointer to the VF info
 *
 * Return true if the VF is allowed to change its MAC filters, false otherwise
 */
static bool ice_can_vf_change_mac(struct ice_vf *vf)
{
	/* If the VF MAC address has been set administratively (via the
	 * ndo_set_vf_mac command), then deny permission to the VF to
	 * add/delete unicast MAC addresses, unless the VF is trusted
	 */
	if (vf->pf_set_mac && !ice_is_vf_trusted(vf))
		return false;

	return true;
}

/**
 * ice_vc_handle_mac_addr_msg
 * @vf: pointer to the VF info
 * @msg: pointer to the msg buffer
 * @set: true if MAC filters are being set, false otherwise
 *
 * add guest MAC address filter
 */
static int
ice_vc_handle_mac_addr_msg(struct ice_vf *vf, u8 *msg, bool set)
{
	enum virtchnl_status_code v_ret = VIRTCHNL_STATUS_SUCCESS;
	struct virtchnl_ether_addr_list *al =
	    (struct virtchnl_ether_addr_list *)msg;
	struct ice_pf *pf = vf->pf;
	enum virtchnl_ops vc_op;
	LIST_HEAD(mac_list);
	struct ice_vsi *vsi;
	int mac_count = 0;
	int i;

	if (set)
		vc_op = VIRTCHNL_OP_ADD_ETH_ADDR;
	else
		vc_op = VIRTCHNL_OP_DEL_ETH_ADDR;

	if (!test_bit(ICE_VF_STATE_ACTIVE, vf->vf_states) ||
	    !ice_vc_isvalid_vsi_id(vf, al->vsi_id)) {
		v_ret = VIRTCHNL_STATUS_ERR_PARAM;
		goto handle_mac_exit;
	}

	if (set && !ice_is_vf_trusted(vf) &&
	    (vf->num_mac + al->num_elements) > ICE_MAX_MACADDR_PER_VF) {
		dev_err(&pf->pdev->dev,
			"Can't add more MAC addresses, because VF-%d is not trusted, switch the VF to trusted mode in order to add more functionalities\n",
			vf->vf_id);
		/* There is no need to let VF know about not being trusted
		 * to add more MAC addr, so we can just return success message.
		 */
		v_ret = VIRTCHNL_STATUS_ERR_PARAM;
		goto handle_mac_exit;
	}

	vsi = pf->vsi[vf->lan_vsi_idx];
	if (!vsi) {
		v_ret = VIRTCHNL_STATUS_ERR_PARAM;
		goto handle_mac_exit;
	}

	for (i = 0; i < al->num_elements; i++) {
		u8 *maddr = al->list[i].addr;

		if (ether_addr_equal(maddr, vf->dflt_lan_addr.addr) ||
		    is_broadcast_ether_addr(maddr)) {
			if (set) {
				/* VF is trying to add filters that the PF
				 * already added. Just continue.
				 */
				dev_info(&pf->pdev->dev,
					 "MAC %pM already set for VF %d\n",
					 maddr, vf->vf_id);
				continue;
			} else {
				/* VF can't remove dflt_lan_addr/bcast MAC */
				dev_err(&pf->pdev->dev,
					"VF can't remove default MAC address or MAC %pM programmed by PF for VF %d\n",
					maddr, vf->vf_id);
				continue;
			}
		}

		/* check for the invalid cases and bail if necessary */
		if (is_zero_ether_addr(maddr)) {
			dev_err(&pf->pdev->dev,
				"invalid MAC %pM provided for VF %d\n",
				maddr, vf->vf_id);
			v_ret = VIRTCHNL_STATUS_ERR_PARAM;
			goto handle_mac_exit;
		}

		if (is_unicast_ether_addr(maddr) &&
		    !ice_can_vf_change_mac(vf)) {
			dev_err(&pf->pdev->dev,
				"can't change unicast MAC for untrusted VF %d\n",
				vf->vf_id);
			v_ret = VIRTCHNL_STATUS_ERR_PARAM;
			goto handle_mac_exit;
		}

		/* get here if maddr is multicast or if VF can change MAC */
		if (ice_add_mac_to_list(vsi, &mac_list, al->list[i].addr)) {
			v_ret = VIRTCHNL_STATUS_ERR_NO_MEMORY;
			goto handle_mac_exit;
		}
		mac_count++;
	}

	/* program the updated filter list */
	if (set)
		v_ret = ice_err_to_virt_err(ice_add_mac(&pf->hw, &mac_list));
	else
		v_ret = ice_err_to_virt_err(ice_remove_mac(&pf->hw, &mac_list));

	if (v_ret) {
		dev_err(&pf->pdev->dev,
			"can't update MAC filters for VF %d, error %d\n",
			vf->vf_id, v_ret);
	} else {
		if (set)
			vf->num_mac += mac_count;
		else
			vf->num_mac -= mac_count;
	}

handle_mac_exit:
	ice_free_fltr_list(&pf->pdev->dev, &mac_list);
	/* send the response to the VF */
	return ice_vc_send_msg_to_vf(vf, vc_op, v_ret, NULL, 0);
}

/**
 * ice_vc_add_mac_addr_msg
 * @vf: pointer to the VF info
 * @msg: pointer to the msg buffer
 *
 * add guest MAC address filter
 */
static int ice_vc_add_mac_addr_msg(struct ice_vf *vf, u8 *msg)
{
	return ice_vc_handle_mac_addr_msg(vf, msg, true);
}

/**
 * ice_vc_del_mac_addr_msg
 * @vf: pointer to the VF info
 * @msg: pointer to the msg buffer
 *
 * remove guest MAC address filter
 */
static int ice_vc_del_mac_addr_msg(struct ice_vf *vf, u8 *msg)
{
	return ice_vc_handle_mac_addr_msg(vf, msg, false);
}

/**
 * ice_vc_request_qs_msg
 * @vf: pointer to the VF info
 * @msg: pointer to the msg buffer
 *
 * VFs get a default number of queues but can use this message to request a
 * different number. If the request is successful, PF will reset the VF and
 * return 0. If unsuccessful, PF will send message informing VF of number of
 * available queue pairs via virtchnl message response to VF.
 */
static int ice_vc_request_qs_msg(struct ice_vf *vf, u8 *msg)
{
	enum virtchnl_status_code v_ret = VIRTCHNL_STATUS_SUCCESS;
	struct virtchnl_vf_res_request *vfres =
		(struct virtchnl_vf_res_request *)msg;
	int req_queues = vfres->num_queue_pairs;
	struct ice_pf *pf = vf->pf;
	int max_allowed_vf_queues;
	int tx_rx_queue_left;
	int cur_queues;

	if (!test_bit(ICE_VF_STATE_ACTIVE, vf->vf_states)) {
		v_ret = VIRTCHNL_STATUS_ERR_PARAM;
		goto error_param;
	}

	cur_queues = vf->num_vf_qs;
	tx_rx_queue_left = min_t(int, pf->q_left_tx, pf->q_left_rx);
	max_allowed_vf_queues = tx_rx_queue_left + cur_queues;
	if (req_queues <= 0) {
		dev_err(&pf->pdev->dev,
			"VF %d tried to request %d queues. Ignoring.\n",
			vf->vf_id, req_queues);
	} else if (req_queues > ICE_MAX_BASE_QS_PER_VF) {
		dev_err(&pf->pdev->dev,
			"VF %d tried to request more than %d queues.\n",
			vf->vf_id, ICE_MAX_BASE_QS_PER_VF);
		vfres->num_queue_pairs = ICE_MAX_BASE_QS_PER_VF;
	} else if (req_queues - cur_queues > tx_rx_queue_left) {
		dev_warn(&pf->pdev->dev,
			 "VF %d requested %d more queues, but only %d left.\n",
			 vf->vf_id, req_queues - cur_queues, tx_rx_queue_left);
		vfres->num_queue_pairs = min_t(int, max_allowed_vf_queues,
					       ICE_MAX_BASE_QS_PER_VF);
	} else {
		/* request is successful, then reset VF */
		vf->num_req_qs = req_queues;
		ice_vc_dis_vf(vf);
		dev_info(&pf->pdev->dev,
			 "VF %d granted request of %d queues.\n",
			 vf->vf_id, req_queues);
		return 0;
	}

error_param:
	/* send the response to the VF */
	return ice_vc_send_msg_to_vf(vf, VIRTCHNL_OP_REQUEST_QUEUES,
				     v_ret, (u8 *)vfres, sizeof(*vfres));
}

/**
 * ice_set_vf_port_vlan
 * @netdev: network interface device structure
 * @vf_id: VF identifier
 * @vlan_id: VLAN ID being set
 * @qos: priority setting
 * @vlan_proto: VLAN protocol
 *
 * program VF Port VLAN ID and/or QoS
 */
int
ice_set_vf_port_vlan(struct net_device *netdev, int vf_id, u16 vlan_id, u8 qos,
		     __be16 vlan_proto)
{
	u16 vlanprio = vlan_id | (qos << ICE_VLAN_PRIORITY_S);
	struct ice_netdev_priv *np = netdev_priv(netdev);
	struct ice_pf *pf = np->vsi->back;
	struct ice_vsi *vsi;
	struct ice_vf *vf;
	int ret = 0;

	/* validate the request */
	if (vf_id >= pf->num_alloc_vfs) {
		dev_err(&pf->pdev->dev, "invalid VF id: %d\n", vf_id);
		return -EINVAL;
	}

	if (vlan_id > ICE_MAX_VLANID || qos > 7) {
		dev_err(&pf->pdev->dev, "Invalid VF Parameters\n");
		return -EINVAL;
	}

	if (vlan_proto != htons(ETH_P_8021Q)) {
		dev_err(&pf->pdev->dev, "VF VLAN protocol is not supported\n");
		return -EPROTONOSUPPORT;
	}

	vf = &pf->vf[vf_id];
	vsi = pf->vsi[vf->lan_vsi_idx];
	if (!test_bit(ICE_VF_STATE_INIT, vf->vf_states)) {
		dev_err(&pf->pdev->dev, "VF %d in reset. Try again.\n", vf_id);
		return -EBUSY;
	}

	if (le16_to_cpu(vsi->info.pvid) == vlanprio) {
		/* duplicate request, so just return success */
		dev_info(&pf->pdev->dev,
			 "Duplicate pvid %d request\n", vlanprio);
		return ret;
	}

	/* If PVID, then remove all filters on the old VLAN */
	if (vsi->info.pvid)
		ice_vsi_kill_vlan(vsi, (le16_to_cpu(vsi->info.pvid) &
				  VLAN_VID_MASK));

	if (vlan_id || qos) {
		ret = ice_vsi_manage_pvid(vsi, vlanprio, true);
		if (ret)
			goto error_set_pvid;
	} else {
		ice_vsi_manage_pvid(vsi, 0, false);
		vsi->info.pvid = 0;
	}

	if (vlan_id) {
		dev_info(&pf->pdev->dev, "Setting VLAN %d, QOS 0x%x on VF %d\n",
			 vlan_id, qos, vf_id);

		/* add new VLAN filter for each MAC */
		ret = ice_vsi_add_vlan(vsi, vlan_id);
		if (ret)
			goto error_set_pvid;
	}

	/* The Port VLAN needs to be saved across resets the same as the
	 * default LAN MAC address.
	 */
	vf->port_vlan_id = le16_to_cpu(vsi->info.pvid);

error_set_pvid:
	return ret;
}

/**
 * ice_vc_process_vlan_msg
 * @vf: pointer to the VF info
 * @msg: pointer to the msg buffer
 * @add_v: Add VLAN if true, otherwise delete VLAN
 *
 * Process virtchnl op to add or remove programmed guest VLAN ID
 */
static int ice_vc_process_vlan_msg(struct ice_vf *vf, u8 *msg, bool add_v)
{
	enum virtchnl_status_code v_ret = VIRTCHNL_STATUS_SUCCESS;
	struct virtchnl_vlan_filter_list *vfl =
	    (struct virtchnl_vlan_filter_list *)msg;
	struct ice_pf *pf = vf->pf;
	bool vlan_promisc = false;
	struct ice_vsi *vsi;
	struct ice_hw *hw;
	int status = 0;
	u8 promisc_m;
	int i;

	if (!test_bit(ICE_VF_STATE_ACTIVE, vf->vf_states)) {
		v_ret = VIRTCHNL_STATUS_ERR_PARAM;
		goto error_param;
	}

	if (!ice_vc_isvalid_vsi_id(vf, vfl->vsi_id)) {
		v_ret = VIRTCHNL_STATUS_ERR_PARAM;
		goto error_param;
	}

	if (add_v && !ice_is_vf_trusted(vf) &&
	    vf->num_vlan >= ICE_MAX_VLAN_PER_VF) {
		dev_info(&pf->pdev->dev,
			 "VF-%d is not trusted, switch the VF to trusted mode, in order to add more VLAN addresses\n",
			 vf->vf_id);
		/* There is no need to let VF know about being not trusted,
		 * so we can just return success message here
		 */
		goto error_param;
	}

	for (i = 0; i < vfl->num_elements; i++) {
		if (vfl->vlan_id[i] > ICE_MAX_VLANID) {
			v_ret = VIRTCHNL_STATUS_ERR_PARAM;
			dev_err(&pf->pdev->dev,
				"invalid VF VLAN id %d\n", vfl->vlan_id[i]);
			goto error_param;
		}
	}

	hw = &pf->hw;
	vsi = pf->vsi[vf->lan_vsi_idx];
	if (!vsi) {
		v_ret = VIRTCHNL_STATUS_ERR_PARAM;
		goto error_param;
	}

	if (vsi->info.pvid) {
		v_ret = VIRTCHNL_STATUS_ERR_PARAM;
		goto error_param;
	}

	if (ice_vsi_manage_vlan_stripping(vsi, add_v)) {
		dev_err(&pf->pdev->dev,
			"%sable VLAN stripping failed for VSI %i\n",
			 add_v ? "en" : "dis", vsi->vsi_num);
		v_ret = VIRTCHNL_STATUS_ERR_PARAM;
		goto error_param;
	}

	if (test_bit(ICE_VF_STATE_UC_PROMISC, vf->vf_states) ||
	    test_bit(ICE_VF_STATE_MC_PROMISC, vf->vf_states))
		vlan_promisc = true;

	if (add_v) {
		for (i = 0; i < vfl->num_elements; i++) {
			u16 vid = vfl->vlan_id[i];

			if (!ice_is_vf_trusted(vf) &&
			    vf->num_vlan >= ICE_MAX_VLAN_PER_VF) {
				dev_info(&pf->pdev->dev,
					 "VF-%d is not trusted, switch the VF to trusted mode, in order to add more VLAN addresses\n",
					 vf->vf_id);
				/* There is no need to let VF know about being
				 * not trusted, so we can just return success
				 * message here as well.
				 */
				goto error_param;
			}

			if (ice_vsi_add_vlan(vsi, vid)) {
				v_ret = VIRTCHNL_STATUS_ERR_PARAM;
				goto error_param;
			}

			vf->num_vlan++;
			/* Enable VLAN pruning when VLAN is added */
			if (!vlan_promisc) {
				status = ice_cfg_vlan_pruning(vsi, true, false);
				if (status) {
					v_ret = VIRTCHNL_STATUS_ERR_PARAM;
					dev_err(&pf->pdev->dev,
						"Enable VLAN pruning on VLAN ID: %d failed error-%d\n",
						vid, status);
					goto error_param;
				}
			} else {
				/* Enable Ucast/Mcast VLAN promiscuous mode */
				promisc_m = ICE_PROMISC_VLAN_TX |
					    ICE_PROMISC_VLAN_RX;

				status = ice_set_vsi_promisc(hw, vsi->idx,
							     promisc_m, vid);
				if (status) {
					v_ret = VIRTCHNL_STATUS_ERR_PARAM;
					dev_err(&pf->pdev->dev,
						"Enable Unicast/multicast promiscuous mode on VLAN ID:%d failed error-%d\n",
						vid, status);
				}
			}
		}
	} else {
		/* In case of non_trusted VF, number of VLAN elements passed
		 * to PF for removal might be greater than number of VLANs
		 * filter programmed for that VF - So, use actual number of
		 * VLANS added earlier with add VLAN opcode. In order to avoid
		 * removing VLAN that doesn't exist, which result to sending
		 * erroneous failed message back to the VF
		 */
		int num_vf_vlan;

		num_vf_vlan = vf->num_vlan;
		for (i = 0; i < vfl->num_elements && i < num_vf_vlan; i++) {
			u16 vid = vfl->vlan_id[i];

			/* Make sure ice_vsi_kill_vlan is successful before
			 * updating VLAN information
			 */
			if (ice_vsi_kill_vlan(vsi, vid)) {
				v_ret = VIRTCHNL_STATUS_ERR_PARAM;
				goto error_param;
			}

			vf->num_vlan--;
			/* Disable VLAN pruning when removing VLAN */
			ice_cfg_vlan_pruning(vsi, false, false);

			/* Disable Unicast/Multicast VLAN promiscuous mode */
			if (vlan_promisc) {
				promisc_m = ICE_PROMISC_VLAN_TX |
					    ICE_PROMISC_VLAN_RX;

				ice_clear_vsi_promisc(hw, vsi->idx,
						      promisc_m, vid);
			}
		}
	}

error_param:
	/* send the response to the VF */
	if (add_v)
		return ice_vc_send_msg_to_vf(vf, VIRTCHNL_OP_ADD_VLAN, v_ret,
					     NULL, 0);
	else
		return ice_vc_send_msg_to_vf(vf, VIRTCHNL_OP_DEL_VLAN, v_ret,
					     NULL, 0);
}

/**
 * ice_vc_add_vlan_msg
 * @vf: pointer to the VF info
 * @msg: pointer to the msg buffer
 *
 * Add and program guest VLAN ID
 */
static int ice_vc_add_vlan_msg(struct ice_vf *vf, u8 *msg)
{
	return ice_vc_process_vlan_msg(vf, msg, true);
}

/**
 * ice_vc_remove_vlan_msg
 * @vf: pointer to the VF info
 * @msg: pointer to the msg buffer
 *
 * remove programmed guest VLAN ID
 */
static int ice_vc_remove_vlan_msg(struct ice_vf *vf, u8 *msg)
{
	return ice_vc_process_vlan_msg(vf, msg, false);
}

/**
 * ice_vc_ena_vlan_stripping
 * @vf: pointer to the VF info
 *
 * Enable VLAN header stripping for a given VF
 */
static int ice_vc_ena_vlan_stripping(struct ice_vf *vf)
{
	enum virtchnl_status_code v_ret = VIRTCHNL_STATUS_SUCCESS;
	struct ice_pf *pf = vf->pf;
	struct ice_vsi *vsi;

	if (!test_bit(ICE_VF_STATE_ACTIVE, vf->vf_states)) {
		v_ret = VIRTCHNL_STATUS_ERR_PARAM;
		goto error_param;
	}

	vsi = pf->vsi[vf->lan_vsi_idx];
	if (ice_vsi_manage_vlan_stripping(vsi, true))
		v_ret = VIRTCHNL_STATUS_ERR_PARAM;

error_param:
	return ice_vc_send_msg_to_vf(vf, VIRTCHNL_OP_ENABLE_VLAN_STRIPPING,
				     v_ret, NULL, 0);
}

/**
 * ice_vc_dis_vlan_stripping
 * @vf: pointer to the VF info
 *
 * Disable VLAN header stripping for a given VF
 */
static int ice_vc_dis_vlan_stripping(struct ice_vf *vf)
{
	enum virtchnl_status_code v_ret = VIRTCHNL_STATUS_SUCCESS;
	struct ice_pf *pf = vf->pf;
	struct ice_vsi *vsi;

	if (!test_bit(ICE_VF_STATE_ACTIVE, vf->vf_states)) {
		v_ret = VIRTCHNL_STATUS_ERR_PARAM;
		goto error_param;
	}

	vsi = pf->vsi[vf->lan_vsi_idx];
	if (!vsi) {
		v_ret = VIRTCHNL_STATUS_ERR_PARAM;
		goto error_param;
	}

	if (ice_vsi_manage_vlan_stripping(vsi, false))
		v_ret = VIRTCHNL_STATUS_ERR_PARAM;

error_param:
	return ice_vc_send_msg_to_vf(vf, VIRTCHNL_OP_DISABLE_VLAN_STRIPPING,
				     v_ret, NULL, 0);
}

/**
 * ice_vc_process_vf_msg - Process request from VF
 * @pf: pointer to the PF structure
 * @event: pointer to the AQ event
 *
 * called from the common asq/arq handler to
 * process request from VF
 */
void ice_vc_process_vf_msg(struct ice_pf *pf, struct ice_rq_event_info *event)
{
	u32 v_opcode = le32_to_cpu(event->desc.cookie_high);
	s16 vf_id = le16_to_cpu(event->desc.retval);
	u16 msglen = event->msg_len;
	u8 *msg = event->msg_buf;
	struct ice_vf *vf = NULL;
	int err = 0;

	if (vf_id >= pf->num_alloc_vfs) {
		err = -EINVAL;
		goto error_handler;
	}

	vf = &pf->vf[vf_id];

	/* Check if VF is disabled. */
	if (test_bit(ICE_VF_STATE_DIS, vf->vf_states)) {
		err = -EPERM;
		goto error_handler;
	}

	/* Perform basic checks on the msg */
	err = virtchnl_vc_validate_vf_msg(&vf->vf_ver, v_opcode, msg, msglen);
	if (err) {
		if (err == VIRTCHNL_STATUS_ERR_PARAM)
			err = -EPERM;
		else
			err = -EINVAL;
		goto error_handler;
	}

	/* Perform additional checks specific to RSS and Virtchnl */
	if (v_opcode == VIRTCHNL_OP_CONFIG_RSS_KEY) {
		struct virtchnl_rss_key *vrk = (struct virtchnl_rss_key *)msg;

		if (vrk->key_len != ICE_VSIQF_HKEY_ARRAY_SIZE)
			err = -EINVAL;
	} else if (v_opcode == VIRTCHNL_OP_CONFIG_RSS_LUT) {
		struct virtchnl_rss_lut *vrl = (struct virtchnl_rss_lut *)msg;

		if (vrl->lut_entries != ICE_VSIQF_HLUT_ARRAY_SIZE)
			err = -EINVAL;
	}

error_handler:
	if (err) {
		ice_vc_send_msg_to_vf(vf, v_opcode, VIRTCHNL_STATUS_ERR_PARAM,
				      NULL, 0);
		dev_err(&pf->pdev->dev, "Invalid message from VF %d, opcode %d, len %d, error %d\n",
			vf_id, v_opcode, msglen, err);
		return;
	}

	switch (v_opcode) {
	case VIRTCHNL_OP_VERSION:
		err = ice_vc_get_ver_msg(vf, msg);
		break;
	case VIRTCHNL_OP_GET_VF_RESOURCES:
		err = ice_vc_get_vf_res_msg(vf, msg);
		break;
	case VIRTCHNL_OP_RESET_VF:
		ice_vc_reset_vf_msg(vf);
		break;
	case VIRTCHNL_OP_ADD_ETH_ADDR:
		err = ice_vc_add_mac_addr_msg(vf, msg);
		break;
	case VIRTCHNL_OP_DEL_ETH_ADDR:
		err = ice_vc_del_mac_addr_msg(vf, msg);
		break;
	case VIRTCHNL_OP_CONFIG_VSI_QUEUES:
		err = ice_vc_cfg_qs_msg(vf, msg);
		break;
	case VIRTCHNL_OP_ENABLE_QUEUES:
		err = ice_vc_ena_qs_msg(vf, msg);
		ice_vc_notify_vf_link_state(vf);
		break;
	case VIRTCHNL_OP_DISABLE_QUEUES:
		err = ice_vc_dis_qs_msg(vf, msg);
		break;
	case VIRTCHNL_OP_REQUEST_QUEUES:
		err = ice_vc_request_qs_msg(vf, msg);
		break;
	case VIRTCHNL_OP_CONFIG_IRQ_MAP:
		err = ice_vc_cfg_irq_map_msg(vf, msg);
		break;
	case VIRTCHNL_OP_CONFIG_RSS_KEY:
		err = ice_vc_config_rss_key(vf, msg);
		break;
	case VIRTCHNL_OP_CONFIG_RSS_LUT:
		err = ice_vc_config_rss_lut(vf, msg);
		break;
	case VIRTCHNL_OP_GET_STATS:
		err = ice_vc_get_stats_msg(vf, msg);
		break;
	case VIRTCHNL_OP_ADD_VLAN:
		err = ice_vc_add_vlan_msg(vf, msg);
		break;
	case VIRTCHNL_OP_DEL_VLAN:
		err = ice_vc_remove_vlan_msg(vf, msg);
		break;
	case VIRTCHNL_OP_ENABLE_VLAN_STRIPPING:
		err = ice_vc_ena_vlan_stripping(vf);
		break;
	case VIRTCHNL_OP_DISABLE_VLAN_STRIPPING:
		err = ice_vc_dis_vlan_stripping(vf);
		break;
	case VIRTCHNL_OP_UNKNOWN:
	default:
		dev_err(&pf->pdev->dev, "Unsupported opcode %d from VF %d\n",
			v_opcode, vf_id);
		err = ice_vc_send_msg_to_vf(vf, v_opcode,
					    VIRTCHNL_STATUS_ERR_NOT_SUPPORTED,
					    NULL, 0);
		break;
	}
	if (err) {
		/* Helper function cares less about error return values here
		 * as it is busy with pending work.
		 */
		dev_info(&pf->pdev->dev,
			 "PF failed to honor VF %d, opcode %d, error %d\n",
			 vf_id, v_opcode, err);
	}
}

/**
 * ice_get_vf_cfg
 * @netdev: network interface device structure
 * @vf_id: VF identifier
 * @ivi: VF configuration structure
 *
 * return VF configuration
 */
int
ice_get_vf_cfg(struct net_device *netdev, int vf_id, struct ifla_vf_info *ivi)
{
	struct ice_netdev_priv *np = netdev_priv(netdev);
	struct ice_vsi *vsi = np->vsi;
	struct ice_pf *pf = vsi->back;
	struct ice_vf *vf;

	/* validate the request */
	if (vf_id >= pf->num_alloc_vfs) {
		netdev_err(netdev, "invalid VF id: %d\n", vf_id);
		return -EINVAL;
	}

	vf = &pf->vf[vf_id];
	vsi = pf->vsi[vf->lan_vsi_idx];

	if (!test_bit(ICE_VF_STATE_INIT, vf->vf_states)) {
		netdev_err(netdev, "VF %d in reset. Try again.\n", vf_id);
		return -EBUSY;
	}

	ivi->vf = vf_id;
	ether_addr_copy(ivi->mac, vf->dflt_lan_addr.addr);

	/* VF configuration for VLAN and applicable QoS */
	ivi->vlan = le16_to_cpu(vsi->info.pvid) & ICE_VLAN_M;
	ivi->qos = (le16_to_cpu(vsi->info.pvid) & ICE_PRIORITY_M) >>
		    ICE_VLAN_PRIORITY_S;

	ivi->trusted = vf->trusted;
	ivi->spoofchk = vf->spoofchk;
	if (!vf->link_forced)
		ivi->linkstate = IFLA_VF_LINK_STATE_AUTO;
	else if (vf->link_up)
		ivi->linkstate = IFLA_VF_LINK_STATE_ENABLE;
	else
		ivi->linkstate = IFLA_VF_LINK_STATE_DISABLE;
	ivi->max_tx_rate = vf->tx_rate;
	ivi->min_tx_rate = 0;
	return 0;
}

/**
 * ice_set_vf_spoofchk
 * @netdev: network interface device structure
 * @vf_id: VF identifier
 * @ena: flag to enable or disable feature
 *
 * Enable or disable VF spoof checking
 */
int ice_set_vf_spoofchk(struct net_device *netdev, int vf_id, bool ena)
{
	struct ice_netdev_priv *np = netdev_priv(netdev);
	struct ice_vsi *vsi = np->vsi;
	struct ice_pf *pf = vsi->back;
	struct ice_vsi_ctx *ctx;
	enum ice_status status;
	struct ice_vf *vf;
	int ret = 0;

	/* validate the request */
	if (vf_id >= pf->num_alloc_vfs) {
		netdev_err(netdev, "invalid VF id: %d\n", vf_id);
		return -EINVAL;
	}

	vf = &pf->vf[vf_id];
	if (!test_bit(ICE_VF_STATE_INIT, vf->vf_states)) {
		netdev_err(netdev, "VF %d in reset. Try again.\n", vf_id);
		return -EBUSY;
	}

	if (ena == vf->spoofchk) {
		dev_dbg(&pf->pdev->dev, "VF spoofchk already %s\n",
			ena ? "ON" : "OFF");
		return 0;
	}

	ctx = devm_kzalloc(&pf->pdev->dev, sizeof(*ctx), GFP_KERNEL);
	if (!ctx)
		return -ENOMEM;

	ctx->info.valid_sections = cpu_to_le16(ICE_AQ_VSI_PROP_SECURITY_VALID);

	if (ena) {
		ctx->info.sec_flags |= ICE_AQ_VSI_SEC_FLAG_ENA_MAC_ANTI_SPOOF;
		ctx->info.sw_flags2 |= ICE_AQ_VSI_SW_FLAG_RX_PRUNE_EN_M;
	}

	status = ice_update_vsi(&pf->hw, vsi->idx, ctx, NULL);
	if (status) {
		dev_dbg(&pf->pdev->dev,
			"Error %d, failed to update VSI* parameters\n", status);
		ret = -EIO;
		goto out;
	}

	vf->spoofchk = ena;
	vsi->info.sec_flags = ctx->info.sec_flags;
	vsi->info.sw_flags2 = ctx->info.sw_flags2;
out:
	devm_kfree(&pf->pdev->dev, ctx);
	return ret;
}

/**
 * ice_set_vf_mac
 * @netdev: network interface device structure
 * @vf_id: VF identifier
 * @mac: MAC address
 *
 * program VF MAC address
 */
int ice_set_vf_mac(struct net_device *netdev, int vf_id, u8 *mac)
{
	struct ice_netdev_priv *np = netdev_priv(netdev);
	struct ice_vsi *vsi = np->vsi;
	struct ice_pf *pf = vsi->back;
	struct ice_vf *vf;
	int ret = 0;

	/* validate the request */
	if (vf_id >= pf->num_alloc_vfs) {
		netdev_err(netdev, "invalid VF id: %d\n", vf_id);
		return -EINVAL;
	}

	vf = &pf->vf[vf_id];
	if (!test_bit(ICE_VF_STATE_INIT, vf->vf_states)) {
		netdev_err(netdev, "VF %d in reset. Try again.\n", vf_id);
		return -EBUSY;
	}

	if (is_zero_ether_addr(mac) || is_multicast_ether_addr(mac)) {
		netdev_err(netdev, "%pM not a valid unicast address\n", mac);
		return -EINVAL;
	}

	/* copy MAC into dflt_lan_addr and trigger a VF reset. The reset
	 * flow will use the updated dflt_lan_addr and add a MAC filter
	 * using ice_add_mac. Also set pf_set_mac to indicate that the PF has
	 * set the MAC address for this VF.
	 */
	ether_addr_copy(vf->dflt_lan_addr.addr, mac);
	vf->pf_set_mac = true;
	netdev_info(netdev,
		    "MAC on VF %d set to %pM. VF driver will be reinitialized\n",
		    vf_id, mac);

	ice_vc_dis_vf(vf);
	return ret;
}

/**
 * ice_set_vf_trust
 * @netdev: network interface device structure
 * @vf_id: VF identifier
 * @trusted: Boolean value to enable/disable trusted VF
 *
 * Enable or disable a given VF as trusted
 */
int ice_set_vf_trust(struct net_device *netdev, int vf_id, bool trusted)
{
	struct ice_netdev_priv *np = netdev_priv(netdev);
	struct ice_vsi *vsi = np->vsi;
	struct ice_pf *pf = vsi->back;
	struct ice_vf *vf;

	/* validate the request */
	if (vf_id >= pf->num_alloc_vfs) {
		dev_err(&pf->pdev->dev, "invalid VF id: %d\n", vf_id);
		return -EINVAL;
	}

	vf = &pf->vf[vf_id];
	if (!test_bit(ICE_VF_STATE_INIT, vf->vf_states)) {
		dev_err(&pf->pdev->dev, "VF %d in reset. Try again.\n", vf_id);
		return -EBUSY;
	}

	/* Check if already trusted */
	if (trusted == vf->trusted)
		return 0;

	vf->trusted = trusted;
	ice_vc_dis_vf(vf);
	dev_info(&pf->pdev->dev, "VF %u is now %strusted\n",
		 vf_id, trusted ? "" : "un");

	return 0;
}

/**
 * ice_set_vf_link_state
 * @netdev: network interface device structure
 * @vf_id: VF identifier
 * @link_state: required link state
 *
 * Set VF's link state, irrespective of physical link state status
 */
int ice_set_vf_link_state(struct net_device *netdev, int vf_id, int link_state)
{
	struct ice_netdev_priv *np = netdev_priv(netdev);
	struct ice_pf *pf = np->vsi->back;
	struct virtchnl_pf_event pfe = { 0 };
	struct ice_link_status *ls;
	struct ice_vf *vf;
	struct ice_hw *hw;

	if (vf_id >= pf->num_alloc_vfs) {
		dev_err(&pf->pdev->dev, "Invalid VF Identifier %d\n", vf_id);
		return -EINVAL;
	}

	vf = &pf->vf[vf_id];
	hw = &pf->hw;
	ls = &pf->hw.port_info->phy.link_info;

	if (!test_bit(ICE_VF_STATE_INIT, vf->vf_states)) {
		dev_err(&pf->pdev->dev, "vf %d in reset. Try again.\n", vf_id);
		return -EBUSY;
	}

	pfe.event = VIRTCHNL_EVENT_LINK_CHANGE;
	pfe.severity = PF_EVENT_SEVERITY_INFO;

	switch (link_state) {
	case IFLA_VF_LINK_STATE_AUTO:
		vf->link_forced = false;
		vf->link_up = ls->link_info & ICE_AQ_LINK_UP;
		break;
	case IFLA_VF_LINK_STATE_ENABLE:
		vf->link_forced = true;
		vf->link_up = true;
		break;
	case IFLA_VF_LINK_STATE_DISABLE:
		vf->link_forced = true;
		vf->link_up = false;
		break;
	default:
		return -EINVAL;
	}

	if (vf->link_forced)
		ice_set_pfe_link_forced(vf, &pfe, vf->link_up);
	else
		ice_set_pfe_link(vf, &pfe, ls->link_speed, vf->link_up);

	/* Notify the VF of its new link state */
	ice_aq_send_msg_to_vf(hw, vf->vf_id, VIRTCHNL_OP_EVENT,
			      VIRTCHNL_STATUS_SUCCESS, (u8 *)&pfe,
			      sizeof(pfe), NULL);

	return 0;
}<|MERGE_RESOLUTION|>--- conflicted
+++ resolved
@@ -402,7 +402,6 @@
  * ice_vsi_set_pvid_fill_ctxt - Set VSI ctxt for add PVID
  * @ctxt: the VSI ctxt to fill
  * @vid: the VLAN ID to set as a PVID
-<<<<<<< HEAD
  */
 static void ice_vsi_set_pvid_fill_ctxt(struct ice_vsi_ctx *ctxt, u16 vid)
 {
@@ -434,39 +433,6 @@
  * @vid: the VLAN ID to set as a PVID
  * @enable: true for enable PVID false for disable
  */
-=======
- */
-static void ice_vsi_set_pvid_fill_ctxt(struct ice_vsi_ctx *ctxt, u16 vid)
-{
-	ctxt->info.vlan_flags = (ICE_AQ_VSI_VLAN_MODE_UNTAGGED |
-				 ICE_AQ_VSI_PVLAN_INSERT_PVID |
-				 ICE_AQ_VSI_VLAN_EMOD_STR);
-	ctxt->info.pvid = cpu_to_le16(vid);
-	ctxt->info.sw_flags2 |= ICE_AQ_VSI_SW_FLAG_RX_VLAN_PRUNE_ENA;
-	ctxt->info.valid_sections = cpu_to_le16(ICE_AQ_VSI_PROP_VLAN_VALID |
-						ICE_AQ_VSI_PROP_SW_VALID);
-}
-
-/**
- * ice_vsi_kill_pvid_fill_ctxt - Set VSI ctx for remove PVID
- * @ctxt: the VSI ctxt to fill
- */
-static void ice_vsi_kill_pvid_fill_ctxt(struct ice_vsi_ctx *ctxt)
-{
-	ctxt->info.vlan_flags = ICE_AQ_VSI_VLAN_EMOD_NOTHING;
-	ctxt->info.vlan_flags |= ICE_AQ_VSI_VLAN_MODE_ALL;
-	ctxt->info.sw_flags2 &= ~ICE_AQ_VSI_SW_FLAG_RX_VLAN_PRUNE_ENA;
-	ctxt->info.valid_sections = cpu_to_le16(ICE_AQ_VSI_PROP_VLAN_VALID |
-						ICE_AQ_VSI_PROP_SW_VALID);
-}
-
-/**
- * ice_vsi_manage_pvid - Enable or disable port VLAN for VSI
- * @vsi: the VSI to update
- * @vid: the VLAN ID to set as a PVID
- * @enable: true for enable PVID false for disable
- */
->>>>>>> 4ff96fb5
 static int ice_vsi_manage_pvid(struct ice_vsi *vsi, u16 vid, bool enable)
 {
 	struct device *dev = &vsi->back->pdev->dev;
@@ -1103,13 +1069,10 @@
 		 */
 		vf->num_vf_qs = 0;
 	}
-<<<<<<< HEAD
-=======
 
 	if (ice_sriov_free_msix_res(pf))
 		dev_err(&pf->pdev->dev,
 			"Failed to free MSIX resources used by SR-IOV\n");
->>>>>>> 4ff96fb5
 
 	if (ice_check_avail_res(pf)) {
 		dev_err(&pf->pdev->dev,
@@ -1327,12 +1290,8 @@
 	pf->num_alloc_vfs = num_alloc_vfs;
 
 	/* VF resources get allocated during reset */
-<<<<<<< HEAD
-	if (!ice_reset_all_vfs(pf, true))
-=======
 	if (!ice_reset_all_vfs(pf, true)) {
 		ret = -EIO;
->>>>>>> 4ff96fb5
 		goto err_unroll_sriov;
 	}
 
@@ -1680,11 +1639,7 @@
 
 /**
  * ice_find_vsi_from_id
-<<<<<<< HEAD
- * @pf: the pf structure to search for the VSI
-=======
  * @pf: the PF structure to search for the VSI
->>>>>>> 4ff96fb5
  * @id: ID of the VSI it is searching for
  *
  * searches for the VSI with the given ID
@@ -1995,46 +1950,24 @@
 static int ice_vc_cfg_irq_map_msg(struct ice_vf *vf, u8 *msg)
 {
 	enum virtchnl_status_code v_ret = VIRTCHNL_STATUS_SUCCESS;
-<<<<<<< HEAD
-	struct virtchnl_irq_map_info *irqmap_info =
-	    (struct virtchnl_irq_map_info *)msg;
-=======
 	struct virtchnl_irq_map_info *irqmap_info;
->>>>>>> 4ff96fb5
 	u16 vsi_id, vsi_q_id, vector_id;
 	struct virtchnl_vector_map *map;
 	struct ice_pf *pf = vf->pf;
-<<<<<<< HEAD
-=======
 	u16 num_q_vectors_mapped;
 	struct ice_vsi *vsi;
->>>>>>> 4ff96fb5
 	unsigned long qmap;
-	u16 num_q_vectors;
 	int i;
 
-<<<<<<< HEAD
-	num_q_vectors = irqmap_info->num_vectors - ICE_NONQ_VECS_VF;
-	vsi = pf->vsi[vf->lan_vsi_idx];
-
-	if (!test_bit(ICE_VF_STATE_ACTIVE, vf->vf_states) ||
-	    !vsi || vsi->num_q_vectors < num_q_vectors ||
-	    irqmap_info->num_vectors == 0) {
-=======
 	irqmap_info = (struct virtchnl_irq_map_info *)msg;
 	num_q_vectors_mapped = irqmap_info->num_vectors;
 
 	vsi = pf->vsi[vf->lan_vsi_idx];
 	if (!vsi) {
->>>>>>> 4ff96fb5
-		v_ret = VIRTCHNL_STATUS_ERR_PARAM;
-		goto error_param;
-	}
-
-<<<<<<< HEAD
-	for (i = 0; i < num_q_vectors; i++) {
-		struct ice_q_vector *q_vector = vsi->q_vectors[i];
-=======
+		v_ret = VIRTCHNL_STATUS_ERR_PARAM;
+		goto error_param;
+	}
+
 	/* Check to make sure number of VF vectors mapped is not greater than
 	 * number of VF vectors originally allocated, and check that
 	 * there is actually at least a single VF queue vector mapped
@@ -2048,7 +1981,6 @@
 
 	for (i = 0; i < num_q_vectors_mapped; i++) {
 		struct ice_q_vector *q_vector;
->>>>>>> 4ff96fb5
 
 		map = &irqmap_info->vecmap[i];
 
@@ -2056,9 +1988,6 @@
 		vsi_id = map->vsi_id;
 		/* validate msg params */
 		if (!(vector_id < pf->hw.func_caps.common_cap
-<<<<<<< HEAD
-		    .num_msix_vectors) || !ice_vc_isvalid_vsi_id(vf, vsi_id)) {
-=======
 		    .num_msix_vectors) || !ice_vc_isvalid_vsi_id(vf, vsi_id) ||
 		    (!vector_id && (map->rxq_map || map->txq_map))) {
 			v_ret = VIRTCHNL_STATUS_ERR_PARAM;
@@ -2074,7 +2003,6 @@
 		 */
 		q_vector = vsi->q_vectors[vector_id - ICE_NONQ_VECS_VF];
 		if (!q_vector) {
->>>>>>> 4ff96fb5
 			v_ret = VIRTCHNL_STATUS_ERR_PARAM;
 			goto error_param;
 		}
@@ -2143,14 +2071,8 @@
 	}
 
 	vsi = pf->vsi[vf->lan_vsi_idx];
-<<<<<<< HEAD
-	if (!vsi) {
-		goto error_param;
-	}
-=======
 	if (!vsi)
 		goto error_param;
->>>>>>> 4ff96fb5
 
 	if (qci->num_queue_pairs > ICE_MAX_BASE_QS_PER_VF) {
 		dev_err(&pf->pdev->dev,
