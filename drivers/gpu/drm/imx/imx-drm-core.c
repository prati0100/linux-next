--- conflicted
+++ resolved
@@ -357,13 +357,8 @@
 	int ret;
 
 	drm = drm_dev_alloc(&imx_drm_driver, dev);
-<<<<<<< HEAD
-	if (!drm)
-		return -ENOMEM;
-=======
 	if (IS_ERR(drm))
 		return PTR_ERR(drm);
->>>>>>> d06e622d
 
 	imxdrm = devm_kzalloc(dev, sizeof(*imxdrm), GFP_KERNEL);
 	if (!imxdrm) {
@@ -441,17 +436,11 @@
 
 err_fbhelper:
 	drm_kms_helper_poll_fini(drm);
-<<<<<<< HEAD
-	if (imxdrm->fbhelper)
-		drm_fbdev_cma_fini(imxdrm->fbhelper);
-err_unbind:
-=======
 #if IS_ENABLED(CONFIG_DRM_FBDEV_EMULATION)
 	if (imxdrm->fbhelper)
 		drm_fbdev_cma_fini(imxdrm->fbhelper);
 err_unbind:
 #endif
->>>>>>> d06e622d
 	component_unbind_all(drm->dev, drm);
 err_vblank:
 	drm_vblank_cleanup(drm);
