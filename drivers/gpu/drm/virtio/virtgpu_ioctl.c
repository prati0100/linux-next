/*
 * Copyright (C) 2015 Red Hat, Inc.
 * All Rights Reserved.
 *
 * Authors:
 *    Dave Airlie
 *    Alon Levy
 *
 * Permission is hereby granted, free of charge, to any person obtaining a
 * copy of this software and associated documentation files (the "Software"),
 * to deal in the Software without restriction, including without limitation
 * the rights to use, copy, modify, merge, publish, distribute, sublicense,
 * and/or sell copies of the Software, and to permit persons to whom the
 * Software is furnished to do so, subject to the following conditions:
 *
 * The above copyright notice and this permission notice shall be included in
 * all copies or substantial portions of the Software.
 *
 * THE SOFTWARE IS PROVIDED "AS IS", WITHOUT WARRANTY OF ANY KIND, EXPRESS OR
 * IMPLIED, INCLUDING BUT NOT LIMITED TO THE WARRANTIES OF MERCHANTABILITY,
 * FITNESS FOR A PARTICULAR PURPOSE AND NONINFRINGEMENT.  IN NO EVENT SHALL
 * THE COPYRIGHT HOLDER(S) OR AUTHOR(S) BE LIABLE FOR ANY CLAIM, DAMAGES OR
 * OTHER LIABILITY, WHETHER IN AN ACTION OF CONTRACT, TORT OR OTHERWISE,
 * ARISING FROM, OUT OF OR IN CONNECTION WITH THE SOFTWARE OR THE USE OR
 * OTHER DEALINGS IN THE SOFTWARE.
 */

#include <linux/file.h>
#include <linux/sync_file.h>
#include <linux/uaccess.h>

#include <drm/drm_file.h>
#include <drm/virtgpu_drm.h>

#include "virtgpu_drv.h"

#define VIRTGPU_BLOB_FLAG_USE_MASK (VIRTGPU_BLOB_FLAG_USE_MAPPABLE | \
				    VIRTGPU_BLOB_FLAG_USE_SHAREABLE | \
				    VIRTGPU_BLOB_FLAG_USE_CROSS_DEVICE)

void virtio_gpu_create_context(struct drm_device *dev, struct drm_file *file)
{
	struct virtio_gpu_device *vgdev = dev->dev_private;
	struct virtio_gpu_fpriv *vfpriv = file->driver_priv;
	char dbgname[TASK_COMM_LEN];

	mutex_lock(&vfpriv->context_lock);
	if (vfpriv->context_created)
		goto out_unlock;

	get_task_comm(dbgname, current);
	virtio_gpu_cmd_context_create(vgdev, vfpriv->ctx_id,
				      strlen(dbgname), dbgname);
	vfpriv->context_created = true;

out_unlock:
	mutex_unlock(&vfpriv->context_lock);
}

static int virtio_gpu_map_ioctl(struct drm_device *dev, void *data,
				struct drm_file *file)
{
	struct virtio_gpu_device *vgdev = dev->dev_private;
	struct drm_virtgpu_map *virtio_gpu_map = data;

	return virtio_gpu_mode_dumb_mmap(file, vgdev->ddev,
					 virtio_gpu_map->handle,
					 &virtio_gpu_map->offset);
}

/*
 * Usage of execbuffer:
 * Relocations need to take into account the full VIRTIO_GPUDrawable size.
 * However, the command as passed from user space must *not* contain the initial
 * VIRTIO_GPUReleaseInfo struct (first XXX bytes)
 */
static int virtio_gpu_execbuffer_ioctl(struct drm_device *dev, void *data,
				 struct drm_file *file)
{
	struct drm_virtgpu_execbuffer *exbuf = data;
	struct virtio_gpu_device *vgdev = dev->dev_private;
	struct virtio_gpu_fpriv *vfpriv = file->driver_priv;
	struct virtio_gpu_fence *out_fence;
	int ret;
	uint32_t *bo_handles = NULL;
	void __user *user_bo_handles = NULL;
	struct virtio_gpu_object_array *buflist = NULL;
	struct sync_file *sync_file;
	int in_fence_fd = exbuf->fence_fd;
	int out_fence_fd = -1;
	void *buf;

	if (vgdev->has_virgl_3d == false)
		return -ENOSYS;

	if ((exbuf->flags & ~VIRTGPU_EXECBUF_FLAGS))
		return -EINVAL;

	exbuf->fence_fd = -1;

	virtio_gpu_create_context(dev, file);
	if (exbuf->flags & VIRTGPU_EXECBUF_FENCE_FD_IN) {
		struct dma_fence *in_fence;

		in_fence = sync_file_get_fence(in_fence_fd);

		if (!in_fence)
			return -EINVAL;

		/*
		 * Wait if the fence is from a foreign context, or if the fence
		 * array contains any fence from a foreign context.
		 */
		ret = 0;
		if (!dma_fence_match_context(in_fence, vgdev->fence_drv.context))
			ret = dma_fence_wait(in_fence, true);

		dma_fence_put(in_fence);
		if (ret)
			return ret;
	}

	if (exbuf->flags & VIRTGPU_EXECBUF_FENCE_FD_OUT) {
		out_fence_fd = get_unused_fd_flags(O_CLOEXEC);
		if (out_fence_fd < 0)
			return out_fence_fd;
	}

	if (exbuf->num_bo_handles) {
		bo_handles = kvmalloc_array(exbuf->num_bo_handles,
					    sizeof(uint32_t), GFP_KERNEL);
		if (!bo_handles) {
			ret = -ENOMEM;
			goto out_unused_fd;
		}

		user_bo_handles = u64_to_user_ptr(exbuf->bo_handles);
		if (copy_from_user(bo_handles, user_bo_handles,
				   exbuf->num_bo_handles * sizeof(uint32_t))) {
			ret = -EFAULT;
			goto out_unused_fd;
		}

		buflist = virtio_gpu_array_from_handles(file, bo_handles,
							exbuf->num_bo_handles);
		if (!buflist) {
			ret = -ENOENT;
			goto out_unused_fd;
		}
		kvfree(bo_handles);
		bo_handles = NULL;
	}

	buf = vmemdup_user(u64_to_user_ptr(exbuf->command), exbuf->size);
	if (IS_ERR(buf)) {
		ret = PTR_ERR(buf);
		goto out_unused_fd;
	}

	if (buflist) {
		ret = virtio_gpu_array_lock_resv(buflist);
		if (ret)
			goto out_memdup;
	}

	out_fence = virtio_gpu_fence_alloc(vgdev);
	if(!out_fence) {
		ret = -ENOMEM;
		goto out_unresv;
	}

	if (out_fence_fd >= 0) {
		sync_file = sync_file_create(&out_fence->f);
		if (!sync_file) {
			dma_fence_put(&out_fence->f);
			ret = -ENOMEM;
			goto out_memdup;
		}

		exbuf->fence_fd = out_fence_fd;
		fd_install(out_fence_fd, sync_file->file);
	}

	virtio_gpu_cmd_submit(vgdev, buf, exbuf->size,
			      vfpriv->ctx_id, buflist, out_fence);
	dma_fence_put(&out_fence->f);
	virtio_gpu_notify(vgdev);
	return 0;

out_unresv:
	if (buflist)
		virtio_gpu_array_unlock_resv(buflist);
out_memdup:
	kvfree(buf);
out_unused_fd:
	kvfree(bo_handles);
	if (buflist)
		virtio_gpu_array_put_free(buflist);

	if (out_fence_fd >= 0)
		put_unused_fd(out_fence_fd);

	return ret;
}

static int virtio_gpu_getparam_ioctl(struct drm_device *dev, void *data,
				     struct drm_file *file)
{
	struct virtio_gpu_device *vgdev = dev->dev_private;
	struct drm_virtgpu_getparam *param = data;
	int value;

	switch (param->param) {
	case VIRTGPU_PARAM_3D_FEATURES:
		value = vgdev->has_virgl_3d ? 1 : 0;
		break;
	case VIRTGPU_PARAM_CAPSET_QUERY_FIX:
		value = 1;
		break;
	case VIRTGPU_PARAM_RESOURCE_BLOB:
		value = vgdev->has_resource_blob ? 1 : 0;
		break;
	case VIRTGPU_PARAM_HOST_VISIBLE:
		value = vgdev->has_host_visible ? 1 : 0;
		break;
	case VIRTGPU_PARAM_CROSS_DEVICE:
		value = vgdev->has_resource_assign_uuid ? 1 : 0;
		break;
	default:
		return -EINVAL;
	}
	if (copy_to_user(u64_to_user_ptr(param->value), &value, sizeof(int)))
		return -EFAULT;

	return 0;
}

static int virtio_gpu_resource_create_ioctl(struct drm_device *dev, void *data,
					    struct drm_file *file)
{
	struct virtio_gpu_device *vgdev = dev->dev_private;
	struct drm_virtgpu_resource_create *rc = data;
	struct virtio_gpu_fence *fence;
	int ret;
	struct virtio_gpu_object *qobj;
	struct drm_gem_object *obj;
	uint32_t handle = 0;
	struct virtio_gpu_object_params params = { 0 };

	if (vgdev->has_virgl_3d) {
		virtio_gpu_create_context(dev, file);
		params.virgl = true;
		params.target = rc->target;
		params.bind = rc->bind;
		params.depth = rc->depth;
		params.array_size = rc->array_size;
		params.last_level = rc->last_level;
		params.nr_samples = rc->nr_samples;
		params.flags = rc->flags;
	} else {
		if (rc->depth > 1)
			return -EINVAL;
		if (rc->nr_samples > 1)
			return -EINVAL;
		if (rc->last_level > 1)
			return -EINVAL;
		if (rc->target != 2)
			return -EINVAL;
		if (rc->array_size > 1)
			return -EINVAL;
	}

	params.format = rc->format;
	params.width = rc->width;
	params.height = rc->height;
	params.size = rc->size;
	/* allocate a single page size object */
	if (params.size == 0)
		params.size = PAGE_SIZE;

	fence = virtio_gpu_fence_alloc(vgdev);
	if (!fence)
		return -ENOMEM;
	ret = virtio_gpu_object_create(vgdev, &params, &qobj, fence);
	dma_fence_put(&fence->f);
	if (ret < 0)
		return ret;
	obj = &qobj->base.base;

	ret = drm_gem_handle_create(file, obj, &handle);
	if (ret) {
		drm_gem_object_release(obj);
		return ret;
	}
	drm_gem_object_put(obj);

	rc->res_handle = qobj->hw_res_handle; /* similiar to a VM address */
	rc->bo_handle = handle;
	return 0;
}

static int virtio_gpu_resource_info_ioctl(struct drm_device *dev, void *data,
					  struct drm_file *file)
{
	struct drm_virtgpu_resource_info *ri = data;
	struct drm_gem_object *gobj = NULL;
	struct virtio_gpu_object *qobj = NULL;

	gobj = drm_gem_object_lookup(file, ri->bo_handle);
	if (gobj == NULL)
		return -ENOENT;

	qobj = gem_to_virtio_gpu_obj(gobj);

	ri->size = qobj->base.base.size;
	ri->res_handle = qobj->hw_res_handle;
	if (qobj->host3d_blob || qobj->guest_blob)
		ri->blob_mem = qobj->blob_mem;

	drm_gem_object_put(gobj);
	return 0;
}

static int virtio_gpu_transfer_from_host_ioctl(struct drm_device *dev,
					       void *data,
					       struct drm_file *file)
{
	struct virtio_gpu_device *vgdev = dev->dev_private;
	struct virtio_gpu_fpriv *vfpriv = file->driver_priv;
	struct drm_virtgpu_3d_transfer_from_host *args = data;
	struct virtio_gpu_object *bo;
	struct virtio_gpu_object_array *objs;
	struct virtio_gpu_fence *fence;
	int ret;
	u32 offset = args->offset;

	if (vgdev->has_virgl_3d == false)
		return -ENOSYS;

	virtio_gpu_create_context(dev, file);
	objs = virtio_gpu_array_from_handles(file, &args->bo_handle, 1);
	if (objs == NULL)
		return -ENOENT;

	bo = gem_to_virtio_gpu_obj(objs->objs[0]);
	if (bo->guest_blob && !bo->host3d_blob) {
		ret = -EINVAL;
		goto err_put_free;
	}

	if (!bo->host3d_blob && (args->stride || args->layer_stride)) {
		ret = -EINVAL;
		goto err_put_free;
	}

	ret = virtio_gpu_array_lock_resv(objs);
	if (ret != 0)
		goto err_put_free;

	fence = virtio_gpu_fence_alloc(vgdev);
	if (!fence) {
		ret = -ENOMEM;
		goto err_unlock;
	}

	virtio_gpu_cmd_transfer_from_host_3d
		(vgdev, vfpriv->ctx_id, offset, args->level, args->stride,
		 args->layer_stride, &args->box, objs, fence);
	dma_fence_put(&fence->f);
	virtio_gpu_notify(vgdev);
	return 0;

err_unlock:
	virtio_gpu_array_unlock_resv(objs);
err_put_free:
	virtio_gpu_array_put_free(objs);
	return ret;
}

static int virtio_gpu_transfer_to_host_ioctl(struct drm_device *dev, void *data,
					     struct drm_file *file)
{
	struct virtio_gpu_device *vgdev = dev->dev_private;
	struct virtio_gpu_fpriv *vfpriv = file->driver_priv;
	struct drm_virtgpu_3d_transfer_to_host *args = data;
	struct virtio_gpu_object *bo;
	struct virtio_gpu_object_array *objs;
	struct virtio_gpu_fence *fence;
	int ret;
	u32 offset = args->offset;

	objs = virtio_gpu_array_from_handles(file, &args->bo_handle, 1);
	if (objs == NULL)
		return -ENOENT;

	bo = gem_to_virtio_gpu_obj(objs->objs[0]);
	if (bo->guest_blob && !bo->host3d_blob) {
		ret = -EINVAL;
		goto err_put_free;
	}

	if (!vgdev->has_virgl_3d) {
		virtio_gpu_cmd_transfer_to_host_2d
			(vgdev, offset,
			 args->box.w, args->box.h, args->box.x, args->box.y,
			 objs, NULL);
	} else {
		virtio_gpu_create_context(dev, file);

		if (!bo->host3d_blob && (args->stride || args->layer_stride)) {
			ret = -EINVAL;
			goto err_put_free;
		}

		ret = virtio_gpu_array_lock_resv(objs);
		if (ret != 0)
			goto err_put_free;

		ret = -ENOMEM;
		fence = virtio_gpu_fence_alloc(vgdev);
		if (!fence)
			goto err_unlock;

		virtio_gpu_cmd_transfer_to_host_3d
			(vgdev,
			 vfpriv ? vfpriv->ctx_id : 0, offset, args->level,
			 args->stride, args->layer_stride, &args->box, objs,
			 fence);
		dma_fence_put(&fence->f);
	}
	virtio_gpu_notify(vgdev);
	return 0;

err_unlock:
	virtio_gpu_array_unlock_resv(objs);
err_put_free:
	virtio_gpu_array_put_free(objs);
	return ret;
}

static int virtio_gpu_wait_ioctl(struct drm_device *dev, void *data,
				 struct drm_file *file)
{
	struct drm_virtgpu_3d_wait *args = data;
	struct drm_gem_object *obj;
	long timeout = 15 * HZ;
	int ret;

	obj = drm_gem_object_lookup(file, args->handle);
	if (obj == NULL)
		return -ENOENT;

	if (args->flags & VIRTGPU_WAIT_NOWAIT) {
		ret = dma_resv_test_signaled_rcu(obj->resv, true);
	} else {
		ret = dma_resv_wait_timeout_rcu(obj->resv, true, true,
						timeout);
	}
	if (ret == 0)
		ret = -EBUSY;
	else if (ret > 0)
		ret = 0;

	drm_gem_object_put(obj);
	return ret;
}

static int virtio_gpu_get_caps_ioctl(struct drm_device *dev,
				void *data, struct drm_file *file)
{
	struct virtio_gpu_device *vgdev = dev->dev_private;
	struct drm_virtgpu_get_caps *args = data;
	unsigned size, host_caps_size;
	int i;
	int found_valid = -1;
	int ret;
	struct virtio_gpu_drv_cap_cache *cache_ent;
	void *ptr;

	if (vgdev->num_capsets == 0)
		return -ENOSYS;

	/* don't allow userspace to pass 0 */
	if (args->size == 0)
		return -EINVAL;

	spin_lock(&vgdev->display_info_lock);
	for (i = 0; i < vgdev->num_capsets; i++) {
		if (vgdev->capsets[i].id == args->cap_set_id) {
			if (vgdev->capsets[i].max_version >= args->cap_set_ver) {
				found_valid = i;
				break;
			}
		}
	}

	if (found_valid == -1) {
		spin_unlock(&vgdev->display_info_lock);
		return -EINVAL;
	}

	host_caps_size = vgdev->capsets[found_valid].max_size;
	/* only copy to user the minimum of the host caps size or the guest caps size */
	size = min(args->size, host_caps_size);

	list_for_each_entry(cache_ent, &vgdev->cap_cache, head) {
		if (cache_ent->id == args->cap_set_id &&
		    cache_ent->version == args->cap_set_ver) {
			spin_unlock(&vgdev->display_info_lock);
			goto copy_exit;
		}
	}
	spin_unlock(&vgdev->display_info_lock);

	/* not in cache - need to talk to hw */
	virtio_gpu_cmd_get_capset(vgdev, found_valid, args->cap_set_ver,
				  &cache_ent);
	virtio_gpu_notify(vgdev);

copy_exit:
	ret = wait_event_timeout(vgdev->resp_wq,
				 atomic_read(&cache_ent->is_valid), 5 * HZ);
	if (!ret)
		return -EBUSY;

	/* is_valid check must proceed before copy of the cache entry. */
	smp_rmb();

	ptr = cache_ent->caps_cache;

	if (copy_to_user(u64_to_user_ptr(args->addr), ptr, size))
		return -EFAULT;

	return 0;
}

static int verify_blob(struct virtio_gpu_device *vgdev,
		       struct virtio_gpu_fpriv *vfpriv,
		       struct virtio_gpu_object_params *params,
		       struct drm_virtgpu_resource_create_blob *rc_blob,
		       bool *guest_blob, bool *host3d_blob)
{
	if (!vgdev->has_resource_blob)
		return -EINVAL;

	if ((rc_blob->blob_flags & ~VIRTGPU_BLOB_FLAG_USE_MASK) ||
	    !rc_blob->blob_flags)
		return -EINVAL;

	if (rc_blob->blob_flags & VIRTGPU_BLOB_FLAG_USE_CROSS_DEVICE) {
		if (!vgdev->has_resource_assign_uuid)
			return -EINVAL;
	}

	switch (rc_blob->blob_mem) {
	case VIRTGPU_BLOB_MEM_GUEST:
		*guest_blob = true;
		break;
	case VIRTGPU_BLOB_MEM_HOST3D_GUEST:
		*guest_blob = true;
		fallthrough;
	case VIRTGPU_BLOB_MEM_HOST3D:
		*host3d_blob = true;
		break;
	default:
		return -EINVAL;
	}

	if (*host3d_blob) {
		if (!vgdev->has_virgl_3d)
			return -EINVAL;

		/* Must be dword aligned. */
		if (rc_blob->cmd_size % 4 != 0)
			return -EINVAL;

		params->ctx_id = vfpriv->ctx_id;
		params->blob_id = rc_blob->blob_id;
	} else {
		if (rc_blob->blob_id != 0)
			return -EINVAL;

		if (rc_blob->cmd_size != 0)
			return -EINVAL;
	}

	params->blob_mem = rc_blob->blob_mem;
	params->size = rc_blob->size;
	params->blob = true;
	params->blob_flags = rc_blob->blob_flags;
	return 0;
}

<<<<<<< HEAD
static int virtio_gpu_resource_create_blob(struct drm_device *dev,
					   void *data, struct drm_file *file)
=======
static int virtio_gpu_resource_create_blob_ioctl(struct drm_device *dev,
						 void *data,
						 struct drm_file *file)
>>>>>>> 8a8109f3
{
	int ret = 0;
	uint32_t handle = 0;
	bool guest_blob = false;
	bool host3d_blob = false;
	struct drm_gem_object *obj;
	struct virtio_gpu_object *bo;
	struct virtio_gpu_object_params params = { 0 };
	struct virtio_gpu_device *vgdev = dev->dev_private;
	struct virtio_gpu_fpriv *vfpriv = file->driver_priv;
	struct drm_virtgpu_resource_create_blob *rc_blob = data;

	if (verify_blob(vgdev, vfpriv, &params, rc_blob,
			&guest_blob, &host3d_blob))
		return -EINVAL;

	if (vgdev->has_virgl_3d)
		virtio_gpu_create_context(dev, file);

	if (rc_blob->cmd_size) {
		void *buf;

		buf = memdup_user(u64_to_user_ptr(rc_blob->cmd),
				  rc_blob->cmd_size);

		if (IS_ERR(buf))
			return PTR_ERR(buf);

		virtio_gpu_cmd_submit(vgdev, buf, rc_blob->cmd_size,
				      vfpriv->ctx_id, NULL, NULL);
	}

	if (guest_blob)
		ret = virtio_gpu_object_create(vgdev, &params, &bo, NULL);
	else if (!guest_blob && host3d_blob)
		ret = virtio_gpu_vram_create(vgdev, &params, &bo);
	else
		return -EINVAL;

	if (ret < 0)
		return ret;

	bo->guest_blob = guest_blob;
	bo->host3d_blob = host3d_blob;
	bo->blob_mem = rc_blob->blob_mem;
	bo->blob_flags = rc_blob->blob_flags;

	obj = &bo->base.base;
	if (params.blob_flags & VIRTGPU_BLOB_FLAG_USE_CROSS_DEVICE) {
		ret = virtio_gpu_resource_assign_uuid(vgdev, bo);
		if (ret) {
			drm_gem_object_release(obj);
			return ret;
		}
	}

	ret = drm_gem_handle_create(file, obj, &handle);
	if (ret) {
		drm_gem_object_release(obj);
		return ret;
	}
	drm_gem_object_put(obj);

	rc_blob->res_handle = bo->hw_res_handle;
	rc_blob->bo_handle = handle;

	return 0;
}

struct drm_ioctl_desc virtio_gpu_ioctls[DRM_VIRTIO_NUM_IOCTLS] = {
	DRM_IOCTL_DEF_DRV(VIRTGPU_MAP, virtio_gpu_map_ioctl,
			  DRM_RENDER_ALLOW),

	DRM_IOCTL_DEF_DRV(VIRTGPU_EXECBUFFER, virtio_gpu_execbuffer_ioctl,
			  DRM_RENDER_ALLOW),

	DRM_IOCTL_DEF_DRV(VIRTGPU_GETPARAM, virtio_gpu_getparam_ioctl,
			  DRM_RENDER_ALLOW),

	DRM_IOCTL_DEF_DRV(VIRTGPU_RESOURCE_CREATE,
			  virtio_gpu_resource_create_ioctl,
			  DRM_RENDER_ALLOW),

	DRM_IOCTL_DEF_DRV(VIRTGPU_RESOURCE_INFO, virtio_gpu_resource_info_ioctl,
			  DRM_RENDER_ALLOW),

	/* make transfer async to the main ring? - no sure, can we
	 * thread these in the underlying GL
	 */
	DRM_IOCTL_DEF_DRV(VIRTGPU_TRANSFER_FROM_HOST,
			  virtio_gpu_transfer_from_host_ioctl,
			  DRM_RENDER_ALLOW),
	DRM_IOCTL_DEF_DRV(VIRTGPU_TRANSFER_TO_HOST,
			  virtio_gpu_transfer_to_host_ioctl,
			  DRM_RENDER_ALLOW),

	DRM_IOCTL_DEF_DRV(VIRTGPU_WAIT, virtio_gpu_wait_ioctl,
			  DRM_RENDER_ALLOW),

	DRM_IOCTL_DEF_DRV(VIRTGPU_GET_CAPS, virtio_gpu_get_caps_ioctl,
			  DRM_RENDER_ALLOW),

	DRM_IOCTL_DEF_DRV(VIRTGPU_RESOURCE_CREATE_BLOB,
<<<<<<< HEAD
			  virtio_gpu_resource_create_blob,
=======
			  virtio_gpu_resource_create_blob_ioctl,
>>>>>>> 8a8109f3
			  DRM_RENDER_ALLOW),
};<|MERGE_RESOLUTION|>--- conflicted
+++ resolved
@@ -591,14 +591,9 @@
 	return 0;
 }
 
-<<<<<<< HEAD
-static int virtio_gpu_resource_create_blob(struct drm_device *dev,
-					   void *data, struct drm_file *file)
-=======
 static int virtio_gpu_resource_create_blob_ioctl(struct drm_device *dev,
 						 void *data,
 						 struct drm_file *file)
->>>>>>> 8a8109f3
 {
 	int ret = 0;
 	uint32_t handle = 0;
@@ -702,10 +697,6 @@
 			  DRM_RENDER_ALLOW),
 
 	DRM_IOCTL_DEF_DRV(VIRTGPU_RESOURCE_CREATE_BLOB,
-<<<<<<< HEAD
-			  virtio_gpu_resource_create_blob,
-=======
 			  virtio_gpu_resource_create_blob_ioctl,
->>>>>>> 8a8109f3
 			  DRM_RENDER_ALLOW),
 };