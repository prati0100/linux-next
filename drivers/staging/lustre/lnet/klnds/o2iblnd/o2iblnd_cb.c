--- conflicted
+++ resolved
@@ -529,11 +529,7 @@
 {
 	struct page *page;
 
-<<<<<<< HEAD
-	if (is_vmalloc_addr(vaddr)) {
-=======
 	if (is_vmalloc_addr((void *)vaddr)) {
->>>>>>> e3703f8c
 		page = vmalloc_to_page ((void *)vaddr);
 		LASSERT (page != NULL);
 		return page;
