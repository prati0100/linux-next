// SPDX-License-Identifier: GPL-2.0-or-later
/*
 * Driver for NAND MLC Controller in LPC32xx
 *
 * Author: Roland Stigge <stigge@antcom.de>
 *
 * Copyright © 2011 WORK Microwave GmbH
 * Copyright © 2011, 2012 Roland Stigge
 *
 * NAND Flash Controller Operation:
 * - Read: Auto Decode
 * - Write: Auto Encode
 * - Tested Page Sizes: 2048, 4096
 */

#include <linux/slab.h>
#include <linux/module.h>
#include <linux/platform_device.h>
#include <linux/mtd/mtd.h>
#include <linux/mtd/rawnand.h>
#include <linux/mtd/partitions.h>
#include <linux/clk.h>
#include <linux/err.h>
#include <linux/delay.h>
#include <linux/completion.h>
#include <linux/interrupt.h>
#include <linux/of.h>
#include <linux/of_gpio.h>
#include <linux/mtd/lpc32xx_mlc.h>
#include <linux/io.h>
#include <linux/mm.h>
#include <linux/dma-mapping.h>
#include <linux/dmaengine.h>

#define DRV_NAME "lpc32xx_mlc"

/**********************************************************************
* MLC NAND controller register offsets
**********************************************************************/

#define MLC_BUFF(x)			(x + 0x00000)
#define MLC_DATA(x)			(x + 0x08000)
#define MLC_CMD(x)			(x + 0x10000)
#define MLC_ADDR(x)			(x + 0x10004)
#define MLC_ECC_ENC_REG(x)		(x + 0x10008)
#define MLC_ECC_DEC_REG(x)		(x + 0x1000C)
#define MLC_ECC_AUTO_ENC_REG(x)		(x + 0x10010)
#define MLC_ECC_AUTO_DEC_REG(x)		(x + 0x10014)
#define MLC_RPR(x)			(x + 0x10018)
#define MLC_WPR(x)			(x + 0x1001C)
#define MLC_RUBP(x)			(x + 0x10020)
#define MLC_ROBP(x)			(x + 0x10024)
#define MLC_SW_WP_ADD_LOW(x)		(x + 0x10028)
#define MLC_SW_WP_ADD_HIG(x)		(x + 0x1002C)
#define MLC_ICR(x)			(x + 0x10030)
#define MLC_TIME_REG(x)			(x + 0x10034)
#define MLC_IRQ_MR(x)			(x + 0x10038)
#define MLC_IRQ_SR(x)			(x + 0x1003C)
#define MLC_LOCK_PR(x)			(x + 0x10044)
#define MLC_ISR(x)			(x + 0x10048)
#define MLC_CEH(x)			(x + 0x1004C)

/**********************************************************************
* MLC_CMD bit definitions
**********************************************************************/
#define MLCCMD_RESET			0xFF

/**********************************************************************
* MLC_ICR bit definitions
**********************************************************************/
#define MLCICR_WPROT			(1 << 3)
#define MLCICR_LARGEBLOCK		(1 << 2)
#define MLCICR_LONGADDR			(1 << 1)
#define MLCICR_16BIT			(1 << 0)  /* unsupported by LPC32x0! */

/**********************************************************************
* MLC_TIME_REG bit definitions
**********************************************************************/
#define MLCTIMEREG_TCEA_DELAY(n)	(((n) & 0x03) << 24)
#define MLCTIMEREG_BUSY_DELAY(n)	(((n) & 0x1F) << 19)
#define MLCTIMEREG_NAND_TA(n)		(((n) & 0x07) << 16)
#define MLCTIMEREG_RD_HIGH(n)		(((n) & 0x0F) << 12)
#define MLCTIMEREG_RD_LOW(n)		(((n) & 0x0F) << 8)
#define MLCTIMEREG_WR_HIGH(n)		(((n) & 0x0F) << 4)
#define MLCTIMEREG_WR_LOW(n)		(((n) & 0x0F) << 0)

/**********************************************************************
* MLC_IRQ_MR and MLC_IRQ_SR bit definitions
**********************************************************************/
#define MLCIRQ_NAND_READY		(1 << 5)
#define MLCIRQ_CONTROLLER_READY		(1 << 4)
#define MLCIRQ_DECODE_FAILURE		(1 << 3)
#define MLCIRQ_DECODE_ERROR		(1 << 2)
#define MLCIRQ_ECC_READY		(1 << 1)
#define MLCIRQ_WRPROT_FAULT		(1 << 0)

/**********************************************************************
* MLC_LOCK_PR bit definitions
**********************************************************************/
#define MLCLOCKPR_MAGIC			0xA25E

/**********************************************************************
* MLC_ISR bit definitions
**********************************************************************/
#define MLCISR_DECODER_FAILURE		(1 << 6)
#define MLCISR_ERRORS			((1 << 4) | (1 << 5))
#define MLCISR_ERRORS_DETECTED		(1 << 3)
#define MLCISR_ECC_READY		(1 << 2)
#define MLCISR_CONTROLLER_READY		(1 << 1)
#define MLCISR_NAND_READY		(1 << 0)

/**********************************************************************
* MLC_CEH bit definitions
**********************************************************************/
#define MLCCEH_NORMAL			(1 << 0)

struct lpc32xx_nand_cfg_mlc {
	uint32_t tcea_delay;
	uint32_t busy_delay;
	uint32_t nand_ta;
	uint32_t rd_high;
	uint32_t rd_low;
	uint32_t wr_high;
	uint32_t wr_low;
	int wp_gpio;
	struct mtd_partition *parts;
	unsigned num_parts;
};

static int lpc32xx_ooblayout_ecc(struct mtd_info *mtd, int section,
				 struct mtd_oob_region *oobregion)
{
	struct nand_chip *nand_chip = mtd_to_nand(mtd);

	if (section >= nand_chip->ecc.steps)
		return -ERANGE;

	oobregion->offset = ((section + 1) * 16) - nand_chip->ecc.bytes;
	oobregion->length = nand_chip->ecc.bytes;

	return 0;
}

static int lpc32xx_ooblayout_free(struct mtd_info *mtd, int section,
				  struct mtd_oob_region *oobregion)
{
	struct nand_chip *nand_chip = mtd_to_nand(mtd);

	if (section >= nand_chip->ecc.steps)
		return -ERANGE;

	oobregion->offset = 16 * section;
	oobregion->length = 16 - nand_chip->ecc.bytes;

	return 0;
}

static const struct mtd_ooblayout_ops lpc32xx_ooblayout_ops = {
	.ecc = lpc32xx_ooblayout_ecc,
	.free = lpc32xx_ooblayout_free,
};

static struct nand_bbt_descr lpc32xx_nand_bbt = {
	.options = NAND_BBT_ABSPAGE | NAND_BBT_2BIT | NAND_BBT_NO_OOB |
		   NAND_BBT_WRITE,
	.pages = { 524224, 0, 0, 0, 0, 0, 0, 0 },
};

static struct nand_bbt_descr lpc32xx_nand_bbt_mirror = {
	.options = NAND_BBT_ABSPAGE | NAND_BBT_2BIT | NAND_BBT_NO_OOB |
		   NAND_BBT_WRITE,
	.pages = { 524160, 0, 0, 0, 0, 0, 0, 0 },
};

struct lpc32xx_nand_host {
	struct platform_device	*pdev;
	struct nand_chip	nand_chip;
	struct lpc32xx_mlc_platform_data *pdata;
	struct clk		*clk;
	void __iomem		*io_base;
	int			irq;
	struct lpc32xx_nand_cfg_mlc	*ncfg;
	struct completion       comp_nand;
	struct completion       comp_controller;
	uint32_t llptr;
	/*
	 * Physical addresses of ECC buffer, DMA data buffers, OOB data buffer
	 */
	dma_addr_t		oob_buf_phy;
	/*
	 * Virtual addresses of ECC buffer, DMA data buffers, OOB data buffer
	 */
	uint8_t			*oob_buf;
	/* Physical address of DMA base address */
	dma_addr_t		io_base_phy;

	struct completion	comp_dma;
	struct dma_chan		*dma_chan;
	struct dma_slave_config	dma_slave_config;
	struct scatterlist	sgl;
	uint8_t			*dma_buf;
	uint8_t			*dummy_buf;
	int			mlcsubpages; /* number of 512bytes-subpages */
};

/*
 * Activate/Deactivate DMA Operation:
 *
 * Using the PL080 DMA Controller for transferring the 512 byte subpages
 * instead of doing readl() / writel() in a loop slows it down significantly.
 * Measurements via getnstimeofday() upon 512 byte subpage reads reveal:
 *
 * - readl() of 128 x 32 bits in a loop: ~20us
 * - DMA read of 512 bytes (32 bit, 4...128 words bursts): ~60us
 * - DMA read of 512 bytes (32 bit, no bursts): ~100us
 *
 * This applies to the transfer itself. In the DMA case: only the
 * wait_for_completion() (DMA setup _not_ included).
 *
 * Note that the 512 bytes subpage transfer is done directly from/to a
 * FIFO/buffer inside the NAND controller. Most of the time (~400-800us for a
 * 2048 bytes page) is spent waiting for the NAND IRQ, anyway. (The NAND
 * controller transferring data between its internal buffer to/from the NAND
 * chip.)
 *
 * Therefore, using the PL080 DMA is disabled by default, for now.
 *
 */
static int use_dma;

static void lpc32xx_nand_setup(struct lpc32xx_nand_host *host)
{
	uint32_t clkrate, tmp;

	/* Reset MLC controller */
	writel(MLCCMD_RESET, MLC_CMD(host->io_base));
	udelay(1000);

	/* Get base clock for MLC block */
	clkrate = clk_get_rate(host->clk);
	if (clkrate == 0)
		clkrate = 104000000;

	/* Unlock MLC_ICR
	 * (among others, will be locked again automatically) */
	writew(MLCLOCKPR_MAGIC, MLC_LOCK_PR(host->io_base));

	/* Configure MLC Controller: Large Block, 5 Byte Address */
	tmp = MLCICR_LARGEBLOCK | MLCICR_LONGADDR;
	writel(tmp, MLC_ICR(host->io_base));

	/* Unlock MLC_TIME_REG
	 * (among others, will be locked again automatically) */
	writew(MLCLOCKPR_MAGIC, MLC_LOCK_PR(host->io_base));

	/* Compute clock setup values, see LPC and NAND manual */
	tmp = 0;
	tmp |= MLCTIMEREG_TCEA_DELAY(clkrate / host->ncfg->tcea_delay + 1);
	tmp |= MLCTIMEREG_BUSY_DELAY(clkrate / host->ncfg->busy_delay + 1);
	tmp |= MLCTIMEREG_NAND_TA(clkrate / host->ncfg->nand_ta + 1);
	tmp |= MLCTIMEREG_RD_HIGH(clkrate / host->ncfg->rd_high + 1);
	tmp |= MLCTIMEREG_RD_LOW(clkrate / host->ncfg->rd_low);
	tmp |= MLCTIMEREG_WR_HIGH(clkrate / host->ncfg->wr_high + 1);
	tmp |= MLCTIMEREG_WR_LOW(clkrate / host->ncfg->wr_low);
	writel(tmp, MLC_TIME_REG(host->io_base));

	/* Enable IRQ for CONTROLLER_READY and NAND_READY */
	writeb(MLCIRQ_CONTROLLER_READY | MLCIRQ_NAND_READY,
			MLC_IRQ_MR(host->io_base));

	/* Normal nCE operation: nCE controlled by controller */
	writel(MLCCEH_NORMAL, MLC_CEH(host->io_base));
}

/*
 * Hardware specific access to control lines
 */
static void lpc32xx_nand_cmd_ctrl(struct nand_chip *nand_chip, int cmd,
				  unsigned int ctrl)
{
	struct lpc32xx_nand_host *host = nand_get_controller_data(nand_chip);

	if (cmd != NAND_CMD_NONE) {
		if (ctrl & NAND_CLE)
			writel(cmd, MLC_CMD(host->io_base));
		else
			writel(cmd, MLC_ADDR(host->io_base));
	}
}

/*
 * Read Device Ready (NAND device _and_ controller ready)
 */
static int lpc32xx_nand_device_ready(struct nand_chip *nand_chip)
{
	struct lpc32xx_nand_host *host = nand_get_controller_data(nand_chip);

	if ((readb(MLC_ISR(host->io_base)) &
	     (MLCISR_CONTROLLER_READY | MLCISR_NAND_READY)) ==
	    (MLCISR_CONTROLLER_READY | MLCISR_NAND_READY))
		return  1;

	return 0;
}

static irqreturn_t lpc3xxx_nand_irq(int irq, struct lpc32xx_nand_host *host)
{
	uint8_t sr;

	/* Clear interrupt flag by reading status */
	sr = readb(MLC_IRQ_SR(host->io_base));
	if (sr & MLCIRQ_NAND_READY)
		complete(&host->comp_nand);
	if (sr & MLCIRQ_CONTROLLER_READY)
		complete(&host->comp_controller);

	return IRQ_HANDLED;
}

static int lpc32xx_waitfunc_nand(struct nand_chip *chip)
{
	struct mtd_info *mtd = nand_to_mtd(chip);
	struct lpc32xx_nand_host *host = nand_get_controller_data(chip);

	if (readb(MLC_ISR(host->io_base)) & MLCISR_NAND_READY)
		goto exit;

	wait_for_completion(&host->comp_nand);

	while (!(readb(MLC_ISR(host->io_base)) & MLCISR_NAND_READY)) {
		/* Seems to be delayed sometimes by controller */
		dev_dbg(&mtd->dev, "Warning: NAND not ready.\n");
		cpu_relax();
	}

exit:
	return NAND_STATUS_READY;
}

static int lpc32xx_waitfunc_controller(struct nand_chip *chip)
{
	struct mtd_info *mtd = nand_to_mtd(chip);
	struct lpc32xx_nand_host *host = nand_get_controller_data(chip);

	if (readb(MLC_ISR(host->io_base)) & MLCISR_CONTROLLER_READY)
		goto exit;

	wait_for_completion(&host->comp_controller);

	while (!(readb(MLC_ISR(host->io_base)) &
		 MLCISR_CONTROLLER_READY)) {
		dev_dbg(&mtd->dev, "Warning: Controller not ready.\n");
		cpu_relax();
	}

exit:
	return NAND_STATUS_READY;
}

static int lpc32xx_waitfunc(struct nand_chip *chip)
{
	lpc32xx_waitfunc_nand(chip);
	lpc32xx_waitfunc_controller(chip);

	return NAND_STATUS_READY;
}

/*
 * Enable NAND write protect
 */
static void lpc32xx_wp_enable(struct lpc32xx_nand_host *host)
{
	if (gpio_is_valid(host->ncfg->wp_gpio))
		gpio_set_value(host->ncfg->wp_gpio, 0);
}

/*
 * Disable NAND write protect
 */
static void lpc32xx_wp_disable(struct lpc32xx_nand_host *host)
{
	if (gpio_is_valid(host->ncfg->wp_gpio))
		gpio_set_value(host->ncfg->wp_gpio, 1);
}

static void lpc32xx_dma_complete_func(void *completion)
{
	complete(completion);
}

static int lpc32xx_xmit_dma(struct mtd_info *mtd, void *mem, int len,
			    enum dma_transfer_direction dir)
{
	struct nand_chip *chip = mtd_to_nand(mtd);
	struct lpc32xx_nand_host *host = nand_get_controller_data(chip);
	struct dma_async_tx_descriptor *desc;
	int flags = DMA_CTRL_ACK | DMA_PREP_INTERRUPT;
	int res;

	sg_init_one(&host->sgl, mem, len);

	res = dma_map_sg(host->dma_chan->device->dev, &host->sgl, 1,
			 DMA_BIDIRECTIONAL);
	if (res != 1) {
		dev_err(mtd->dev.parent, "Failed to map sg list\n");
		return -ENXIO;
	}
	desc = dmaengine_prep_slave_sg(host->dma_chan, &host->sgl, 1, dir,
				       flags);
	if (!desc) {
		dev_err(mtd->dev.parent, "Failed to prepare slave sg\n");
		goto out1;
	}

	init_completion(&host->comp_dma);
	desc->callback = lpc32xx_dma_complete_func;
	desc->callback_param = &host->comp_dma;

	dmaengine_submit(desc);
	dma_async_issue_pending(host->dma_chan);

	wait_for_completion_timeout(&host->comp_dma, msecs_to_jiffies(1000));

	dma_unmap_sg(host->dma_chan->device->dev, &host->sgl, 1,
		     DMA_BIDIRECTIONAL);
	return 0;
out1:
	dma_unmap_sg(host->dma_chan->device->dev, &host->sgl, 1,
		     DMA_BIDIRECTIONAL);
	return -ENXIO;
}

static int lpc32xx_read_page(struct nand_chip *chip, uint8_t *buf,
			     int oob_required, int page)
{
	struct mtd_info *mtd = nand_to_mtd(chip);
	struct lpc32xx_nand_host *host = nand_get_controller_data(chip);
	int i, j;
	uint8_t *oobbuf = chip->oob_poi;
	uint32_t mlc_isr;
	int res;
	uint8_t *dma_buf;
	bool dma_mapped;

	if ((void *)buf <= high_memory) {
		dma_buf = buf;
		dma_mapped = true;
	} else {
		dma_buf = host->dma_buf;
		dma_mapped = false;
	}

	/* Writing Command and Address */
	nand_read_page_op(chip, page, 0, NULL, 0);

	/* For all sub-pages */
	for (i = 0; i < host->mlcsubpages; i++) {
		/* Start Auto Decode Command */
		writeb(0x00, MLC_ECC_AUTO_DEC_REG(host->io_base));

		/* Wait for Controller Ready */
		lpc32xx_waitfunc_controller(chip);

		/* Check ECC Error status */
		mlc_isr = readl(MLC_ISR(host->io_base));
		if (mlc_isr & MLCISR_DECODER_FAILURE) {
			mtd->ecc_stats.failed++;
			dev_warn(&mtd->dev, "%s: DECODER_FAILURE\n", __func__);
		} else if (mlc_isr & MLCISR_ERRORS_DETECTED) {
			mtd->ecc_stats.corrected += ((mlc_isr >> 4) & 0x3) + 1;
		}

		/* Read 512 + 16 Bytes */
		if (use_dma) {
			res = lpc32xx_xmit_dma(mtd, dma_buf + i * 512, 512,
					       DMA_DEV_TO_MEM);
			if (res)
				return res;
		} else {
			for (j = 0; j < (512 >> 2); j++) {
				*((uint32_t *)(buf)) =
					readl(MLC_BUFF(host->io_base));
				buf += 4;
			}
		}
		for (j = 0; j < (16 >> 2); j++) {
			*((uint32_t *)(oobbuf)) =
				readl(MLC_BUFF(host->io_base));
			oobbuf += 4;
		}
	}

	if (use_dma && !dma_mapped)
		memcpy(buf, dma_buf, mtd->writesize);

	return 0;
}

static int lpc32xx_write_page_lowlevel(struct nand_chip *chip,
				       const uint8_t *buf, int oob_required,
				       int page)
{
	struct mtd_info *mtd = nand_to_mtd(chip);
	struct lpc32xx_nand_host *host = nand_get_controller_data(chip);
	const uint8_t *oobbuf = chip->oob_poi;
	uint8_t *dma_buf = (uint8_t *)buf;
	int res;
	int i, j;

	if (use_dma && (void *)buf >= high_memory) {
		dma_buf = host->dma_buf;
		memcpy(dma_buf, buf, mtd->writesize);
	}

	nand_prog_page_begin_op(chip, page, 0, NULL, 0);

	for (i = 0; i < host->mlcsubpages; i++) {
		/* Start Encode */
		writeb(0x00, MLC_ECC_ENC_REG(host->io_base));

		/* Write 512 + 6 Bytes to Buffer */
		if (use_dma) {
			res = lpc32xx_xmit_dma(mtd, dma_buf + i * 512, 512,
					       DMA_MEM_TO_DEV);
			if (res)
				return res;
		} else {
			for (j = 0; j < (512 >> 2); j++) {
				writel(*((uint32_t *)(buf)),
				       MLC_BUFF(host->io_base));
				buf += 4;
			}
		}
		writel(*((uint32_t *)(oobbuf)), MLC_BUFF(host->io_base));
		oobbuf += 4;
		writew(*((uint16_t *)(oobbuf)), MLC_BUFF(host->io_base));
		oobbuf += 12;

		/* Auto Encode w/ Bit 8 = 0 (see LPC MLC Controller manual) */
		writeb(0x00, MLC_ECC_AUTO_ENC_REG(host->io_base));

		/* Wait for Controller Ready */
		lpc32xx_waitfunc_controller(chip);
	}

	return nand_prog_page_end_op(chip);
}

static int lpc32xx_read_oob(struct nand_chip *chip, int page)
{
	struct lpc32xx_nand_host *host = nand_get_controller_data(chip);

	/* Read whole page - necessary with MLC controller! */
	lpc32xx_read_page(chip, host->dummy_buf, 1, page);

	return 0;
}

static int lpc32xx_write_oob(struct nand_chip *chip, int page)
{
	/* None, write_oob conflicts with the automatic LPC MLC ECC decoder! */
	return 0;
}

/* Prepares MLC for transfers with H/W ECC enabled: always enabled anyway */
static void lpc32xx_ecc_enable(struct nand_chip *chip, int mode)
{
	/* Always enabled! */
}

static int lpc32xx_dma_setup(struct lpc32xx_nand_host *host)
{
	struct mtd_info *mtd = nand_to_mtd(&host->nand_chip);
	dma_cap_mask_t mask;

	if (!host->pdata || !host->pdata->dma_filter) {
		dev_err(mtd->dev.parent, "no DMA platform data\n");
		return -ENOENT;
	}

	dma_cap_zero(mask);
	dma_cap_set(DMA_SLAVE, mask);
	host->dma_chan = dma_request_channel(mask, host->pdata->dma_filter,
					     "nand-mlc");
	if (!host->dma_chan) {
		dev_err(mtd->dev.parent, "Failed to request DMA channel\n");
		return -EBUSY;
	}

	/*
	 * Set direction to a sensible value even if the dmaengine driver
	 * should ignore it. With the default (DMA_MEM_TO_MEM), the amba-pl08x
	 * driver criticizes it as "alien transfer direction".
	 */
	host->dma_slave_config.direction = DMA_DEV_TO_MEM;
	host->dma_slave_config.src_addr_width = DMA_SLAVE_BUSWIDTH_4_BYTES;
	host->dma_slave_config.dst_addr_width = DMA_SLAVE_BUSWIDTH_4_BYTES;
	host->dma_slave_config.src_maxburst = 128;
	host->dma_slave_config.dst_maxburst = 128;
	/* DMA controller does flow control: */
	host->dma_slave_config.device_fc = false;
	host->dma_slave_config.src_addr = MLC_BUFF(host->io_base_phy);
	host->dma_slave_config.dst_addr = MLC_BUFF(host->io_base_phy);
	if (dmaengine_slave_config(host->dma_chan, &host->dma_slave_config)) {
		dev_err(mtd->dev.parent, "Failed to setup DMA slave\n");
		goto out1;
	}

	return 0;
out1:
	dma_release_channel(host->dma_chan);
	return -ENXIO;
}

static struct lpc32xx_nand_cfg_mlc *lpc32xx_parse_dt(struct device *dev)
{
	struct lpc32xx_nand_cfg_mlc *ncfg;
	struct device_node *np = dev->of_node;

	ncfg = devm_kzalloc(dev, sizeof(*ncfg), GFP_KERNEL);
	if (!ncfg)
		return NULL;

	of_property_read_u32(np, "nxp,tcea-delay", &ncfg->tcea_delay);
	of_property_read_u32(np, "nxp,busy-delay", &ncfg->busy_delay);
	of_property_read_u32(np, "nxp,nand-ta", &ncfg->nand_ta);
	of_property_read_u32(np, "nxp,rd-high", &ncfg->rd_high);
	of_property_read_u32(np, "nxp,rd-low", &ncfg->rd_low);
	of_property_read_u32(np, "nxp,wr-high", &ncfg->wr_high);
	of_property_read_u32(np, "nxp,wr-low", &ncfg->wr_low);

	if (!ncfg->tcea_delay || !ncfg->busy_delay || !ncfg->nand_ta ||
	    !ncfg->rd_high || !ncfg->rd_low || !ncfg->wr_high ||
	    !ncfg->wr_low) {
		dev_err(dev, "chip parameters not specified correctly\n");
		return NULL;
	}

	ncfg->wp_gpio = of_get_named_gpio(np, "gpios", 0);

	return ncfg;
}

static int lpc32xx_nand_attach_chip(struct nand_chip *chip)
{
	struct mtd_info *mtd = nand_to_mtd(chip);
	struct lpc32xx_nand_host *host = nand_get_controller_data(chip);
	struct device *dev = &host->pdev->dev;

	if (chip->ecc.engine_type != NAND_ECC_ENGINE_TYPE_ON_HOST)
		return 0;

	host->dma_buf = devm_kzalloc(dev, mtd->writesize, GFP_KERNEL);
	if (!host->dma_buf)
		return -ENOMEM;

	host->dummy_buf = devm_kzalloc(dev, mtd->writesize, GFP_KERNEL);
	if (!host->dummy_buf)
		return -ENOMEM;

<<<<<<< HEAD
	chip->ecc.engine_type = NAND_ECC_ENGINE_TYPE_ON_HOST;
=======
>>>>>>> 356006a6
	chip->ecc.size = 512;
	chip->ecc.hwctl = lpc32xx_ecc_enable;
	chip->ecc.read_page_raw = lpc32xx_read_page;
	chip->ecc.read_page = lpc32xx_read_page;
	chip->ecc.write_page_raw = lpc32xx_write_page_lowlevel;
	chip->ecc.write_page = lpc32xx_write_page_lowlevel;
	chip->ecc.write_oob = lpc32xx_write_oob;
	chip->ecc.read_oob = lpc32xx_read_oob;
	chip->ecc.strength = 4;
	chip->ecc.bytes = 10;

	mtd_set_ooblayout(mtd, &lpc32xx_ooblayout_ops);
	host->mlcsubpages = mtd->writesize / 512;

	return 0;
}

static const struct nand_controller_ops lpc32xx_nand_controller_ops = {
	.attach_chip = lpc32xx_nand_attach_chip,
};

/*
 * Probe for NAND controller
 */
static int lpc32xx_nand_probe(struct platform_device *pdev)
{
	struct lpc32xx_nand_host *host;
	struct mtd_info *mtd;
	struct nand_chip *nand_chip;
	struct resource *rc;
	int res;

	/* Allocate memory for the device structure (and zero it) */
	host = devm_kzalloc(&pdev->dev, sizeof(*host), GFP_KERNEL);
	if (!host)
		return -ENOMEM;

	host->pdev = pdev;

	rc = platform_get_resource(pdev, IORESOURCE_MEM, 0);
	host->io_base = devm_ioremap_resource(&pdev->dev, rc);
	if (IS_ERR(host->io_base))
		return PTR_ERR(host->io_base);

	host->io_base_phy = rc->start;

	nand_chip = &host->nand_chip;
	mtd = nand_to_mtd(nand_chip);
	if (pdev->dev.of_node)
		host->ncfg = lpc32xx_parse_dt(&pdev->dev);
	if (!host->ncfg) {
		dev_err(&pdev->dev,
			"Missing or bad NAND config from device tree\n");
		return -ENOENT;
	}
	if (host->ncfg->wp_gpio == -EPROBE_DEFER)
		return -EPROBE_DEFER;
	if (gpio_is_valid(host->ncfg->wp_gpio) &&
			gpio_request(host->ncfg->wp_gpio, "NAND WP")) {
		dev_err(&pdev->dev, "GPIO not available\n");
		return -EBUSY;
	}
	lpc32xx_wp_disable(host);

	host->pdata = dev_get_platdata(&pdev->dev);

	/* link the private data structures */
	nand_set_controller_data(nand_chip, host);
	nand_set_flash_node(nand_chip, pdev->dev.of_node);
	mtd->dev.parent = &pdev->dev;

	/* Get NAND clock */
	host->clk = clk_get(&pdev->dev, NULL);
	if (IS_ERR(host->clk)) {
		dev_err(&pdev->dev, "Clock initialization failure\n");
		res = -ENOENT;
		goto free_gpio;
	}
	res = clk_prepare_enable(host->clk);
	if (res)
		goto put_clk;

	nand_chip->legacy.cmd_ctrl = lpc32xx_nand_cmd_ctrl;
	nand_chip->legacy.dev_ready = lpc32xx_nand_device_ready;
	nand_chip->legacy.chip_delay = 25; /* us */
	nand_chip->legacy.IO_ADDR_R = MLC_DATA(host->io_base);
	nand_chip->legacy.IO_ADDR_W = MLC_DATA(host->io_base);

	/* Init NAND controller */
	lpc32xx_nand_setup(host);

	platform_set_drvdata(pdev, host);

	/* Initialize function pointers */
	nand_chip->legacy.waitfunc = lpc32xx_waitfunc;

	nand_chip->options = NAND_NO_SUBPAGE_WRITE;
	nand_chip->bbt_options = NAND_BBT_USE_FLASH | NAND_BBT_NO_OOB;
	nand_chip->bbt_td = &lpc32xx_nand_bbt;
	nand_chip->bbt_md = &lpc32xx_nand_bbt_mirror;

	if (use_dma) {
		res = lpc32xx_dma_setup(host);
		if (res) {
			res = -EIO;
			goto unprepare_clk;
		}
	}

	/* initially clear interrupt status */
	readb(MLC_IRQ_SR(host->io_base));

	init_completion(&host->comp_nand);
	init_completion(&host->comp_controller);

	host->irq = platform_get_irq(pdev, 0);
	if (host->irq < 0) {
		res = -EINVAL;
		goto release_dma_chan;
	}

	if (request_irq(host->irq, (irq_handler_t)&lpc3xxx_nand_irq,
			IRQF_TRIGGER_HIGH, DRV_NAME, host)) {
		dev_err(&pdev->dev, "Error requesting NAND IRQ\n");
		res = -ENXIO;
		goto release_dma_chan;
	}

	/*
	 * Scan to find existence of the device and get the type of NAND device:
	 * SMALL block or LARGE block.
	 */
	nand_chip->legacy.dummy_controller.ops = &lpc32xx_nand_controller_ops;
	res = nand_scan(nand_chip, 1);
	if (res)
		goto free_irq;

	mtd->name = DRV_NAME;

	res = mtd_device_register(mtd, host->ncfg->parts,
				  host->ncfg->num_parts);
	if (res)
		goto cleanup_nand;

	return 0;

cleanup_nand:
	nand_cleanup(nand_chip);
free_irq:
	free_irq(host->irq, host);
release_dma_chan:
	if (use_dma)
		dma_release_channel(host->dma_chan);
unprepare_clk:
	clk_disable_unprepare(host->clk);
put_clk:
	clk_put(host->clk);
free_gpio:
	lpc32xx_wp_enable(host);
	gpio_free(host->ncfg->wp_gpio);

	return res;
}

/*
 * Remove NAND device
 */
static int lpc32xx_nand_remove(struct platform_device *pdev)
{
	struct lpc32xx_nand_host *host = platform_get_drvdata(pdev);
	struct nand_chip *chip = &host->nand_chip;
	int ret;

	ret = mtd_device_unregister(nand_to_mtd(chip));
	WARN_ON(ret);
	nand_cleanup(chip);

	free_irq(host->irq, host);
	if (use_dma)
		dma_release_channel(host->dma_chan);

	clk_disable_unprepare(host->clk);
	clk_put(host->clk);

	lpc32xx_wp_enable(host);
	gpio_free(host->ncfg->wp_gpio);

	return 0;
}

#ifdef CONFIG_PM
static int lpc32xx_nand_resume(struct platform_device *pdev)
{
	struct lpc32xx_nand_host *host = platform_get_drvdata(pdev);
	int ret;

	/* Re-enable NAND clock */
	ret = clk_prepare_enable(host->clk);
	if (ret)
		return ret;

	/* Fresh init of NAND controller */
	lpc32xx_nand_setup(host);

	/* Disable write protect */
	lpc32xx_wp_disable(host);

	return 0;
}

static int lpc32xx_nand_suspend(struct platform_device *pdev, pm_message_t pm)
{
	struct lpc32xx_nand_host *host = platform_get_drvdata(pdev);

	/* Enable write protect for safety */
	lpc32xx_wp_enable(host);

	/* Disable clock */
	clk_disable_unprepare(host->clk);
	return 0;
}

#else
#define lpc32xx_nand_resume NULL
#define lpc32xx_nand_suspend NULL
#endif

static const struct of_device_id lpc32xx_nand_match[] = {
	{ .compatible = "nxp,lpc3220-mlc" },
	{ /* sentinel */ },
};
MODULE_DEVICE_TABLE(of, lpc32xx_nand_match);

static struct platform_driver lpc32xx_nand_driver = {
	.probe		= lpc32xx_nand_probe,
	.remove		= lpc32xx_nand_remove,
	.resume		= lpc32xx_nand_resume,
	.suspend	= lpc32xx_nand_suspend,
	.driver		= {
		.name	= DRV_NAME,
		.of_match_table = lpc32xx_nand_match,
	},
};

module_platform_driver(lpc32xx_nand_driver);

MODULE_LICENSE("GPL");
MODULE_AUTHOR("Roland Stigge <stigge@antcom.de>");
MODULE_DESCRIPTION("NAND driver for the NXP LPC32XX MLC controller");<|MERGE_RESOLUTION|>--- conflicted
+++ resolved
@@ -658,10 +658,6 @@
 	if (!host->dummy_buf)
 		return -ENOMEM;
 
-<<<<<<< HEAD
-	chip->ecc.engine_type = NAND_ECC_ENGINE_TYPE_ON_HOST;
-=======
->>>>>>> 356006a6
 	chip->ecc.size = 512;
 	chip->ecc.hwctl = lpc32xx_ecc_enable;
 	chip->ecc.read_page_raw = lpc32xx_read_page;
