--- conflicted
+++ resolved
@@ -520,11 +520,7 @@
 
 	mutex_lock(&input_dev->mutex);
 
-<<<<<<< HEAD
-	if (input_dev->users)
-=======
 	if (input_device_enabled(input_dev))
->>>>>>> 356006a6
 		imx6ul_tsc_stop(tsc);
 
 	mutex_unlock(&input_dev->mutex);
@@ -541,11 +537,7 @@
 
 	mutex_lock(&input_dev->mutex);
 
-<<<<<<< HEAD
-	if (input_dev->users)
-=======
 	if (input_device_enabled(input_dev))
->>>>>>> 356006a6
 		retval = imx6ul_tsc_start(tsc);
 
 	mutex_unlock(&input_dev->mutex);
