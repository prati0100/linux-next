--- conflicted
+++ resolved
@@ -768,11 +768,7 @@
 	bcnt -= *bytes_committed;
 
 next_mr:
-<<<<<<< HEAD
-	mmkey = __mlx5_mr_lookup(dev->mdev, mlx5_base_mkey(key));
-=======
 	mmkey = xa_load(&dev->mdev->priv.mkey_table, mlx5_base_mkey(key));
->>>>>>> 4ff96fb5
 	if (!mkey_is_eq(mmkey, key)) {
 		mlx5_ib_dbg(dev, "failed to find mkey %x\n", key);
 		ret = -EFAULT;
