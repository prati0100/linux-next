--- conflicted
+++ resolved
@@ -100,11 +100,7 @@
 	return 0;
 }
 
-<<<<<<< HEAD
-void __kasan_alloc_pages(struct page *page, unsigned int order, bool init)
-=======
 void __kasan_unpoison_pages(struct page *page, unsigned int order, bool init)
->>>>>>> e48bf29c
 {
 	u8 tag;
 	unsigned long i;
@@ -118,11 +114,7 @@
 	kasan_unpoison(page_address(page), PAGE_SIZE << order, init);
 }
 
-<<<<<<< HEAD
-void __kasan_free_pages(struct page *page, unsigned int order, bool init)
-=======
 void __kasan_poison_pages(struct page *page, unsigned int order, bool init)
->>>>>>> e48bf29c
 {
 	if (likely(!PageHighMem(page)))
 		kasan_poison(page_address(page), PAGE_SIZE << order,
