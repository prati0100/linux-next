// SPDX-License-Identifier: GPL-2.0
/*
 * Boot config tool for initrd image
 */
#include <stdio.h>
#include <stdlib.h>
#include <sys/types.h>
#include <sys/stat.h>
#include <fcntl.h>
#include <unistd.h>
#include <string.h>
#include <errno.h>
#include <endian.h>

#include <linux/kernel.h>
#include <linux/bootconfig.h>

static int xbc_show_value(struct xbc_node *node, bool semicolon)
{
	const char *val, *eol;
	char q;
	int i = 0;

	eol = semicolon ? ";\n" : "\n";
	xbc_array_for_each_value(node, val) {
		if (strchr(val, '"'))
			q = '\'';
		else
			q = '"';
		printf("%c%s%c%s", q, val, q, node->next ? ", " : eol);
		i++;
	}
	return i;
}

static void xbc_show_compact_tree(void)
{
	struct xbc_node *node, *cnode;
	int depth = 0, i;

	node = xbc_root_node();
	while (node && xbc_node_is_key(node)) {
		for (i = 0; i < depth; i++)
			printf("\t");
		cnode = xbc_node_get_child(node);
		while (cnode && xbc_node_is_key(cnode) && !cnode->next) {
			printf("%s.", xbc_node_get_data(node));
			node = cnode;
			cnode = xbc_node_get_child(node);
		}
		if (cnode && xbc_node_is_key(cnode)) {
			printf("%s {\n", xbc_node_get_data(node));
			depth++;
			node = cnode;
			continue;
		} else if (cnode && xbc_node_is_value(cnode)) {
			printf("%s = ", xbc_node_get_data(node));
			xbc_show_value(cnode, true);
		} else {
			printf("%s;\n", xbc_node_get_data(node));
		}

		if (node->next) {
			node = xbc_node_get_next(node);
			continue;
		}
		while (!node->next) {
			node = xbc_node_get_parent(node);
			if (!node)
				return;
			if (!xbc_node_get_child(node)->next)
				continue;
			depth--;
			for (i = 0; i < depth; i++)
				printf("\t");
			printf("}\n");
		}
		node = xbc_node_get_next(node);
	}
}

static void xbc_show_list(void)
{
	char key[XBC_KEYLEN_MAX];
	struct xbc_node *leaf;
	const char *val;
	int ret = 0;

	xbc_for_each_key_value(leaf, val) {
		ret = xbc_node_compose_key(leaf, key, XBC_KEYLEN_MAX);
		if (ret < 0)
			break;
		printf("%s = ", key);
		if (!val || val[0] == '\0') {
			printf("\"\"\n");
			continue;
		}
		xbc_show_value(xbc_node_get_child(leaf), false);
	}
}

/* Simple real checksum */
static int checksum(unsigned char *buf, int len)
{
	int i, sum = 0;

	for (i = 0; i < len; i++)
		sum += buf[i];

	return sum;
}

#define PAGE_SIZE	4096

static int load_xbc_fd(int fd, char **buf, int size)
{
	int ret;

	*buf = malloc(size + 1);
	if (!*buf)
		return -ENOMEM;

	ret = read(fd, *buf, size);
	if (ret < 0)
		return -errno;
	(*buf)[size] = '\0';

	return ret;
}

/* Return the read size or -errno */
static int load_xbc_file(const char *path, char **buf)
{
	struct stat stat;
	int fd, ret;

	fd = open(path, O_RDONLY);
	if (fd < 0)
		return -errno;
	ret = fstat(fd, &stat);
	if (ret < 0)
		return -errno;

	ret = load_xbc_fd(fd, buf, stat.st_size);

	close(fd);

	return ret;
}

<<<<<<< HEAD
=======
static int pr_errno(const char *msg, int err)
{
	pr_err("%s: %d\n", msg, err);
	return err;
}

>>>>>>> 356006a6
static int load_xbc_from_initrd(int fd, char **buf)
{
	struct stat stat;
	int ret;
	u32 size = 0, csum = 0, rcsum;
	char magic[BOOTCONFIG_MAGIC_LEN];
	const char *msg;

	ret = fstat(fd, &stat);
	if (ret < 0)
		return -errno;

	if (stat.st_size < 8 + BOOTCONFIG_MAGIC_LEN)
		return 0;

	if (lseek(fd, -BOOTCONFIG_MAGIC_LEN, SEEK_END) < 0)
		return pr_errno("Failed to lseek for magic", -errno);

	if (read(fd, magic, BOOTCONFIG_MAGIC_LEN) < 0)
		return pr_errno("Failed to read", -errno);

	/* Check the bootconfig magic bytes */
	if (memcmp(magic, BOOTCONFIG_MAGIC, BOOTCONFIG_MAGIC_LEN) != 0)
		return 0;

	if (lseek(fd, -(8 + BOOTCONFIG_MAGIC_LEN), SEEK_END) < 0)
		return pr_errno("Failed to lseek for size", -errno);

	if (read(fd, &size, sizeof(u32)) < 0)
		return pr_errno("Failed to read size", -errno);
	size = le32toh(size);

	if (read(fd, &csum, sizeof(u32)) < 0)
		return pr_errno("Failed to read checksum", -errno);
	csum = le32toh(csum);

	/* Wrong size error  */
	if (stat.st_size < size + 8 + BOOTCONFIG_MAGIC_LEN) {
		pr_err("bootconfig size is too big\n");
		return -E2BIG;
	}

	if (lseek(fd, stat.st_size - (size + 8 + BOOTCONFIG_MAGIC_LEN),
		  SEEK_SET) < 0)
		return pr_errno("Failed to lseek", -errno);

	ret = load_xbc_fd(fd, buf, size);
	if (ret < 0)
		return ret;

	/* Wrong Checksum */
	rcsum = checksum((unsigned char *)*buf, size);
	if (csum != rcsum) {
		pr_err("checksum error: %d != %d\n", csum, rcsum);
		return -EINVAL;
	}

	ret = xbc_init(*buf, &msg, NULL);
	/* Wrong data */
	if (ret < 0) {
		pr_err("parse error: %s.\n", msg);
		return ret;
	}

	return size;
}

static void show_xbc_error(const char *data, const char *msg, int pos)
{
	int lin = 1, col, i;

	if (pos < 0) {
		pr_err("Error: %s.\n", msg);
		return;
	}

	/* Note that pos starts from 0 but lin and col should start from 1. */
	col = pos + 1;
	for (i = 0; i < pos; i++) {
		if (data[i] == '\n') {
			lin++;
			col = pos - i;
		}
	}
	pr_err("Parse Error: %s at %d:%d\n", msg, lin, col);

}

static int init_xbc_with_error(char *buf, int len)
{
	char *copy = strdup(buf);
	const char *msg;
	int ret, pos;

	if (!copy)
		return -ENOMEM;

	ret = xbc_init(buf, &msg, &pos);
	if (ret < 0)
		show_xbc_error(copy, msg, pos);
	free(copy);

	return ret;
}

static int show_xbc(const char *path, bool list)
{
	int ret, fd;
	char *buf = NULL;
	struct stat st;

	ret = stat(path, &st);
	if (ret < 0) {
<<<<<<< HEAD
		pr_err("Failed to stat %s: %d\n", path, -errno);
		return -errno;
=======
		ret = -errno;
		pr_err("Failed to stat %s: %d\n", path, ret);
		return ret;
>>>>>>> 356006a6
	}

	fd = open(path, O_RDONLY);
	if (fd < 0) {
		ret = -errno;
		pr_err("Failed to open initrd %s: %d\n", path, ret);
		return ret;
	}

	ret = load_xbc_from_initrd(fd, &buf);
	close(fd);
	if (ret < 0) {
		pr_err("Failed to load a boot config from initrd: %d\n", ret);
		goto out;
	}
	/* Assume a bootconfig file if it is enough small */
	if (ret == 0 && st.st_size <= XBC_DATA_MAX) {
		ret = load_xbc_file(path, &buf);
		if (ret < 0) {
			pr_err("Failed to load a boot config: %d\n", ret);
			goto out;
		}
		if (init_xbc_with_error(buf, ret) < 0)
			goto out;
	}
	if (list)
		xbc_show_list();
	else
		xbc_show_compact_tree();
	ret = 0;
out:
	free(buf);

	return ret;
}

static int delete_xbc(const char *path)
{
	struct stat stat;
	int ret = 0, fd, size;
	char *buf = NULL;

	fd = open(path, O_RDWR);
	if (fd < 0) {
		ret = -errno;
		pr_err("Failed to open initrd %s: %d\n", path, ret);
		return ret;
	}

	size = load_xbc_from_initrd(fd, &buf);
	if (size < 0) {
		ret = size;
		pr_err("Failed to load a boot config from initrd: %d\n", ret);
	} else if (size > 0) {
		ret = fstat(fd, &stat);
		if (!ret)
			ret = ftruncate(fd, stat.st_size
					- size - 8 - BOOTCONFIG_MAGIC_LEN);
		if (ret)
			ret = -errno;
	} /* Ignore if there is no boot config in initrd */

	close(fd);
	free(buf);

	return ret;
}

static int apply_xbc(const char *path, const char *xbc_path)
{
	char *buf, *data, *p;
	size_t total_size;
	struct stat stat;
	const char *msg;
	u32 size, csum;
	int pos, pad;
	int ret, fd;

	ret = load_xbc_file(xbc_path, &buf);
	if (ret < 0) {
		pr_err("Failed to load %s : %d\n", xbc_path, ret);
		return ret;
	}
	size = strlen(buf) + 1;
	csum = checksum((unsigned char *)buf, size);

	/* Backup the bootconfig data */
	data = calloc(size + BOOTCONFIG_ALIGN +
		      sizeof(u32) + sizeof(u32) + BOOTCONFIG_MAGIC_LEN, 1);
	if (!data)
		return -ENOMEM;
	memcpy(data, buf, size);

	/* Check the data format */
	ret = xbc_init(buf, &msg, &pos);
	if (ret < 0) {
		show_xbc_error(data, msg, pos);
		free(data);
		free(buf);

		return ret;
	}
	printf("Apply %s to %s\n", xbc_path, path);
	printf("\tNumber of nodes: %d\n", ret);
	printf("\tSize: %u bytes\n", (unsigned int)size);
	printf("\tChecksum: %d\n", (unsigned int)csum);

	/* TODO: Check the options by schema */
	xbc_destroy_all();
	free(buf);

	/* Remove old boot config if exists */
	ret = delete_xbc(path);
	if (ret < 0) {
		pr_err("Failed to delete previous boot config: %d\n", ret);
		free(data);
		return ret;
	}

	/* Apply new one */
	fd = open(path, O_RDWR | O_APPEND);
	if (fd < 0) {
		ret = -errno;
		pr_err("Failed to open %s: %d\n", path, ret);
		free(data);
		return ret;
	}
	/* TODO: Ensure the @path is initramfs/initrd image */
	if (fstat(fd, &stat) < 0) {
		pr_err("Failed to get the size of %s\n", path);
		goto out;
	}

	/* To align up the total size to BOOTCONFIG_ALIGN, get padding size */
	total_size = stat.st_size + size + sizeof(u32) * 2 + BOOTCONFIG_MAGIC_LEN;
	pad = ((total_size + BOOTCONFIG_ALIGN - 1) & (~BOOTCONFIG_ALIGN_MASK)) - total_size;
	size += pad;

	/* Add a footer */
	p = data + size;
	*(u32 *)p = htole32(size);
	p += sizeof(u32);

	*(u32 *)p = htole32(csum);
	p += sizeof(u32);

	memcpy(p, BOOTCONFIG_MAGIC, BOOTCONFIG_MAGIC_LEN);
	p += BOOTCONFIG_MAGIC_LEN;

	total_size = p - data;

	ret = write(fd, data, total_size);
	if (ret < total_size) {
		if (ret < 0)
			ret = -errno;
		pr_err("Failed to apply a boot config: %d\n", ret);
		if (ret >= 0)
			goto out_rollback;
	} else
		ret = 0;

out:
	close(fd);
	free(data);

	return ret;

out_rollback:
	/* Map the partial write to -ENOSPC */
	if (ret >= 0)
		ret = -ENOSPC;
	if (ftruncate(fd, stat.st_size) < 0) {
		ret = -errno;
		pr_err("Failed to rollback the write error: %d\n", ret);
		pr_err("The initrd %s may be corrupted. Recommend to rebuild.\n", path);
	}
	goto out;
}

static int usage(void)
{
	printf("Usage: bootconfig [OPTIONS] <INITRD>\n"
		"Or     bootconfig <CONFIG>\n"
		" Apply, delete or show boot config to initrd.\n"
		" Options:\n"
		"		-a <config>: Apply boot config to initrd\n"
		"		-d : Delete boot config file from initrd\n"
		"		-l : list boot config in initrd or file\n\n"
		" If no option is given, show the bootconfig in the given file.\n");
	return -1;
}

int main(int argc, char **argv)
{
	char *path = NULL;
	char *apply = NULL;
	bool delete = false, list = false;
	int opt;

	while ((opt = getopt(argc, argv, "hda:l")) != -1) {
		switch (opt) {
		case 'd':
			delete = true;
			break;
		case 'a':
			apply = optarg;
			break;
		case 'l':
			list = true;
			break;
		case 'h':
		default:
			return usage();
		}
	}

	if ((apply && delete) || (delete && list) || (apply && list)) {
		pr_err("Error: You can give one of -a, -d or -l at once.\n");
		return usage();
	}

	if (optind >= argc) {
		pr_err("Error: No initrd is specified.\n");
		return usage();
	}

	path = argv[optind];

	if (apply)
		return apply_xbc(path, apply);
	else if (delete)
		return delete_xbc(path);

	return show_xbc(path, list);
}<|MERGE_RESOLUTION|>--- conflicted
+++ resolved
@@ -148,15 +148,12 @@
 	return ret;
 }
 
-<<<<<<< HEAD
-=======
 static int pr_errno(const char *msg, int err)
 {
 	pr_err("%s: %d\n", msg, err);
 	return err;
 }
 
->>>>>>> 356006a6
 static int load_xbc_from_initrd(int fd, char **buf)
 {
 	struct stat stat;
@@ -270,14 +267,9 @@
 
 	ret = stat(path, &st);
 	if (ret < 0) {
-<<<<<<< HEAD
-		pr_err("Failed to stat %s: %d\n", path, -errno);
-		return -errno;
-=======
 		ret = -errno;
 		pr_err("Failed to stat %s: %d\n", path, ret);
 		return ret;
->>>>>>> 356006a6
 	}
 
 	fd = open(path, O_RDONLY);
