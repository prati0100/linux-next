// SPDX-License-Identifier: GPL-2.0-or-later
/*
 */

#include <linux/gfp.h>
#include <linux/init.h>
#include <linux/ratelimit.h>
#include <linux/usb.h>
#include <linux/usb/audio.h>
#include <linux/slab.h>

#include <sound/core.h>
#include <sound/pcm.h>
#include <sound/pcm_params.h>

#include "usbaudio.h"
#include "helper.h"
#include "card.h"
#include "endpoint.h"
#include "pcm.h"
#include "clock.h"
#include "quirks.h"

#define EP_FLAG_RUNNING		1
#define EP_FLAG_STOPPING	2

/* interface refcounting */
struct snd_usb_iface_ref {
	unsigned char iface;
	bool need_setup;
	int opened;
	struct list_head list;
};

/*
 * snd_usb_endpoint is a model that abstracts everything related to an
 * USB endpoint and its streaming.
 *
 * There are functions to activate and deactivate the streaming URBs and
 * optional callbacks to let the pcm logic handle the actual content of the
 * packets for playback and record. Thus, the bus streaming and the audio
 * handlers are fully decoupled.
 *
 * There are two different types of endpoints in audio applications.
 *
 * SND_USB_ENDPOINT_TYPE_DATA handles full audio data payload for both
 * inbound and outbound traffic.
 *
 * SND_USB_ENDPOINT_TYPE_SYNC endpoints are for inbound traffic only and
 * expect the payload to carry Q10.14 / Q16.16 formatted sync information
 * (3 or 4 bytes).
 *
 * Each endpoint has to be configured prior to being used by calling
 * snd_usb_endpoint_set_params().
 *
 * The model incorporates a reference counting, so that multiple users
 * can call snd_usb_endpoint_start() and snd_usb_endpoint_stop(), and
 * only the first user will effectively start the URBs, and only the last
 * one to stop it will tear the URBs down again.
 */

/*
 * convert a sampling rate into our full speed format (fs/1000 in Q16.16)
 * this will overflow at approx 524 kHz
 */
static inline unsigned get_usb_full_speed_rate(unsigned int rate)
{
	return ((rate << 13) + 62) / 125;
}

/*
 * convert a sampling rate into USB high speed format (fs/8000 in Q16.16)
 * this will overflow at approx 4 MHz
 */
static inline unsigned get_usb_high_speed_rate(unsigned int rate)
{
	return ((rate << 10) + 62) / 125;
}

/*
 * release a urb data
 */
static void release_urb_ctx(struct snd_urb_ctx *u)
{
	if (u->buffer_size)
		usb_free_coherent(u->ep->chip->dev, u->buffer_size,
				  u->urb->transfer_buffer,
				  u->urb->transfer_dma);
	usb_free_urb(u->urb);
	u->urb = NULL;
}

static const char *usb_error_string(int err)
{
	switch (err) {
	case -ENODEV:
		return "no device";
	case -ENOENT:
		return "endpoint not enabled";
	case -EPIPE:
		return "endpoint stalled";
	case -ENOSPC:
		return "not enough bandwidth";
	case -ESHUTDOWN:
		return "device disabled";
	case -EHOSTUNREACH:
		return "device suspended";
	case -EINVAL:
	case -EAGAIN:
	case -EFBIG:
	case -EMSGSIZE:
		return "internal error";
	default:
		return "unknown error";
	}
}

/**
 * snd_usb_endpoint_implicit_feedback_sink: Report endpoint usage type
 *
 * @ep: The snd_usb_endpoint
 *
 * Determine whether an endpoint is driven by an implicit feedback
 * data endpoint source.
 */
int snd_usb_endpoint_implicit_feedback_sink(struct snd_usb_endpoint *ep)
{
	return  ep->implicit_fb_sync && usb_pipeout(ep->pipe);
}

/*
 * Return the number of samples to be sent in the next packet
 * for streaming based on information derived from sync endpoints
 *
 * This won't be used for implicit feedback which takes the packet size
 * returned from the sync source
 */
static int slave_next_packet_size(struct snd_usb_endpoint *ep)
{
	unsigned long flags;
	int ret;

	if (ep->fill_max)
		return ep->maxframesize;

	spin_lock_irqsave(&ep->lock, flags);
	ep->phase = (ep->phase & 0xffff)
		+ (ep->freqm << ep->datainterval);
	ret = min(ep->phase >> 16, ep->maxframesize);
	spin_unlock_irqrestore(&ep->lock, flags);

	return ret;
}

/*
 * Return the number of samples to be sent in the next packet
 * for adaptive and synchronous endpoints
 */
static int next_packet_size(struct snd_usb_endpoint *ep)
{
	int ret;

	if (ep->fill_max)
		return ep->maxframesize;

	ep->sample_accum += ep->sample_rem;
	if (ep->sample_accum >= ep->pps) {
		ep->sample_accum -= ep->pps;
		ret = ep->packsize[1];
	} else {
		ret = ep->packsize[0];
	}

	return ret;
}

/*
 * snd_usb_endpoint_next_packet_size: Return the number of samples to be sent
 * in the next packet
 */
int snd_usb_endpoint_next_packet_size(struct snd_usb_endpoint *ep,
				      struct snd_urb_ctx *ctx, int idx)
{
	if (ctx->packet_size[idx])
		return ctx->packet_size[idx];
	else if (ep->sync_source)
		return slave_next_packet_size(ep);
	else
		return next_packet_size(ep);
}

static void call_retire_callback(struct snd_usb_endpoint *ep,
				 struct urb *urb)
{
	struct snd_usb_substream *data_subs;

	data_subs = READ_ONCE(ep->data_subs);
	if (data_subs && ep->retire_data_urb)
		ep->retire_data_urb(data_subs, urb);
}

static void retire_outbound_urb(struct snd_usb_endpoint *ep,
				struct snd_urb_ctx *urb_ctx)
{
	call_retire_callback(ep, urb_ctx->urb);
}

static void snd_usb_handle_sync_urb(struct snd_usb_endpoint *ep,
				    struct snd_usb_endpoint *sender,
				    const struct urb *urb);

static void retire_inbound_urb(struct snd_usb_endpoint *ep,
			       struct snd_urb_ctx *urb_ctx)
{
	struct urb *urb = urb_ctx->urb;
	struct snd_usb_endpoint *sync_sink;

	if (unlikely(ep->skip_packets > 0)) {
		ep->skip_packets--;
		return;
	}

	sync_sink = READ_ONCE(ep->sync_sink);
	if (sync_sink)
		snd_usb_handle_sync_urb(sync_sink, ep, urb);

	call_retire_callback(ep, urb);
}

static void prepare_silent_urb(struct snd_usb_endpoint *ep,
			       struct snd_urb_ctx *ctx)
{
	struct urb *urb = ctx->urb;
	unsigned int offs = 0;
	unsigned int extra = 0;
	__le32 packet_length;
	int i;

	/* For tx_length_quirk, put packet length at start of packet */
	if (ep->chip->tx_length_quirk)
		extra = sizeof(packet_length);

	for (i = 0; i < ctx->packets; ++i) {
		unsigned int offset;
		unsigned int length;
		int counts;

		counts = snd_usb_endpoint_next_packet_size(ep, ctx, i);
		length = counts * ep->stride; /* number of silent bytes */
		offset = offs * ep->stride + extra * i;
		urb->iso_frame_desc[i].offset = offset;
		urb->iso_frame_desc[i].length = length + extra;
		if (extra) {
			packet_length = cpu_to_le32(length);
			memcpy(urb->transfer_buffer + offset,
			       &packet_length, sizeof(packet_length));
		}
		memset(urb->transfer_buffer + offset + extra,
		       ep->silence_value, length);
		offs += counts;
	}

	urb->number_of_packets = ctx->packets;
	urb->transfer_buffer_length = offs * ep->stride + ctx->packets * extra;
}

/*
 * Prepare a PLAYBACK urb for submission to the bus.
 */
static void prepare_outbound_urb(struct snd_usb_endpoint *ep,
				 struct snd_urb_ctx *ctx)
{
	struct urb *urb = ctx->urb;
	unsigned char *cp = urb->transfer_buffer;
	struct snd_usb_substream *data_subs;

	urb->dev = ep->chip->dev; /* we need to set this at each time */

	switch (ep->type) {
	case SND_USB_ENDPOINT_TYPE_DATA:
		data_subs = READ_ONCE(ep->data_subs);
		if (data_subs && ep->prepare_data_urb)
			ep->prepare_data_urb(data_subs, urb);
		else /* no data provider, so send silence */
			prepare_silent_urb(ep, ctx);
		break;

	case SND_USB_ENDPOINT_TYPE_SYNC:
		if (snd_usb_get_speed(ep->chip->dev) >= USB_SPEED_HIGH) {
			/*
			 * fill the length and offset of each urb descriptor.
			 * the fixed 12.13 frequency is passed as 16.16 through the pipe.
			 */
			urb->iso_frame_desc[0].length = 4;
			urb->iso_frame_desc[0].offset = 0;
			cp[0] = ep->freqn;
			cp[1] = ep->freqn >> 8;
			cp[2] = ep->freqn >> 16;
			cp[3] = ep->freqn >> 24;
		} else {
			/*
			 * fill the length and offset of each urb descriptor.
			 * the fixed 10.14 frequency is passed through the pipe.
			 */
			urb->iso_frame_desc[0].length = 3;
			urb->iso_frame_desc[0].offset = 0;
			cp[0] = ep->freqn >> 2;
			cp[1] = ep->freqn >> 10;
			cp[2] = ep->freqn >> 18;
		}

		break;
	}
}

/*
 * Prepare a CAPTURE or SYNC urb for submission to the bus.
 */
static inline void prepare_inbound_urb(struct snd_usb_endpoint *ep,
				       struct snd_urb_ctx *urb_ctx)
{
	int i, offs;
	struct urb *urb = urb_ctx->urb;

	urb->dev = ep->chip->dev; /* we need to set this at each time */

	switch (ep->type) {
	case SND_USB_ENDPOINT_TYPE_DATA:
		offs = 0;
		for (i = 0; i < urb_ctx->packets; i++) {
			urb->iso_frame_desc[i].offset = offs;
			urb->iso_frame_desc[i].length = ep->curpacksize;
			offs += ep->curpacksize;
		}

		urb->transfer_buffer_length = offs;
		urb->number_of_packets = urb_ctx->packets;
		break;

	case SND_USB_ENDPOINT_TYPE_SYNC:
		urb->iso_frame_desc[0].length = min(4u, ep->syncmaxsize);
		urb->iso_frame_desc[0].offset = 0;
		break;
	}
}

/* notify an error as XRUN to the assigned PCM data substream */
static void notify_xrun(struct snd_usb_endpoint *ep)
{
	struct snd_usb_substream *data_subs;

	data_subs = READ_ONCE(ep->data_subs);
	if (data_subs && data_subs->pcm_substream)
		snd_pcm_stop_xrun(data_subs->pcm_substream);
}

static struct snd_usb_packet_info *
next_packet_fifo_enqueue(struct snd_usb_endpoint *ep)
{
	struct snd_usb_packet_info *p;

	p = ep->next_packet + (ep->next_packet_head + ep->next_packet_queued) %
		ARRAY_SIZE(ep->next_packet);
	ep->next_packet_queued++;
	return p;
}

static struct snd_usb_packet_info *
next_packet_fifo_dequeue(struct snd_usb_endpoint *ep)
{
	struct snd_usb_packet_info *p;

	p = ep->next_packet + ep->next_packet_head;
	ep->next_packet_head++;
	ep->next_packet_head %= ARRAY_SIZE(ep->next_packet);
	ep->next_packet_queued--;
	return p;
}

/*
 * Send output urbs that have been prepared previously. URBs are dequeued
 * from ep->ready_playback_urbs and in case there aren't any available
 * or there are no packets that have been prepared, this function does
 * nothing.
 *
 * The reason why the functionality of sending and preparing URBs is separated
 * is that host controllers don't guarantee the order in which they return
 * inbound and outbound packets to their submitters.
 *
 * This function is only used for implicit feedback endpoints. For endpoints
 * driven by dedicated sync endpoints, URBs are immediately re-submitted
 * from their completion handler.
 */
static void queue_pending_output_urbs(struct snd_usb_endpoint *ep)
{
	while (test_bit(EP_FLAG_RUNNING, &ep->flags)) {

		unsigned long flags;
		struct snd_usb_packet_info *packet;
		struct snd_urb_ctx *ctx = NULL;
		int err, i;

		spin_lock_irqsave(&ep->lock, flags);
		if (ep->next_packet_queued > 0 &&
		    !list_empty(&ep->ready_playback_urbs)) {
			/* take URB out of FIFO */
			ctx = list_first_entry(&ep->ready_playback_urbs,
					       struct snd_urb_ctx, ready_list);
			list_del_init(&ctx->ready_list);

			packet = next_packet_fifo_dequeue(ep);
		}
		spin_unlock_irqrestore(&ep->lock, flags);

		if (ctx == NULL)
			return;

		/* copy over the length information */
		for (i = 0; i < packet->packets; i++)
			ctx->packet_size[i] = packet->packet_size[i];

		/* call the data handler to fill in playback data */
		prepare_outbound_urb(ep, ctx);

		err = usb_submit_urb(ctx->urb, GFP_ATOMIC);
		if (err < 0) {
			usb_audio_err(ep->chip,
				      "Unable to submit urb #%d: %d at %s\n",
				      ctx->index, err, __func__);
			notify_xrun(ep);
			return;
		}

		set_bit(ctx->index, &ep->active_mask);
	}
}

/*
 * complete callback for urbs
 */
static void snd_complete_urb(struct urb *urb)
{
	struct snd_urb_ctx *ctx = urb->context;
	struct snd_usb_endpoint *ep = ctx->ep;
	unsigned long flags;
	int err;

	if (unlikely(urb->status == -ENOENT ||		/* unlinked */
		     urb->status == -ENODEV ||		/* device removed */
		     urb->status == -ECONNRESET ||	/* unlinked */
		     urb->status == -ESHUTDOWN))	/* device disabled */
		goto exit_clear;
	/* device disconnected */
	if (unlikely(atomic_read(&ep->chip->shutdown)))
		goto exit_clear;

	if (unlikely(!test_bit(EP_FLAG_RUNNING, &ep->flags)))
		goto exit_clear;

	if (usb_pipeout(ep->pipe)) {
		retire_outbound_urb(ep, ctx);
		/* can be stopped during retire callback */
		if (unlikely(!test_bit(EP_FLAG_RUNNING, &ep->flags)))
			goto exit_clear;

		if (snd_usb_endpoint_implicit_feedback_sink(ep)) {
			spin_lock_irqsave(&ep->lock, flags);
			list_add_tail(&ctx->ready_list, &ep->ready_playback_urbs);
			clear_bit(ctx->index, &ep->active_mask);
			spin_unlock_irqrestore(&ep->lock, flags);
			queue_pending_output_urbs(ep);
			return;
		}

		prepare_outbound_urb(ep, ctx);
		/* can be stopped during prepare callback */
		if (unlikely(!test_bit(EP_FLAG_RUNNING, &ep->flags)))
			goto exit_clear;
	} else {
		retire_inbound_urb(ep, ctx);
		/* can be stopped during retire callback */
		if (unlikely(!test_bit(EP_FLAG_RUNNING, &ep->flags)))
			goto exit_clear;

		prepare_inbound_urb(ep, ctx);
	}

	err = usb_submit_urb(urb, GFP_ATOMIC);
	if (err == 0)
		return;

	usb_audio_err(ep->chip, "cannot submit urb (err = %d)\n", err);
	notify_xrun(ep);

exit_clear:
	clear_bit(ctx->index, &ep->active_mask);
}

/*
 * Find or create a refcount object for the given interface
 *
 * The objects are released altogether in snd_usb_endpoint_free_all()
 */
static struct snd_usb_iface_ref *
iface_ref_find(struct snd_usb_audio *chip, int iface)
{
	struct snd_usb_iface_ref *ip;

	list_for_each_entry(ip, &chip->iface_ref_list, list)
		if (ip->iface == iface)
			return ip;

	ip = kzalloc(sizeof(*ip), GFP_KERNEL);
	if (!ip)
		return NULL;
	ip->iface = iface;
	list_add_tail(&ip->list, &chip->iface_ref_list);
	return ip;
}

/*
 * Get the existing endpoint object corresponding EP
 * Returns NULL if not present.
 */
struct snd_usb_endpoint *
snd_usb_get_endpoint(struct snd_usb_audio *chip, int ep_num)
{
	struct snd_usb_endpoint *ep;

	list_for_each_entry(ep, &chip->ep_list, list) {
		if (ep->ep_num == ep_num)
			return ep;
	}

	return NULL;
}

#define ep_type_name(type) \
	(type == SND_USB_ENDPOINT_TYPE_DATA ? "data" : "sync")

/**
 * snd_usb_add_endpoint: Add an endpoint to an USB audio chip
 *
 * @chip: The chip
 * @ep_num: The number of the endpoint to use
 * @type: SND_USB_ENDPOINT_TYPE_DATA or SND_USB_ENDPOINT_TYPE_SYNC
 *
 * If the requested endpoint has not been added to the given chip before,
 * a new instance is created.
 *
 * Returns zero on success or a negative error code.
 *
 * New endpoints will be added to chip->ep_list and freed by
 * calling snd_usb_endpoint_free_all().
 *
 * For SND_USB_ENDPOINT_TYPE_SYNC, the caller needs to guarantee that
 * bNumEndpoints > 1 beforehand.
 */
int snd_usb_add_endpoint(struct snd_usb_audio *chip, int ep_num, int type)
{
	struct snd_usb_endpoint *ep;
	bool is_playback;

	ep = snd_usb_get_endpoint(chip, ep_num);
	if (ep)
		return 0;

	usb_audio_dbg(chip, "Creating new %s endpoint #%x\n",
		      ep_type_name(type),
		      ep_num);
	ep = kzalloc(sizeof(*ep), GFP_KERNEL);
	if (!ep)
		return -ENOMEM;

	ep->chip = chip;
	spin_lock_init(&ep->lock);
	ep->type = type;
	ep->ep_num = ep_num;
	INIT_LIST_HEAD(&ep->ready_playback_urbs);

	is_playback = ((ep_num & USB_ENDPOINT_DIR_MASK) == USB_DIR_OUT);
	ep_num &= USB_ENDPOINT_NUMBER_MASK;
	if (is_playback)
		ep->pipe = usb_sndisocpipe(chip->dev, ep_num);
	else
		ep->pipe = usb_rcvisocpipe(chip->dev, ep_num);

	list_add_tail(&ep->list, &chip->ep_list);
	return 0;
}

/* Set up syncinterval and maxsyncsize for a sync EP */
static void endpoint_set_syncinterval(struct snd_usb_audio *chip,
				      struct snd_usb_endpoint *ep)
{
	struct usb_host_interface *alts;
	struct usb_endpoint_descriptor *desc;

	alts = snd_usb_get_host_interface(chip, ep->iface, ep->altsetting);
	if (!alts)
		return;

	desc = get_endpoint(alts, ep->ep_idx);
	if (desc->bLength >= USB_DT_ENDPOINT_AUDIO_SIZE &&
	    desc->bRefresh >= 1 && desc->bRefresh <= 9)
		ep->syncinterval = desc->bRefresh;
	else if (snd_usb_get_speed(chip->dev) == USB_SPEED_FULL)
		ep->syncinterval = 1;
	else if (desc->bInterval >= 1 && desc->bInterval <= 16)
		ep->syncinterval = desc->bInterval - 1;
	else
		ep->syncinterval = 3;

	ep->syncmaxsize = le16_to_cpu(desc->wMaxPacketSize);
}

static bool endpoint_compatible(struct snd_usb_endpoint *ep,
				const struct audioformat *fp,
				const struct snd_pcm_hw_params *params)
{
	if (!ep->opened)
		return false;
	if (ep->cur_audiofmt != fp)
		return false;
	if (ep->cur_rate != params_rate(params) ||
	    ep->cur_format != params_format(params) ||
	    ep->cur_period_frames != params_period_size(params) ||
	    ep->cur_buffer_periods != params_periods(params))
		return false;
	return true;
}

/*
 * Check whether the given fp and hw params are compatbile with the current
 * setup of the target EP for implicit feedback sync
 */
bool snd_usb_endpoint_compatible(struct snd_usb_audio *chip,
				 struct snd_usb_endpoint *ep,
				 const struct audioformat *fp,
				 const struct snd_pcm_hw_params *params)
{
	bool ret;

	mutex_lock(&chip->mutex);
	ret = endpoint_compatible(ep, fp, params);
	mutex_unlock(&chip->mutex);
	return ret;
}

/*
 * snd_usb_endpoint_open: Open the endpoint
 *
 * Called from hw_params to assign the endpoint to the substream.
 * It's reference-counted, and only the first opener is allowed to set up
 * arbitrary parameters.  The later opener must be compatible with the
 * former opened parameters.
 * The endpoint needs to be closed via snd_usb_endpoint_close() later.
 *
 * Note that this function doesn't configure the endpoint.  The substream
 * needs to set it up later via snd_usb_endpoint_configure().
 */
struct snd_usb_endpoint *
snd_usb_endpoint_open(struct snd_usb_audio *chip,
		      const struct audioformat *fp,
		      const struct snd_pcm_hw_params *params,
		      bool is_sync_ep)
{
	struct snd_usb_endpoint *ep;
	int ep_num = is_sync_ep ? fp->sync_ep : fp->endpoint;

	mutex_lock(&chip->mutex);
	ep = snd_usb_get_endpoint(chip, ep_num);
	if (!ep) {
		usb_audio_err(chip, "Cannot find EP 0x%x to open\n", ep_num);
		goto unlock;
	}

	if (!ep->opened) {
		if (is_sync_ep) {
			ep->iface = fp->sync_iface;
			ep->altsetting = fp->sync_altsetting;
			ep->ep_idx = fp->sync_ep_idx;
		} else {
			ep->iface = fp->iface;
			ep->altsetting = fp->altsetting;
			ep->ep_idx = fp->ep_idx;
		}
		usb_audio_dbg(chip, "Open EP 0x%x, iface=%d:%d, idx=%d\n",
			      ep_num, ep->iface, ep->altsetting, ep->ep_idx);

		ep->iface_ref = iface_ref_find(chip, ep->iface);
		if (!ep->iface_ref) {
			ep = NULL;
			goto unlock;
		}

		ep->cur_audiofmt = fp;
		ep->cur_channels = fp->channels;
		ep->cur_rate = params_rate(params);
		ep->cur_format = params_format(params);
		ep->cur_frame_bytes = snd_pcm_format_physical_width(ep->cur_format) *
			ep->cur_channels / 8;
		ep->cur_period_frames = params_period_size(params);
		ep->cur_period_bytes = ep->cur_period_frames * ep->cur_frame_bytes;
		ep->cur_buffer_periods = params_periods(params);

		if (ep->type == SND_USB_ENDPOINT_TYPE_SYNC)
			endpoint_set_syncinterval(chip, ep);

		ep->implicit_fb_sync = fp->implicit_fb;
		ep->need_setup = true;

		usb_audio_dbg(chip, "  channels=%d, rate=%d, format=%s, period_bytes=%d, periods=%d, implicit_fb=%d\n",
			      ep->cur_channels, ep->cur_rate,
			      snd_pcm_format_name(ep->cur_format),
			      ep->cur_period_bytes, ep->cur_buffer_periods,
			      ep->implicit_fb_sync);

	} else {
		if (WARN_ON(!ep->iface_ref)) {
			ep = NULL;
			goto unlock;
		}

		if (!endpoint_compatible(ep, fp, params)) {
			usb_audio_err(chip, "Incompatible EP setup for 0x%x\n",
				      ep_num);
			ep = NULL;
			goto unlock;
		}

		usb_audio_dbg(chip, "Reopened EP 0x%x (count %d)\n",
			      ep_num, ep->opened);
	}

	if (!ep->iface_ref->opened++)
		ep->iface_ref->need_setup = true;

	ep->opened++;

 unlock:
	mutex_unlock(&chip->mutex);
	return ep;
}

/*
 * snd_usb_endpoint_set_sync: Link data and sync endpoints
 *
 * Pass NULL to sync_ep to unlink again
 */
void snd_usb_endpoint_set_sync(struct snd_usb_audio *chip,
			       struct snd_usb_endpoint *data_ep,
			       struct snd_usb_endpoint *sync_ep)
{
	data_ep->sync_source = sync_ep;
}

/*
 * Set data endpoint callbacks and the assigned data stream
 *
 * Called at PCM trigger and cleanups.
 * Pass NULL to deactivate each callback.
 */
void snd_usb_endpoint_set_callback(struct snd_usb_endpoint *ep,
				   void (*prepare)(struct snd_usb_substream *subs,
						   struct urb *urb),
				   void (*retire)(struct snd_usb_substream *subs,
						  struct urb *urb),
				   struct snd_usb_substream *data_subs)
{
	ep->prepare_data_urb = prepare;
	ep->retire_data_urb = retire;
	WRITE_ONCE(ep->data_subs, data_subs);
}

static int endpoint_set_interface(struct snd_usb_audio *chip,
				  struct snd_usb_endpoint *ep,
				  bool set)
{
	int altset = set ? ep->altsetting : 0;
	int err;

	usb_audio_dbg(chip, "Setting usb interface %d:%d for EP 0x%x\n",
		      ep->iface, altset, ep->ep_num);
	err = usb_set_interface(chip->dev, ep->iface, altset);
	if (err < 0) {
		usb_audio_err(chip, "%d:%d: usb_set_interface failed (%d)\n",
			      ep->iface, altset, err);
		return err;
	}

	snd_usb_set_interface_quirk(chip);
	return 0;
}

/*
 * snd_usb_endpoint_close: Close the endpoint
 *
 * Unreference the already opened endpoint via snd_usb_endpoint_open().
 */
void snd_usb_endpoint_close(struct snd_usb_audio *chip,
			    struct snd_usb_endpoint *ep)
{
	mutex_lock(&chip->mutex);
	usb_audio_dbg(chip, "Closing EP 0x%x (count %d)\n",
		      ep->ep_num, ep->opened);

	if (!--ep->iface_ref->opened)
		endpoint_set_interface(chip, ep, false);

	if (!--ep->opened) {
		ep->iface = 0;
		ep->altsetting = 0;
		ep->cur_audiofmt = NULL;
		ep->cur_rate = 0;
		ep->iface_ref = NULL;
		usb_audio_dbg(chip, "EP 0x%x closed\n", ep->ep_num);
	}
	mutex_unlock(&chip->mutex);
}

/* Prepare for suspening EP, called from the main suspend handler */
void snd_usb_endpoint_suspend(struct snd_usb_endpoint *ep)
{
	ep->need_setup = true;
	if (ep->iface_ref)
		ep->iface_ref->need_setup = true;
}

/*
 *  wait until all urbs are processed.
 */
static int wait_clear_urbs(struct snd_usb_endpoint *ep)
{
	unsigned long end_time = jiffies + msecs_to_jiffies(1000);
	int alive;

	if (!test_bit(EP_FLAG_STOPPING, &ep->flags))
		return 0;

	do {
		alive = bitmap_weight(&ep->active_mask, ep->nurbs);
		if (!alive)
			break;

		schedule_timeout_uninterruptible(1);
	} while (time_before(jiffies, end_time));

	if (alive)
		usb_audio_err(ep->chip,
			"timeout: still %d active urbs on EP #%x\n",
			alive, ep->ep_num);
	clear_bit(EP_FLAG_STOPPING, &ep->flags);

	ep->sync_sink = NULL;
	snd_usb_endpoint_set_callback(ep, NULL, NULL, NULL);

	return 0;
}

/* sync the pending stop operation;
 * this function itself doesn't trigger the stop operation
 */
void snd_usb_endpoint_sync_pending_stop(struct snd_usb_endpoint *ep)
{
	if (ep)
		wait_clear_urbs(ep);
}

/*
 * Stop and unlink active urbs.
 *
 * This function checks and clears EP_FLAG_RUNNING state.
 * When @wait_sync is set, it waits until all pending URBs are killed.
 */
static int stop_and_unlink_urbs(struct snd_usb_endpoint *ep, bool force,
				bool wait_sync)
{
	unsigned int i;

	if (!force && atomic_read(&ep->chip->shutdown)) /* to be sure... */
		return -EBADFD;

	if (atomic_read(&ep->running))
		return -EBUSY;

	if (!test_and_clear_bit(EP_FLAG_RUNNING, &ep->flags))
		goto out;

	set_bit(EP_FLAG_STOPPING, &ep->flags);
	INIT_LIST_HEAD(&ep->ready_playback_urbs);
	ep->next_packet_head = 0;
	ep->next_packet_queued = 0;

	for (i = 0; i < ep->nurbs; i++) {
		if (test_bit(i, &ep->active_mask)) {
			if (!test_and_set_bit(i, &ep->unlink_mask)) {
				struct urb *u = ep->urb[i].urb;
				usb_unlink_urb(u);
			}
		}
	}

 out:
	if (wait_sync)
		return wait_clear_urbs(ep);
	return 0;
}

/*
 * release an endpoint's urbs
 */
static void release_urbs(struct snd_usb_endpoint *ep, int force)
{
	int i;

	/* route incoming urbs to nirvana */
	snd_usb_endpoint_set_callback(ep, NULL, NULL, NULL);

	/* stop urbs */
	stop_and_unlink_urbs(ep, force, true);

	for (i = 0; i < ep->nurbs; i++)
		release_urb_ctx(&ep->urb[i]);

	usb_free_coherent(ep->chip->dev, SYNC_URBS * 4,
			  ep->syncbuf, ep->sync_dma);

	ep->syncbuf = NULL;
	ep->nurbs = 0;
}

/*
 * configure a data endpoint
 */
static int data_ep_set_params(struct snd_usb_endpoint *ep)
{
	struct snd_usb_audio *chip = ep->chip;
	unsigned int maxsize, minsize, packs_per_ms, max_packs_per_urb;
	unsigned int max_packs_per_period, urbs_per_period, urb_packs;
	unsigned int max_urbs, i;
	const struct audioformat *fmt = ep->cur_audiofmt;
	int frame_bits = ep->cur_frame_bytes * 8;
	int tx_length_quirk = (chip->tx_length_quirk &&
			       usb_pipeout(ep->pipe));

	usb_audio_dbg(chip, "Setting params for data EP 0x%x, pipe 0x%x\n",
		      ep->ep_num, ep->pipe);

	if (ep->cur_format == SNDRV_PCM_FORMAT_DSD_U16_LE && fmt->dsd_dop) {
		/*
		 * When operating in DSD DOP mode, the size of a sample frame
		 * in hardware differs from the actual physical format width
		 * because we need to make room for the DOP markers.
		 */
		frame_bits += ep->cur_channels << 3;
	}

	ep->datainterval = fmt->datainterval;
	ep->stride = frame_bits >> 3;

	switch (ep->cur_format) {
	case SNDRV_PCM_FORMAT_U8:
		ep->silence_value = 0x80;
		break;
	case SNDRV_PCM_FORMAT_DSD_U8:
	case SNDRV_PCM_FORMAT_DSD_U16_LE:
	case SNDRV_PCM_FORMAT_DSD_U32_LE:
	case SNDRV_PCM_FORMAT_DSD_U16_BE:
	case SNDRV_PCM_FORMAT_DSD_U32_BE:
		ep->silence_value = 0x69;
		break;
	default:
		ep->silence_value = 0;
	}

	/* assume max. frequency is 50% higher than nominal */
	ep->freqmax = ep->freqn + (ep->freqn >> 1);
	/* Round up freqmax to nearest integer in order to calculate maximum
	 * packet size, which must represent a whole number of frames.
	 * This is accomplished by adding 0x0.ffff before converting the
	 * Q16.16 format into integer.
	 * In order to accurately calculate the maximum packet size when
	 * the data interval is more than 1 (i.e. ep->datainterval > 0),
	 * multiply by the data interval prior to rounding. For instance,
	 * a freqmax of 41 kHz will result in a max packet size of 6 (5.125)
	 * frames with a data interval of 1, but 11 (10.25) frames with a
	 * data interval of 2.
	 * (ep->freqmax << ep->datainterval overflows at 8.192 MHz for the
	 * maximum datainterval value of 3, at USB full speed, higher for
	 * USB high speed, noting that ep->freqmax is in units of
	 * frames per packet in Q16.16 format.)
	 */
	maxsize = (((ep->freqmax << ep->datainterval) + 0xffff) >> 16) *
			 (frame_bits >> 3);
	if (tx_length_quirk)
		maxsize += sizeof(__le32); /* Space for length descriptor */
	/* but wMaxPacketSize might reduce this */
	if (ep->maxpacksize && ep->maxpacksize < maxsize) {
		/* whatever fits into a max. size packet */
		unsigned int data_maxsize = maxsize = ep->maxpacksize;

		if (tx_length_quirk)
			/* Need to remove the length descriptor to calc freq */
			data_maxsize -= sizeof(__le32);
		ep->freqmax = (data_maxsize / (frame_bits >> 3))
				<< (16 - ep->datainterval);
	}

	if (ep->fill_max)
		ep->curpacksize = ep->maxpacksize;
	else
		ep->curpacksize = maxsize;

	if (snd_usb_get_speed(chip->dev) != USB_SPEED_FULL) {
		packs_per_ms = 8 >> ep->datainterval;
		max_packs_per_urb = MAX_PACKS_HS;
	} else {
		packs_per_ms = 1;
		max_packs_per_urb = MAX_PACKS;
	}
	if (ep->sync_source && !ep->implicit_fb_sync)
		max_packs_per_urb = min(max_packs_per_urb,
					1U << ep->sync_source->syncinterval);
	max_packs_per_urb = max(1u, max_packs_per_urb >> ep->datainterval);

	/*
	 * Capture endpoints need to use small URBs because there's no way
	 * to tell in advance where the next period will end, and we don't
	 * want the next URB to complete much after the period ends.
	 *
	 * Playback endpoints with implicit sync much use the same parameters
	 * as their corresponding capture endpoint.
	 */
	if (usb_pipein(ep->pipe) || ep->implicit_fb_sync) {

		urb_packs = packs_per_ms;
		/*
		 * Wireless devices can poll at a max rate of once per 4ms.
		 * For dataintervals less than 5, increase the packet count to
		 * allow the host controller to use bursting to fill in the
		 * gaps.
		 */
		if (snd_usb_get_speed(chip->dev) == USB_SPEED_WIRELESS) {
			int interval = ep->datainterval;
			while (interval < 5) {
				urb_packs <<= 1;
				++interval;
			}
		}
		/* make capture URBs <= 1 ms and smaller than a period */
		urb_packs = min(max_packs_per_urb, urb_packs);
		while (urb_packs > 1 && urb_packs * maxsize >= ep->cur_period_bytes)
			urb_packs >>= 1;
		ep->nurbs = MAX_URBS;

	/*
	 * Playback endpoints without implicit sync are adjusted so that
	 * a period fits as evenly as possible in the smallest number of
	 * URBs.  The total number of URBs is adjusted to the size of the
	 * ALSA buffer, subject to the MAX_URBS and MAX_QUEUE limits.
	 */
	} else {
		/* determine how small a packet can be */
		minsize = (ep->freqn >> (16 - ep->datainterval)) *
				(frame_bits >> 3);
		/* with sync from device, assume it can be 12% lower */
		if (ep->sync_source)
			minsize -= minsize >> 3;
		minsize = max(minsize, 1u);

		/* how many packets will contain an entire ALSA period? */
		max_packs_per_period = DIV_ROUND_UP(ep->cur_period_bytes, minsize);

		/* how many URBs will contain a period? */
		urbs_per_period = DIV_ROUND_UP(max_packs_per_period,
				max_packs_per_urb);
		/* how many packets are needed in each URB? */
		urb_packs = DIV_ROUND_UP(max_packs_per_period, urbs_per_period);

		/* limit the number of frames in a single URB */
		ep->max_urb_frames = DIV_ROUND_UP(ep->cur_period_frames,
						  urbs_per_period);

		/* try to use enough URBs to contain an entire ALSA buffer */
		max_urbs = min((unsigned) MAX_URBS,
				MAX_QUEUE * packs_per_ms / urb_packs);
		ep->nurbs = min(max_urbs, urbs_per_period * ep->cur_buffer_periods);
	}

	/* allocate and initialize data urbs */
	for (i = 0; i < ep->nurbs; i++) {
		struct snd_urb_ctx *u = &ep->urb[i];
		u->index = i;
		u->ep = ep;
		u->packets = urb_packs;
		u->buffer_size = maxsize * u->packets;

		if (fmt->fmt_type == UAC_FORMAT_TYPE_II)
			u->packets++; /* for transfer delimiter */
		u->urb = usb_alloc_urb(u->packets, GFP_KERNEL);
		if (!u->urb)
			goto out_of_memory;

		u->urb->transfer_buffer =
			usb_alloc_coherent(chip->dev, u->buffer_size,
					   GFP_KERNEL, &u->urb->transfer_dma);
		if (!u->urb->transfer_buffer)
			goto out_of_memory;
		u->urb->pipe = ep->pipe;
		u->urb->transfer_flags = URB_NO_TRANSFER_DMA_MAP;
		u->urb->interval = 1 << ep->datainterval;
		u->urb->context = u;
		u->urb->complete = snd_complete_urb;
		INIT_LIST_HEAD(&u->ready_list);
	}

	return 0;

out_of_memory:
	release_urbs(ep, 0);
	return -ENOMEM;
}

/*
 * configure a sync endpoint
 */
static int sync_ep_set_params(struct snd_usb_endpoint *ep)
{
	struct snd_usb_audio *chip = ep->chip;
	int i;

	usb_audio_dbg(chip, "Setting params for sync EP 0x%x, pipe 0x%x\n",
		      ep->ep_num, ep->pipe);

	ep->syncbuf = usb_alloc_coherent(chip->dev, SYNC_URBS * 4,
					 GFP_KERNEL, &ep->sync_dma);
	if (!ep->syncbuf)
		return -ENOMEM;

	for (i = 0; i < SYNC_URBS; i++) {
		struct snd_urb_ctx *u = &ep->urb[i];
		u->index = i;
		u->ep = ep;
		u->packets = 1;
		u->urb = usb_alloc_urb(1, GFP_KERNEL);
		if (!u->urb)
			goto out_of_memory;
		u->urb->transfer_buffer = ep->syncbuf + i * 4;
		u->urb->transfer_dma = ep->sync_dma + i * 4;
		u->urb->transfer_buffer_length = 4;
		u->urb->pipe = ep->pipe;
		u->urb->transfer_flags = URB_NO_TRANSFER_DMA_MAP;
		u->urb->number_of_packets = 1;
		u->urb->interval = 1 << ep->syncinterval;
		u->urb->context = u;
		u->urb->complete = snd_complete_urb;
	}

	ep->nurbs = SYNC_URBS;

	return 0;

out_of_memory:
	release_urbs(ep, 0);
	return -ENOMEM;
}

/*
 * snd_usb_endpoint_set_params: configure an snd_usb_endpoint
 *
 * Determine the number of URBs to be used on this endpoint.
 * An endpoint must be configured before it can be started.
 * An endpoint that is already running can not be reconfigured.
 */
static int snd_usb_endpoint_set_params(struct snd_usb_audio *chip,
				       struct snd_usb_endpoint *ep)
{
	const struct audioformat *fmt = ep->cur_audiofmt;
	int err;

	/* release old buffers, if any */
	release_urbs(ep, 0);

	ep->datainterval = fmt->datainterval;
	ep->maxpacksize = fmt->maxpacksize;
	ep->fill_max = !!(fmt->attributes & UAC_EP_CS_ATTR_FILL_MAX);

	if (snd_usb_get_speed(chip->dev) == USB_SPEED_FULL) {
		ep->freqn = get_usb_full_speed_rate(ep->cur_rate);
		ep->pps = 1000 >> ep->datainterval;
	} else {
		ep->freqn = get_usb_high_speed_rate(ep->cur_rate);
		ep->pps = 8000 >> ep->datainterval;
	}

	ep->sample_rem = ep->cur_rate % ep->pps;
	ep->packsize[0] = ep->cur_rate / ep->pps;
	ep->packsize[1] = (ep->cur_rate + (ep->pps - 1)) / ep->pps;

	/* calculate the frequency in 16.16 format */
	ep->freqm = ep->freqn;
	ep->freqshift = INT_MIN;

	ep->phase = 0;

	switch (ep->type) {
	case  SND_USB_ENDPOINT_TYPE_DATA:
		err = data_ep_set_params(ep);
		break;
	case  SND_USB_ENDPOINT_TYPE_SYNC:
		err = sync_ep_set_params(ep);
		break;
	default:
		err = -EINVAL;
	}

	usb_audio_dbg(chip, "Set up %d URBS, ret=%d\n", ep->nurbs, err);

	if (err < 0)
		return err;

	/* some unit conversions in runtime */
	ep->maxframesize = ep->maxpacksize / ep->cur_frame_bytes;
	ep->curframesize = ep->curpacksize / ep->cur_frame_bytes;

	return 0;
}

/*
 * snd_usb_endpoint_configure: Configure the endpoint
 *
 * This function sets up the EP to be fully usable state.
 * It's called either from hw_params or prepare callback.
 * The function checks need_setup flag, and perfoms nothing unless needed,
 * so it's safe to call this multiple times.
 *
 * This returns zero if unchanged, 1 if the configuration has changed,
 * or a negative error code.
 */
int snd_usb_endpoint_configure(struct snd_usb_audio *chip,
			       struct snd_usb_endpoint *ep)
{
	bool iface_first;
	int err = 0;

	mutex_lock(&chip->mutex);
	if (WARN_ON(!ep->iface_ref))
		goto unlock;
	if (!ep->need_setup)
		goto unlock;

	/* If the interface has been already set up, just set EP parameters */
	if (!ep->iface_ref->need_setup) {
<<<<<<< HEAD
=======
		/* sample rate setup of UAC1 is per endpoint, and we need
		 * to update at each EP configuration
		 */
		if (ep->cur_audiofmt->protocol == UAC_VERSION_1) {
			err = snd_usb_init_sample_rate(chip, ep->cur_audiofmt,
						       ep->cur_rate);
			if (err < 0)
				goto unlock;
		}
>>>>>>> df7b6229
		err = snd_usb_endpoint_set_params(chip, ep);
		if (err < 0)
			goto unlock;
		goto done;
	}

	/* Need to deselect altsetting at first */
	endpoint_set_interface(chip, ep, false);

	/* Some UAC1 devices (e.g. Yamaha THR10) need the host interface
	 * to be set up before parameter setups
	 */
	iface_first = ep->cur_audiofmt->protocol == UAC_VERSION_1;
	if (iface_first) {
		err = endpoint_set_interface(chip, ep, true);
		if (err < 0)
			goto unlock;
	}

	err = snd_usb_init_pitch(chip, ep->cur_audiofmt);
	if (err < 0)
		goto unlock;

	err = snd_usb_init_sample_rate(chip, ep->cur_audiofmt, ep->cur_rate);
	if (err < 0)
		goto unlock;

	err = snd_usb_endpoint_set_params(chip, ep);
	if (err < 0)
		goto unlock;

	err = snd_usb_select_mode_quirk(chip, ep->cur_audiofmt);
	if (err < 0)
		goto unlock;

	/* for UAC2/3, enable the interface altset here at last */
	if (!iface_first) {
		err = endpoint_set_interface(chip, ep, true);
		if (err < 0)
			goto unlock;
	}

	ep->iface_ref->need_setup = false;

 done:
	ep->need_setup = false;
	err = 1;

unlock:
	mutex_unlock(&chip->mutex);
	return err;
}

/**
 * snd_usb_endpoint_start: start an snd_usb_endpoint
 *
 * @ep: the endpoint to start
 *
 * A call to this function will increment the running count of the endpoint.
 * In case it is not already running, the URBs for this endpoint will be
 * submitted. Otherwise, this function does nothing.
 *
 * Must be balanced to calls of snd_usb_endpoint_stop().
 *
 * Returns an error if the URB submission failed, 0 in all other cases.
 */
int snd_usb_endpoint_start(struct snd_usb_endpoint *ep)
{
	int err;
	unsigned int i;

	if (atomic_read(&ep->chip->shutdown))
		return -EBADFD;

	if (ep->sync_source)
		WRITE_ONCE(ep->sync_source->sync_sink, ep);

	usb_audio_dbg(ep->chip, "Starting %s EP 0x%x (running %d)\n",
		      ep_type_name(ep->type), ep->ep_num,
		      atomic_read(&ep->running));

	/* already running? */
	if (atomic_inc_return(&ep->running) != 1)
		return 0;

	ep->active_mask = 0;
	ep->unlink_mask = 0;
	ep->phase = 0;
	ep->sample_accum = 0;

	snd_usb_endpoint_start_quirk(ep);

	/*
	 * If this endpoint has a data endpoint as implicit feedback source,
	 * don't start the urbs here. Instead, mark them all as available,
	 * wait for the record urbs to return and queue the playback urbs
	 * from that context.
	 */

	set_bit(EP_FLAG_RUNNING, &ep->flags);

	if (snd_usb_endpoint_implicit_feedback_sink(ep)) {
		for (i = 0; i < ep->nurbs; i++) {
			struct snd_urb_ctx *ctx = ep->urb + i;
			list_add_tail(&ctx->ready_list, &ep->ready_playback_urbs);
		}

		usb_audio_dbg(ep->chip, "No URB submission due to implicit fb sync\n");
		return 0;
	}

	for (i = 0; i < ep->nurbs; i++) {
		struct urb *urb = ep->urb[i].urb;

		if (snd_BUG_ON(!urb))
			goto __error;

		if (usb_pipeout(ep->pipe)) {
			prepare_outbound_urb(ep, urb->context);
		} else {
			prepare_inbound_urb(ep, urb->context);
		}

		err = usb_submit_urb(urb, GFP_ATOMIC);
		if (err < 0) {
			usb_audio_err(ep->chip,
				"cannot submit urb %d, error %d: %s\n",
				i, err, usb_error_string(err));
			goto __error;
		}
		set_bit(i, &ep->active_mask);
	}

	usb_audio_dbg(ep->chip, "%d URBs submitted for EP 0x%x\n",
		      ep->nurbs, ep->ep_num);
	return 0;

__error:
	snd_usb_endpoint_stop(ep);
	return -EPIPE;
}

/**
 * snd_usb_endpoint_stop: stop an snd_usb_endpoint
 *
 * @ep: the endpoint to stop (may be NULL)
 *
 * A call to this function will decrement the running count of the endpoint.
 * In case the last user has requested the endpoint stop, the URBs will
 * actually be deactivated.
 *
 * Must be balanced to calls of snd_usb_endpoint_start().
 *
 * The caller needs to synchronize the pending stop operation via
 * snd_usb_endpoint_sync_pending_stop().
 */
void snd_usb_endpoint_stop(struct snd_usb_endpoint *ep)
{
	if (!ep)
		return;

	usb_audio_dbg(ep->chip, "Stopping %s EP 0x%x (running %d)\n",
		      ep_type_name(ep->type), ep->ep_num,
		      atomic_read(&ep->running));

	if (snd_BUG_ON(!atomic_read(&ep->running)))
		return;

	if (ep->sync_source)
		WRITE_ONCE(ep->sync_source->sync_sink, NULL);

	if (!atomic_dec_return(&ep->running))
		stop_and_unlink_urbs(ep, false, false);
}

/**
 * snd_usb_endpoint_release: Tear down an snd_usb_endpoint
 *
 * @ep: the endpoint to release
 *
 * This function does not care for the endpoint's running count but will tear
 * down all the streaming URBs immediately.
 */
void snd_usb_endpoint_release(struct snd_usb_endpoint *ep)
{
	release_urbs(ep, 1);
}

/**
 * snd_usb_endpoint_free_all: Free the resources of an snd_usb_endpoint
 * @card: The chip
 *
 * This free all endpoints and those resources
 */
void snd_usb_endpoint_free_all(struct snd_usb_audio *chip)
{
	struct snd_usb_endpoint *ep, *en;
	struct snd_usb_iface_ref *ip, *in;

	list_for_each_entry_safe(ep, en, &chip->ep_list, list)
		kfree(ep);

	list_for_each_entry_safe(ip, in, &chip->iface_ref_list, list)
		kfree(ip);
}

/*
 * snd_usb_handle_sync_urb: parse an USB sync packet
 *
 * @ep: the endpoint to handle the packet
 * @sender: the sending endpoint
 * @urb: the received packet
 *
 * This function is called from the context of an endpoint that received
 * the packet and is used to let another endpoint object handle the payload.
 */
static void snd_usb_handle_sync_urb(struct snd_usb_endpoint *ep,
				    struct snd_usb_endpoint *sender,
				    const struct urb *urb)
{
	int shift;
	unsigned int f;
	unsigned long flags;

	snd_BUG_ON(ep == sender);

	/*
	 * In case the endpoint is operating in implicit feedback mode, prepare
	 * a new outbound URB that has the same layout as the received packet
	 * and add it to the list of pending urbs. queue_pending_output_urbs()
	 * will take care of them later.
	 */
	if (snd_usb_endpoint_implicit_feedback_sink(ep) &&
	    atomic_read(&ep->running)) {

		/* implicit feedback case */
		int i, bytes = 0;
		struct snd_urb_ctx *in_ctx;
		struct snd_usb_packet_info *out_packet;

		in_ctx = urb->context;

		/* Count overall packet size */
		for (i = 0; i < in_ctx->packets; i++)
			if (urb->iso_frame_desc[i].status == 0)
				bytes += urb->iso_frame_desc[i].actual_length;

		/*
		 * skip empty packets. At least M-Audio's Fast Track Ultra stops
		 * streaming once it received a 0-byte OUT URB
		 */
		if (bytes == 0)
			return;

		spin_lock_irqsave(&ep->lock, flags);
		if (ep->next_packet_queued >= ARRAY_SIZE(ep->next_packet)) {
			spin_unlock_irqrestore(&ep->lock, flags);
			usb_audio_err(ep->chip,
				      "next package FIFO overflow EP 0x%x\n",
				      ep->ep_num);
			notify_xrun(ep);
			return;
		}

		out_packet = next_packet_fifo_enqueue(ep);

		/*
		 * Iterate through the inbound packet and prepare the lengths
		 * for the output packet. The OUT packet we are about to send
		 * will have the same amount of payload bytes per stride as the
		 * IN packet we just received. Since the actual size is scaled
		 * by the stride, use the sender stride to calculate the length
		 * in case the number of channels differ between the implicitly
		 * fed-back endpoint and the synchronizing endpoint.
		 */

		out_packet->packets = in_ctx->packets;
		for (i = 0; i < in_ctx->packets; i++) {
			if (urb->iso_frame_desc[i].status == 0)
				out_packet->packet_size[i] =
					urb->iso_frame_desc[i].actual_length / sender->stride;
			else
				out_packet->packet_size[i] = 0;
		}

		spin_unlock_irqrestore(&ep->lock, flags);
		queue_pending_output_urbs(ep);

		return;
	}

	/*
	 * process after playback sync complete
	 *
	 * Full speed devices report feedback values in 10.14 format as samples
	 * per frame, high speed devices in 16.16 format as samples per
	 * microframe.
	 *
	 * Because the Audio Class 1 spec was written before USB 2.0, many high
	 * speed devices use a wrong interpretation, some others use an
	 * entirely different format.
	 *
	 * Therefore, we cannot predict what format any particular device uses
	 * and must detect it automatically.
	 */

	if (urb->iso_frame_desc[0].status != 0 ||
	    urb->iso_frame_desc[0].actual_length < 3)
		return;

	f = le32_to_cpup(urb->transfer_buffer);
	if (urb->iso_frame_desc[0].actual_length == 3)
		f &= 0x00ffffff;
	else
		f &= 0x0fffffff;

	if (f == 0)
		return;

	if (unlikely(sender->tenor_fb_quirk)) {
		/*
		 * Devices based on Tenor 8802 chipsets (TEAC UD-H01
		 * and others) sometimes change the feedback value
		 * by +/- 0x1.0000.
		 */
		if (f < ep->freqn - 0x8000)
			f += 0xf000;
		else if (f > ep->freqn + 0x8000)
			f -= 0xf000;
	} else if (unlikely(ep->freqshift == INT_MIN)) {
		/*
		 * The first time we see a feedback value, determine its format
		 * by shifting it left or right until it matches the nominal
		 * frequency value.  This assumes that the feedback does not
		 * differ from the nominal value more than +50% or -25%.
		 */
		shift = 0;
		while (f < ep->freqn - ep->freqn / 4) {
			f <<= 1;
			shift++;
		}
		while (f > ep->freqn + ep->freqn / 2) {
			f >>= 1;
			shift--;
		}
		ep->freqshift = shift;
	} else if (ep->freqshift >= 0)
		f <<= ep->freqshift;
	else
		f >>= -ep->freqshift;

	if (likely(f >= ep->freqn - ep->freqn / 8 && f <= ep->freqmax)) {
		/*
		 * If the frequency looks valid, set it.
		 * This value is referred to in prepare_playback_urb().
		 */
		spin_lock_irqsave(&ep->lock, flags);
		ep->freqm = f;
		spin_unlock_irqrestore(&ep->lock, flags);
	} else {
		/*
		 * Out of range; maybe the shift value is wrong.
		 * Reset it so that we autodetect again the next time.
		 */
		ep->freqshift = INT_MIN;
	}
}
<|MERGE_RESOLUTION|>--- conflicted
+++ resolved
@@ -1252,8 +1252,6 @@
 
 	/* If the interface has been already set up, just set EP parameters */
 	if (!ep->iface_ref->need_setup) {
-<<<<<<< HEAD
-=======
 		/* sample rate setup of UAC1 is per endpoint, and we need
 		 * to update at each EP configuration
 		 */
@@ -1263,7 +1261,6 @@
 			if (err < 0)
 				goto unlock;
 		}
->>>>>>> df7b6229
 		err = snd_usb_endpoint_set_params(chip, ep);
 		if (err < 0)
 			goto unlock;
