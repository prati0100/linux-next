# Helper to resolve issues with configs that have SPI enabled but I2C
# modular, meaning we can't build the codec driver in with I2C support.
# We use an ordered list of conditional defaults to pick the appropriate
# setting - SPI can't be modular so that case doesn't need to be covered.
config SND_SOC_I2C_AND_SPI
	tristate
	default m if I2C=m
	default y if I2C=y
	default y if SPI_MASTER=y

menu "CODEC drivers"

config SND_SOC_ALL_CODECS
	tristate "Build all ASoC CODEC drivers"
	depends on COMPILE_TEST
	select SND_SOC_88PM860X if MFD_88PM860X
	select SND_SOC_L3
	select SND_SOC_AB8500_CODEC if ABX500_CORE
	select SND_SOC_AC97_CODEC
	select SND_SOC_AD1836 if SPI_MASTER
	select SND_SOC_AD193X_SPI if SPI_MASTER
	select SND_SOC_AD193X_I2C if I2C
	select SND_SOC_AD1980 if SND_SOC_AC97_BUS
	select SND_SOC_AD73311
	select SND_SOC_ADAU1373 if I2C
	select SND_SOC_ADAU1761_I2C if I2C
	select SND_SOC_ADAU1761_SPI if SPI
	select SND_SOC_ADAU1781_I2C if I2C
	select SND_SOC_ADAU1781_SPI if SPI
	select SND_SOC_ADAV801 if SPI_MASTER
	select SND_SOC_ADAV803 if I2C
	select SND_SOC_ADAU1977_SPI if SPI_MASTER
	select SND_SOC_ADAU1977_I2C if I2C
	select SND_SOC_ADAU1701 if I2C
	select SND_SOC_ADS117X
	select SND_SOC_AK4104 if SPI_MASTER
	select SND_SOC_AK4535 if I2C
	select SND_SOC_AK4554
	select SND_SOC_AK4641 if I2C
	select SND_SOC_AK4642 if I2C
	select SND_SOC_AK4671 if I2C
	select SND_SOC_AK5386
	select SND_SOC_ALC5623 if I2C
	select SND_SOC_ALC5632 if I2C
	select SND_SOC_CQ0093VC if MFD_DAVINCI_VOICECODEC
	select SND_SOC_CS35L32 if I2C
	select SND_SOC_CS42L51_I2C if I2C
	select SND_SOC_CS42L52 if I2C && INPUT
	select SND_SOC_CS42L56 if I2C && INPUT
	select SND_SOC_CS42L73 if I2C
	select SND_SOC_CS4265 if I2C
	select SND_SOC_CS4270 if I2C
	select SND_SOC_CS4271_I2C if I2C
	select SND_SOC_CS4271_SPI if SPI_MASTER
	select SND_SOC_CS42XX8_I2C if I2C
	select SND_SOC_CX20442 if TTY
	select SND_SOC_DA7210 if SND_SOC_I2C_AND_SPI
	select SND_SOC_DA7213 if I2C
	select SND_SOC_DA732X if I2C
	select SND_SOC_DA9055 if I2C
	select SND_SOC_DMIC
	select SND_SOC_BT_SCO
	select SND_SOC_ES8328_SPI if SPI_MASTER
	select SND_SOC_ES8328_I2C if I2C
<<<<<<< HEAD
	select SND_SOC_ICS43432
=======
	select SND_SOC_GTM601
>>>>>>> 02a9547e
	select SND_SOC_ISABELLE if I2C
	select SND_SOC_JZ4740_CODEC
	select SND_SOC_LM4857 if I2C
	select SND_SOC_LM49453 if I2C
	select SND_SOC_MAX98088 if I2C
	select SND_SOC_MAX98090 if I2C
	select SND_SOC_MAX98095 if I2C
	select SND_SOC_MAX98357A if GPIOLIB
	select SND_SOC_MAX98925 if I2C
	select SND_SOC_MAX9850 if I2C
	select SND_SOC_MAX9768 if I2C
	select SND_SOC_MAX9877 if I2C
	select SND_SOC_MC13783 if MFD_MC13XXX
	select SND_SOC_ML26124 if I2C
	select SND_SOC_HDMI_CODEC
	select SND_SOC_PCM1681 if I2C
	select SND_SOC_PCM1792A if SPI_MASTER
	select SND_SOC_PCM3008
	select SND_SOC_PCM512x_I2C if I2C
	select SND_SOC_PCM512x_SPI if SPI_MASTER
	select SND_SOC_RT286 if I2C
	select SND_SOC_RT5631 if I2C
	select SND_SOC_RT5640 if I2C
	select SND_SOC_RT5645 if I2C
	select SND_SOC_RT5651 if I2C
	select SND_SOC_RT5670 if I2C
	select SND_SOC_RT5677 if I2C && SPI_MASTER
	select SND_SOC_SGTL5000 if I2C
	select SND_SOC_SI476X if MFD_SI476X_CORE
	select SND_SOC_SIRF_AUDIO_CODEC
	select SND_SOC_SN95031 if INTEL_SCU_IPC
	select SND_SOC_SPDIF
	select SND_SOC_SSM2518 if I2C
	select SND_SOC_SSM2602_SPI if SPI_MASTER
	select SND_SOC_SSM2602_I2C if I2C
	select SND_SOC_SSM4567 if I2C
	select SND_SOC_STA32X if I2C
	select SND_SOC_STA350 if I2C
	select SND_SOC_STA529 if I2C
	select SND_SOC_STAC9766 if SND_SOC_AC97_BUS
	select SND_SOC_TAS2552 if I2C
	select SND_SOC_TAS5086 if I2C
	select SND_SOC_TAS571X if I2C
	select SND_SOC_TFA9879 if I2C
	select SND_SOC_TLV320AIC23_I2C if I2C
	select SND_SOC_TLV320AIC23_SPI if SPI_MASTER
	select SND_SOC_TLV320AIC26 if SPI_MASTER
	select SND_SOC_TLV320AIC31XX if I2C
	select SND_SOC_TLV320AIC32X4 if I2C
	select SND_SOC_TLV320AIC3X if I2C
	select SND_SOC_TPA6130A2 if I2C
	select SND_SOC_TLV320DAC33 if I2C
	select SND_SOC_TS3A227E if I2C
	select SND_SOC_TWL4030 if TWL4030_CORE
	select SND_SOC_TWL6040 if TWL6040_CORE
	select SND_SOC_UDA134X
	select SND_SOC_UDA1380 if I2C
	select SND_SOC_WL1273 if MFD_WL1273_CORE
	select SND_SOC_WM0010 if SPI_MASTER
	select SND_SOC_WM1250_EV1 if I2C
	select SND_SOC_WM2000 if I2C
	select SND_SOC_WM2200 if I2C
	select SND_SOC_WM5100 if I2C
	select SND_SOC_WM5102 if MFD_WM5102
	select SND_SOC_WM5110 if MFD_WM5110
	select SND_SOC_WM8350 if MFD_WM8350
	select SND_SOC_WM8400 if MFD_WM8400
	select SND_SOC_WM8510 if SND_SOC_I2C_AND_SPI
	select SND_SOC_WM8523 if I2C
	select SND_SOC_WM8580 if I2C
	select SND_SOC_WM8711 if SND_SOC_I2C_AND_SPI
	select SND_SOC_WM8727
	select SND_SOC_WM8728 if SND_SOC_I2C_AND_SPI
	select SND_SOC_WM8731 if SND_SOC_I2C_AND_SPI
	select SND_SOC_WM8737 if SND_SOC_I2C_AND_SPI
	select SND_SOC_WM8741 if SND_SOC_I2C_AND_SPI
	select SND_SOC_WM8750 if SND_SOC_I2C_AND_SPI
	select SND_SOC_WM8753 if SND_SOC_I2C_AND_SPI
	select SND_SOC_WM8770 if SPI_MASTER
	select SND_SOC_WM8776 if SND_SOC_I2C_AND_SPI
	select SND_SOC_WM8782
	select SND_SOC_WM8804_I2C if I2C
	select SND_SOC_WM8804_SPI if SPI_MASTER
	select SND_SOC_WM8900 if I2C
	select SND_SOC_WM8903 if I2C
	select SND_SOC_WM8904 if I2C
	select SND_SOC_WM8940 if I2C
	select SND_SOC_WM8955 if I2C
	select SND_SOC_WM8960 if I2C
	select SND_SOC_WM8961 if I2C
	select SND_SOC_WM8962 if I2C && INPUT
	select SND_SOC_WM8971 if I2C
	select SND_SOC_WM8974 if I2C
	select SND_SOC_WM8978 if I2C
	select SND_SOC_WM8983 if SND_SOC_I2C_AND_SPI
	select SND_SOC_WM8985 if SND_SOC_I2C_AND_SPI
	select SND_SOC_WM8988 if SND_SOC_I2C_AND_SPI
	select SND_SOC_WM8990 if I2C
	select SND_SOC_WM8991 if I2C
	select SND_SOC_WM8993 if I2C
	select SND_SOC_WM8994 if MFD_WM8994
	select SND_SOC_WM8995 if SND_SOC_I2C_AND_SPI
	select SND_SOC_WM8996 if I2C
	select SND_SOC_WM8997 if MFD_WM8997
	select SND_SOC_WM9081 if I2C
	select SND_SOC_WM9090 if I2C
	select SND_SOC_WM9705 if SND_SOC_AC97_BUS
	select SND_SOC_WM9712 if SND_SOC_AC97_BUS
	select SND_SOC_WM9713 if SND_SOC_AC97_BUS
        help
          Normally ASoC codec drivers are only built if a machine driver which
          uses them is also built since they are only usable with a machine
          driver.  Selecting this option will allow these drivers to be built
          without an explicit machine driver for test and development purposes.

	  Support for the bus types used to access the codecs to be built must
	  be selected separately.

          If unsure select "N".

config SND_SOC_88PM860X
	tristate

config SND_SOC_ARIZONA
	tristate
	default y if SND_SOC_WM5102=y
	default y if SND_SOC_WM5110=y
	default y if SND_SOC_WM8997=y
	default m if SND_SOC_WM5102=m
	default m if SND_SOC_WM5110=m
	default m if SND_SOC_WM8997=m

config SND_SOC_WM_HUBS
	tristate
	default y if SND_SOC_WM8993=y || SND_SOC_WM8994=y
	default m if SND_SOC_WM8993=m || SND_SOC_WM8994=m

config SND_SOC_WM_ADSP
	tristate
	default y if SND_SOC_WM5102=y
	default y if SND_SOC_WM5110=y
	default y if SND_SOC_WM2200=y
	default m if SND_SOC_WM5102=m
	default m if SND_SOC_WM5110=m
	default m if SND_SOC_WM2200=m

config SND_SOC_AB8500_CODEC
	tristate

config SND_SOC_AC97_CODEC
	tristate "Build generic ASoC AC97 CODEC driver"
	select SND_AC97_CODEC
	select SND_SOC_AC97_BUS

config SND_SOC_AD1836
	tristate

config SND_SOC_AD193X
	tristate

config SND_SOC_AD193X_SPI
	tristate
	select SND_SOC_AD193X

config SND_SOC_AD193X_I2C
	tristate
	select SND_SOC_AD193X

config SND_SOC_AD1980
	select REGMAP_AC97
	tristate

config SND_SOC_AD73311
	tristate

config SND_SOC_ADAU1373
	tristate

config SND_SOC_ADAU1701
	tristate "Analog Devices ADAU1701 CODEC"
	depends on I2C
	select SND_SOC_SIGMADSP_I2C

config SND_SOC_ADAU17X1
	tristate
	select SND_SOC_SIGMADSP_REGMAP

config SND_SOC_ADAU1761
	tristate
	select SND_SOC_ADAU17X1

config SND_SOC_ADAU1761_I2C
	tristate
	select SND_SOC_ADAU1761
	select REGMAP_I2C

config SND_SOC_ADAU1761_SPI
	tristate
	select SND_SOC_ADAU1761
	select REGMAP_SPI

config SND_SOC_ADAU1781
	select SND_SOC_ADAU17X1
	tristate

config SND_SOC_ADAU1781_I2C
	tristate
	select SND_SOC_ADAU1781
	select REGMAP_I2C

config SND_SOC_ADAU1781_SPI
	tristate
	select SND_SOC_ADAU1781
	select REGMAP_SPI

config SND_SOC_ADAU1977
	tristate

config SND_SOC_ADAU1977_SPI
	tristate
	select SND_SOC_ADAU1977
	select REGMAP_SPI

config SND_SOC_ADAU1977_I2C
	tristate
	select SND_SOC_ADAU1977
	select REGMAP_I2C

config SND_SOC_ADAV80X
	tristate

config SND_SOC_ADAV801
	tristate
	select SND_SOC_ADAV80X

config SND_SOC_ADAV803
	tristate
	select SND_SOC_ADAV80X

config SND_SOC_ADS117X
	tristate

config SND_SOC_AK4104
	tristate "AKM AK4104 CODEC"
	depends on SPI_MASTER

config SND_SOC_AK4535
	tristate

config SND_SOC_AK4554
	tristate "AKM AK4554 CODEC"

config SND_SOC_AK4641
	tristate

config SND_SOC_AK4642
	tristate "AKM AK4642 CODEC"
	depends on I2C

config SND_SOC_AK4671
	tristate

config SND_SOC_AK5386
	tristate "AKM AK5638 CODEC"

config SND_SOC_ALC5623
       tristate "Realtek ALC5623 CODEC"
	depends on I2C

config SND_SOC_ALC5632
	tristate

config SND_SOC_CQ0093VC
	tristate

config SND_SOC_CS35L32
	tristate "Cirrus Logic CS35L32 CODEC"
	depends on I2C

config SND_SOC_CS42L51
	tristate

config SND_SOC_CS42L51_I2C
	tristate "Cirrus Logic CS42L51 CODEC (I2C)"
	depends on I2C
	select SND_SOC_CS42L51

config SND_SOC_CS42L52
	tristate "Cirrus Logic CS42L52 CODEC"
	depends on I2C && INPUT

config SND_SOC_CS42L56
	tristate "Cirrus Logic CS42L56 CODEC"
	depends on I2C && INPUT

config SND_SOC_CS42L73
	tristate "Cirrus Logic CS42L73 CODEC"
	depends on I2C

config SND_SOC_CS4265
	tristate "Cirrus Logic CS4265 CODEC"
	depends on I2C
	select REGMAP_I2C

# Cirrus Logic CS4270 Codec
config SND_SOC_CS4270
	tristate "Cirrus Logic CS4270 CODEC"
	depends on I2C

# Cirrus Logic CS4270 Codec VD = 3.3V Errata
# Select if you are affected by the errata where the part will not function
# if MCLK divide-by-1.5 is selected and VD is set to 3.3V.  The driver will
# not select any sample rates that require MCLK to be divided by 1.5.
config SND_SOC_CS4270_VD33_ERRATA
	bool
	depends on SND_SOC_CS4270

config SND_SOC_CS4271
	tristate

config SND_SOC_CS4271_I2C
	tristate "Cirrus Logic CS4271 CODEC (I2C)"
	depends on I2C
	select SND_SOC_CS4271
	select REGMAP_I2C

config SND_SOC_CS4271_SPI
	tristate "Cirrus Logic CS4271 CODEC (SPI)"
	depends on SPI_MASTER
	select SND_SOC_CS4271
	select REGMAP_SPI

config SND_SOC_CS42XX8
	tristate

config SND_SOC_CS42XX8_I2C
	tristate "Cirrus Logic CS42448/CS42888 CODEC (I2C)"
	depends on I2C
	select SND_SOC_CS42XX8
	select REGMAP_I2C

config SND_SOC_CX20442
	tristate
	depends on TTY

config SND_SOC_JZ4740_CODEC
	select REGMAP_MMIO
	tristate

config SND_SOC_L3
       tristate

config SND_SOC_DA7210
        tristate

config SND_SOC_DA7213
        tristate

config SND_SOC_DA732X
        tristate

config SND_SOC_DA9055
	tristate

config SND_SOC_BT_SCO
	tristate

config SND_SOC_DMIC
	tristate

config SND_SOC_HDMI_CODEC
       tristate "HDMI stub CODEC"

config SND_SOC_ES8328
	tristate "Everest Semi ES8328 CODEC"

config SND_SOC_ES8328_I2C
	tristate
	select SND_SOC_ES8328

config SND_SOC_ES8328_SPI
	tristate
	select SND_SOC_ES8328

<<<<<<< HEAD
config SND_SOC_ICS43432
	tristate
=======
config SND_SOC_GTM601
	tristate 'GTM601 UMTS modem audio codec'
>>>>>>> 02a9547e

config SND_SOC_ISABELLE
        tristate

config SND_SOC_LM49453
	tristate

config SND_SOC_MAX98088
       tristate

config SND_SOC_MAX98090
       tristate

config SND_SOC_MAX98095
       tristate

config SND_SOC_MAX98357A
       tristate

config SND_SOC_MAX98925
       tristate

config SND_SOC_MAX9850
	tristate

config SND_SOC_PCM1681
	tristate "Texas Instruments PCM1681 CODEC"
	depends on I2C

config SND_SOC_PCM1792A
	tristate "Texas Instruments PCM1792A CODEC"
	depends on SPI_MASTER

config SND_SOC_PCM3008
       tristate

config SND_SOC_PCM512x
	tristate

config SND_SOC_PCM512x_I2C
	tristate "Texas Instruments PCM512x CODECs - I2C"
	depends on I2C
	select SND_SOC_PCM512x
	select REGMAP_I2C

config SND_SOC_PCM512x_SPI
	tristate "Texas Instruments PCM512x CODECs - SPI"
	depends on SPI_MASTER
	select SND_SOC_PCM512x
	select REGMAP_SPI

config SND_SOC_RL6231
	tristate
	default y if SND_SOC_RT5640=y
	default y if SND_SOC_RT5645=y
	default y if SND_SOC_RT5651=y
	default y if SND_SOC_RT5670=y
	default y if SND_SOC_RT5677=y
	default m if SND_SOC_RT5640=m
	default m if SND_SOC_RT5645=m
	default m if SND_SOC_RT5651=m
	default m if SND_SOC_RT5670=m
	default m if SND_SOC_RT5677=m

config SND_SOC_RL6347A
	tristate
	default y if SND_SOC_RT286=y
	default m if SND_SOC_RT286=m

config SND_SOC_RT286
	tristate
	depends on I2C

config SND_SOC_RT5631
	tristate "Realtek ALC5631/RT5631 CODEC"
	depends on I2C

config SND_SOC_RT5640
	tristate

config SND_SOC_RT5645
        tristate

config SND_SOC_RT5651
	tristate

config SND_SOC_RT5670
	tristate

config SND_SOC_RT5677
	tristate
	select REGMAP_I2C
	select REGMAP_IRQ

config SND_SOC_RT5677_SPI
	tristate
	default SND_SOC_RT5677 && SPI

#Freescale sgtl5000 codec
config SND_SOC_SGTL5000
	tristate "Freescale SGTL5000 CODEC"
	depends on I2C

config SND_SOC_SI476X
	tristate

config SND_SOC_SIGMADSP
	tristate
	select CRC32

config SND_SOC_SIGMADSP_I2C
	tristate
	select SND_SOC_SIGMADSP

config SND_SOC_SIGMADSP_REGMAP
	tristate
	select SND_SOC_SIGMADSP

config SND_SOC_SIRF_AUDIO_CODEC
	tristate "SiRF SoC internal audio codec"
	select REGMAP_MMIO

config SND_SOC_SN95031
	tristate

config SND_SOC_SPDIF
	tristate "S/PDIF CODEC"

config SND_SOC_SSM2518
	tristate

config SND_SOC_SSM2602
	tristate

config SND_SOC_SSM2602_SPI
	tristate "Analog Devices SSM2602 CODEC - SPI"
	depends on SPI_MASTER
	select SND_SOC_SSM2602
	select REGMAP_SPI

config SND_SOC_SSM2602_I2C
	tristate "Analog Devices SSM2602 CODEC - I2C"
	depends on I2C
	select SND_SOC_SSM2602
	select REGMAP_I2C

config SND_SOC_SSM4567
	tristate "Analog Devices ssm4567 amplifier driver support"
	depends on I2C

config SND_SOC_STA32X
	tristate "STA326, STA328 and STA329 speaker amplifier"
	depends on I2C
	select REGMAP_I2C

config SND_SOC_STA350
	tristate "STA350 speaker amplifier"
	depends on I2C

config SND_SOC_STA529
	tristate

config SND_SOC_STAC9766
	tristate

config SND_SOC_TAS2552
	tristate "Texas Instruments TAS2552 Mono Audio amplifier"
	depends on I2C

config SND_SOC_TAS5086
	tristate "Texas Instruments TAS5086 speaker amplifier"
	depends on I2C

config SND_SOC_TAS571X
	tristate "Texas Instruments TAS5711/TAS5717/TAS5719 power amplifiers"
	depends on I2C

config SND_SOC_TFA9879
	tristate "NXP Semiconductors TFA9879 amplifier"
	depends on I2C

config SND_SOC_TLV320AIC23
	tristate

config SND_SOC_TLV320AIC23_I2C
	tristate "Texas Instruments TLV320AIC23 audio CODEC - I2C"
	depends on I2C
	select SND_SOC_TLV320AIC23

config SND_SOC_TLV320AIC23_SPI
	tristate "Texas Instruments TLV320AIC23 audio CODEC - SPI"
	depends on SPI_MASTER
	select SND_SOC_TLV320AIC23

config SND_SOC_TLV320AIC26
	tristate
	depends on SPI

config SND_SOC_TLV320AIC31XX
	tristate "Texas Instruments TLV320AIC31xx CODECs"
	depends on I2C
	select REGMAP_I2C

config SND_SOC_TLV320AIC32X4
	tristate

config SND_SOC_TLV320AIC3X
	tristate "Texas Instruments TLV320AIC3x CODECs"
	depends on I2C

config SND_SOC_TLV320DAC33
	tristate

config SND_SOC_TS3A227E
	tristate "TI Headset/Mic detect and keypress chip"
	depends on I2C

config SND_SOC_TWL4030
	select MFD_TWL4030_AUDIO
	tristate

config SND_SOC_TWL6040
	tristate

config SND_SOC_UDA134X
       tristate

config SND_SOC_UDA1380
        tristate

config SND_SOC_WL1273
	tristate

config SND_SOC_WM0010
	tristate

config SND_SOC_WM1250_EV1
	tristate

config SND_SOC_WM2000
	tristate

config SND_SOC_WM2200
	tristate

config SND_SOC_WM5100
	tristate

config SND_SOC_WM5102
	tristate

config SND_SOC_WM5110
	tristate

config SND_SOC_WM8350
	tristate

config SND_SOC_WM8400
	tristate

config SND_SOC_WM8510
	tristate "Wolfson Microelectronics WM8510 CODEC"
	depends on SND_SOC_I2C_AND_SPI

config SND_SOC_WM8523
	tristate "Wolfson Microelectronics WM8523 DAC"
	depends on I2C

config SND_SOC_WM8580
	tristate "Wolfson Microelectronics WM8523 CODEC"
	depends on I2C

config SND_SOC_WM8711
	tristate "Wolfson Microelectronics WM8711 CODEC"
	depends on SND_SOC_I2C_AND_SPI

config SND_SOC_WM8727
	tristate

config SND_SOC_WM8728
	tristate "Wolfson Microelectronics WM8728 DAC"
	depends on SND_SOC_I2C_AND_SPI

config SND_SOC_WM8731
	tristate "Wolfson Microelectronics WM8731 CODEC"
	depends on SND_SOC_I2C_AND_SPI

config SND_SOC_WM8737
	tristate "Wolfson Microelectronics WM8737 ADC"
	depends on SND_SOC_I2C_AND_SPI

config SND_SOC_WM8741
	tristate "Wolfson Microelectronics WM8737 DAC"
	depends on SND_SOC_I2C_AND_SPI

config SND_SOC_WM8750
	tristate "Wolfson Microelectronics WM8750 CODEC"
	depends on SND_SOC_I2C_AND_SPI

config SND_SOC_WM8753
	tristate "Wolfson Microelectronics WM8753 CODEC"
	depends on SND_SOC_I2C_AND_SPI

config SND_SOC_WM8770
	tristate "Wolfson Microelectronics WM8770 CODEC"
	depends on SPI_MASTER

config SND_SOC_WM8776
	tristate "Wolfson Microelectronics WM8776 CODEC"
	depends on SND_SOC_I2C_AND_SPI

config SND_SOC_WM8782
	tristate

config SND_SOC_WM8804
	tristate

config SND_SOC_WM8804_I2C
	tristate "Wolfson Microelectronics WM8804 S/PDIF transceiver I2C"
	depends on I2C
	select SND_SOC_WM8804
	select REGMAP_I2C

config SND_SOC_WM8804_SPI
	tristate "Wolfson Microelectronics WM8804 S/PDIF transceiver SPI"
	depends on SPI_MASTER
	select SND_SOC_WM8804
	select REGMAP_SPI

config SND_SOC_WM8900
	tristate

config SND_SOC_WM8903
	tristate "Wolfson Microelectronics WM8903 CODEC"
	depends on I2C

config SND_SOC_WM8904
	tristate

config SND_SOC_WM8940
        tristate

config SND_SOC_WM8955
	tristate

config SND_SOC_WM8960
	tristate

config SND_SOC_WM8961
	tristate

config SND_SOC_WM8962
	tristate "Wolfson Microelectronics WM8962 CODEC"
	depends on I2C && INPUT

config SND_SOC_WM8971
	tristate

config SND_SOC_WM8974
	tristate

config SND_SOC_WM8978
	tristate "Wolfson Microelectronics WM8978 codec"
	depends on I2C

config SND_SOC_WM8983
	tristate

config SND_SOC_WM8985
	tristate

config SND_SOC_WM8988
	tristate

config SND_SOC_WM8990
	tristate

config SND_SOC_WM8991
	tristate

config SND_SOC_WM8993
	tristate

config SND_SOC_WM8994
	tristate

config SND_SOC_WM8995
	tristate

config SND_SOC_WM8996
	tristate

config SND_SOC_WM8997
	tristate

config SND_SOC_WM9081
	tristate

config SND_SOC_WM9090
	tristate

config SND_SOC_WM9705
	tristate

config SND_SOC_WM9712
	tristate

config SND_SOC_WM9713
	tristate

# Amp
config SND_SOC_LM4857
	tristate

config SND_SOC_MAX9768
	tristate

config SND_SOC_MAX9877
	tristate

config SND_SOC_MC13783
	tristate

config SND_SOC_ML26124
	tristate

config SND_SOC_TPA6130A2
	tristate "Texas Instruments TPA6130A2 headphone amplifier"
	depends on I2C

endmenu<|MERGE_RESOLUTION|>--- conflicted
+++ resolved
@@ -62,11 +62,8 @@
 	select SND_SOC_BT_SCO
 	select SND_SOC_ES8328_SPI if SPI_MASTER
 	select SND_SOC_ES8328_I2C if I2C
-<<<<<<< HEAD
+	select SND_SOC_GTM601
 	select SND_SOC_ICS43432
-=======
-	select SND_SOC_GTM601
->>>>>>> 02a9547e
 	select SND_SOC_ISABELLE if I2C
 	select SND_SOC_JZ4740_CODEC
 	select SND_SOC_LM4857 if I2C
@@ -451,13 +448,11 @@
 	tristate
 	select SND_SOC_ES8328
 
-<<<<<<< HEAD
-config SND_SOC_ICS43432
-	tristate
-=======
 config SND_SOC_GTM601
 	tristate 'GTM601 UMTS modem audio codec'
->>>>>>> 02a9547e
+
+config SND_SOC_ICS43432
+	tristate
 
 config SND_SOC_ISABELLE
         tristate
