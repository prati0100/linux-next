#define pr_fmt(fmt) "SVM: " fmt

#include <linux/kvm_host.h>

#include "irq.h"
#include "mmu.h"
#include "kvm_cache_regs.h"
#include "x86.h"
#include "cpuid.h"
#include "pmu.h"

#include <linux/module.h>
#include <linux/mod_devicetable.h>
#include <linux/kernel.h>
#include <linux/vmalloc.h>
#include <linux/highmem.h>
#include <linux/amd-iommu.h>
#include <linux/sched.h>
#include <linux/trace_events.h>
#include <linux/slab.h>
#include <linux/hashtable.h>
#include <linux/objtool.h>
#include <linux/psp-sev.h>
#include <linux/file.h>
#include <linux/pagemap.h>
#include <linux/swap.h>
#include <linux/rwsem.h>

#include <asm/apic.h>
#include <asm/perf_event.h>
#include <asm/tlbflush.h>
#include <asm/desc.h>
#include <asm/debugreg.h>
#include <asm/kvm_para.h>
#include <asm/irq_remapping.h>
#include <asm/mce.h>
#include <asm/spec-ctrl.h>
#include <asm/cpu_device_id.h>

#include <asm/virtext.h>
#include "trace.h"

#include "svm.h"

#define __ex(x) __kvm_handle_fault_on_reboot(x)

MODULE_AUTHOR("Qumranet");
MODULE_LICENSE("GPL");

#ifdef MODULE
static const struct x86_cpu_id svm_cpu_id[] = {
	X86_MATCH_FEATURE(X86_FEATURE_SVM, NULL),
	{}
};
MODULE_DEVICE_TABLE(x86cpu, svm_cpu_id);
#endif

#define IOPM_ALLOC_ORDER 2
#define MSRPM_ALLOC_ORDER 1

#define SEG_TYPE_LDT 2
#define SEG_TYPE_BUSY_TSS16 3

#define SVM_FEATURE_LBRV           (1 <<  1)
#define SVM_FEATURE_SVML           (1 <<  2)
#define SVM_FEATURE_TSC_RATE       (1 <<  4)
#define SVM_FEATURE_VMCB_CLEAN     (1 <<  5)
#define SVM_FEATURE_FLUSH_ASID     (1 <<  6)
#define SVM_FEATURE_DECODE_ASSIST  (1 <<  7)
#define SVM_FEATURE_PAUSE_FILTER   (1 << 10)

#define DEBUGCTL_RESERVED_BITS (~(0x3fULL))

#define TSC_RATIO_RSVD          0xffffff0000000000ULL
#define TSC_RATIO_MIN		0x0000000000000001ULL
#define TSC_RATIO_MAX		0x000000ffffffffffULL

static bool erratum_383_found __read_mostly;

u32 msrpm_offsets[MSRPM_OFFSETS] __read_mostly;

/*
 * Set osvw_len to higher value when updated Revision Guides
 * are published and we know what the new status bits are
 */
static uint64_t osvw_len = 4, osvw_status;

static DEFINE_PER_CPU(u64, current_tsc_ratio);
#define TSC_RATIO_DEFAULT	0x0100000000ULL

static const struct svm_direct_access_msrs {
	u32 index;   /* Index of the MSR */
	bool always; /* True if intercept is always on */
} direct_access_msrs[MAX_DIRECT_ACCESS_MSRS] = {
	{ .index = MSR_STAR,				.always = true  },
	{ .index = MSR_IA32_SYSENTER_CS,		.always = true  },
#ifdef CONFIG_X86_64
	{ .index = MSR_GS_BASE,				.always = true  },
	{ .index = MSR_FS_BASE,				.always = true  },
	{ .index = MSR_KERNEL_GS_BASE,			.always = true  },
	{ .index = MSR_LSTAR,				.always = true  },
	{ .index = MSR_CSTAR,				.always = true  },
	{ .index = MSR_SYSCALL_MASK,			.always = true  },
#endif
	{ .index = MSR_IA32_SPEC_CTRL,			.always = false },
	{ .index = MSR_IA32_PRED_CMD,			.always = false },
	{ .index = MSR_IA32_LASTBRANCHFROMIP,		.always = false },
	{ .index = MSR_IA32_LASTBRANCHTOIP,		.always = false },
	{ .index = MSR_IA32_LASTINTFROMIP,		.always = false },
	{ .index = MSR_IA32_LASTINTTOIP,		.always = false },
	{ .index = MSR_INVALID,				.always = false },
};

/* enable NPT for AMD64 and X86 with PAE */
#if defined(CONFIG_X86_64) || defined(CONFIG_X86_PAE)
bool npt_enabled = true;
#else
bool npt_enabled;
#endif

/*
 * These 2 parameters are used to config the controls for Pause-Loop Exiting:
 * pause_filter_count: On processors that support Pause filtering(indicated
 *	by CPUID Fn8000_000A_EDX), the VMCB provides a 16 bit pause filter
 *	count value. On VMRUN this value is loaded into an internal counter.
 *	Each time a pause instruction is executed, this counter is decremented
 *	until it reaches zero at which time a #VMEXIT is generated if pause
 *	intercept is enabled. Refer to  AMD APM Vol 2 Section 15.14.4 Pause
 *	Intercept Filtering for more details.
 *	This also indicate if ple logic enabled.
 *
 * pause_filter_thresh: In addition, some processor families support advanced
 *	pause filtering (indicated by CPUID Fn8000_000A_EDX) upper bound on
 *	the amount of time a guest is allowed to execute in a pause loop.
 *	In this mode, a 16-bit pause filter threshold field is added in the
 *	VMCB. The threshold value is a cycle count that is used to reset the
 *	pause counter. As with simple pause filtering, VMRUN loads the pause
 *	count value from VMCB into an internal counter. Then, on each pause
 *	instruction the hardware checks the elapsed number of cycles since
 *	the most recent pause instruction against the pause filter threshold.
 *	If the elapsed cycle count is greater than the pause filter threshold,
 *	then the internal pause count is reloaded from the VMCB and execution
 *	continues. If the elapsed cycle count is less than the pause filter
 *	threshold, then the internal pause count is decremented. If the count
 *	value is less than zero and PAUSE intercept is enabled, a #VMEXIT is
 *	triggered. If advanced pause filtering is supported and pause filter
 *	threshold field is set to zero, the filter will operate in the simpler,
 *	count only mode.
 */

static unsigned short pause_filter_thresh = KVM_DEFAULT_PLE_GAP;
module_param(pause_filter_thresh, ushort, 0444);

static unsigned short pause_filter_count = KVM_SVM_DEFAULT_PLE_WINDOW;
module_param(pause_filter_count, ushort, 0444);

/* Default doubles per-vcpu window every exit. */
static unsigned short pause_filter_count_grow = KVM_DEFAULT_PLE_WINDOW_GROW;
module_param(pause_filter_count_grow, ushort, 0444);

/* Default resets per-vcpu window every exit to pause_filter_count. */
static unsigned short pause_filter_count_shrink = KVM_DEFAULT_PLE_WINDOW_SHRINK;
module_param(pause_filter_count_shrink, ushort, 0444);

/* Default is to compute the maximum so we can never overflow. */
static unsigned short pause_filter_count_max = KVM_SVM_DEFAULT_PLE_WINDOW_MAX;
module_param(pause_filter_count_max, ushort, 0444);

/* allow nested paging (virtualized MMU) for all guests */
static int npt = true;
module_param(npt, int, S_IRUGO);

/* allow nested virtualization in KVM/SVM */
static int nested = true;
module_param(nested, int, S_IRUGO);

/* enable/disable Next RIP Save */
static int nrips = true;
module_param(nrips, int, 0444);

/* enable/disable Virtual VMLOAD VMSAVE */
static int vls = true;
module_param(vls, int, 0444);

/* enable/disable Virtual GIF */
static int vgif = true;
module_param(vgif, int, 0444);

/* enable/disable SEV support */
static int sev = IS_ENABLED(CONFIG_AMD_MEM_ENCRYPT_ACTIVE_BY_DEFAULT);
module_param(sev, int, 0444);

static bool __read_mostly dump_invalid_vmcb = 0;
module_param(dump_invalid_vmcb, bool, 0644);

static u8 rsm_ins_bytes[] = "\x0f\xaa";

static void svm_complete_interrupts(struct vcpu_svm *svm);

static unsigned long iopm_base;

struct kvm_ldttss_desc {
	u16 limit0;
	u16 base0;
	unsigned base1:8, type:5, dpl:2, p:1;
	unsigned limit1:4, zero0:3, g:1, base2:8;
	u32 base3;
	u32 zero1;
} __attribute__((packed));

DEFINE_PER_CPU(struct svm_cpu_data *, svm_data);

static const u32 msrpm_ranges[] = {0, 0xc0000000, 0xc0010000};

#define NUM_MSR_MAPS ARRAY_SIZE(msrpm_ranges)
#define MSRS_RANGE_SIZE 2048
#define MSRS_IN_RANGE (MSRS_RANGE_SIZE * 8 / 2)

u32 svm_msrpm_offset(u32 msr)
{
	u32 offset;
	int i;

	for (i = 0; i < NUM_MSR_MAPS; i++) {
		if (msr < msrpm_ranges[i] ||
		    msr >= msrpm_ranges[i] + MSRS_IN_RANGE)
			continue;

		offset  = (msr - msrpm_ranges[i]) / 4; /* 4 msrs per u8 */
		offset += (i * MSRS_RANGE_SIZE);       /* add range offset */

		/* Now we have the u8 offset - but need the u32 offset */
		return offset / 4;
	}

	/* MSR not in any range */
	return MSR_INVALID;
}

#define MAX_INST_SIZE 15

static inline void clgi(void)
{
	asm volatile (__ex("clgi"));
}

static inline void stgi(void)
{
	asm volatile (__ex("stgi"));
}

static inline void invlpga(unsigned long addr, u32 asid)
{
	asm volatile (__ex("invlpga %1, %0") : : "c"(asid), "a"(addr));
}

static int get_max_npt_level(void)
{
#ifdef CONFIG_X86_64
	return PT64_ROOT_4LEVEL;
#else
	return PT32E_ROOT_LEVEL;
#endif
}

int svm_set_efer(struct kvm_vcpu *vcpu, u64 efer)
{
	struct vcpu_svm *svm = to_svm(vcpu);
	u64 old_efer = vcpu->arch.efer;
	vcpu->arch.efer = efer;

	if (!npt_enabled) {
		/* Shadow paging assumes NX to be available.  */
		efer |= EFER_NX;

		if (!(efer & EFER_LMA))
			efer &= ~EFER_LME;
	}

	if ((old_efer & EFER_SVME) != (efer & EFER_SVME)) {
		if (!(efer & EFER_SVME)) {
			svm_leave_nested(svm);
			svm_set_gif(svm, true);

			/*
			 * Free the nested guest state, unless we are in SMM.
			 * In this case we will return to the nested guest
			 * as soon as we leave SMM.
			 */
			if (!is_smm(&svm->vcpu))
				svm_free_nested(svm);

		} else {
			int ret = svm_allocate_nested(svm);

			if (ret) {
				vcpu->arch.efer = old_efer;
				return ret;
			}
		}
	}

	svm->vmcb->save.efer = efer | EFER_SVME;
	vmcb_mark_dirty(svm->vmcb, VMCB_CR);
	return 0;
}

static int is_external_interrupt(u32 info)
{
	info &= SVM_EVTINJ_TYPE_MASK | SVM_EVTINJ_VALID;
	return info == (SVM_EVTINJ_VALID | SVM_EVTINJ_TYPE_INTR);
}

static u32 svm_get_interrupt_shadow(struct kvm_vcpu *vcpu)
{
	struct vcpu_svm *svm = to_svm(vcpu);
	u32 ret = 0;

	if (svm->vmcb->control.int_state & SVM_INTERRUPT_SHADOW_MASK)
		ret = KVM_X86_SHADOW_INT_STI | KVM_X86_SHADOW_INT_MOV_SS;
	return ret;
}

static void svm_set_interrupt_shadow(struct kvm_vcpu *vcpu, int mask)
{
	struct vcpu_svm *svm = to_svm(vcpu);

	if (mask == 0)
		svm->vmcb->control.int_state &= ~SVM_INTERRUPT_SHADOW_MASK;
	else
		svm->vmcb->control.int_state |= SVM_INTERRUPT_SHADOW_MASK;

}

static int skip_emulated_instruction(struct kvm_vcpu *vcpu)
{
	struct vcpu_svm *svm = to_svm(vcpu);

	if (nrips && svm->vmcb->control.next_rip != 0) {
		WARN_ON_ONCE(!static_cpu_has(X86_FEATURE_NRIPS));
		svm->next_rip = svm->vmcb->control.next_rip;
	}

	if (!svm->next_rip) {
		if (!kvm_emulate_instruction(vcpu, EMULTYPE_SKIP))
			return 0;
	} else {
		kvm_rip_write(vcpu, svm->next_rip);
	}
	svm_set_interrupt_shadow(vcpu, 0);

	return 1;
}

static void svm_queue_exception(struct kvm_vcpu *vcpu)
{
	struct vcpu_svm *svm = to_svm(vcpu);
	unsigned nr = vcpu->arch.exception.nr;
	bool has_error_code = vcpu->arch.exception.has_error_code;
	u32 error_code = vcpu->arch.exception.error_code;

	kvm_deliver_exception_payload(&svm->vcpu);

	if (nr == BP_VECTOR && !nrips) {
		unsigned long rip, old_rip = kvm_rip_read(&svm->vcpu);

		/*
		 * For guest debugging where we have to reinject #BP if some
		 * INT3 is guest-owned:
		 * Emulate nRIP by moving RIP forward. Will fail if injection
		 * raises a fault that is not intercepted. Still better than
		 * failing in all cases.
		 */
		(void)skip_emulated_instruction(&svm->vcpu);
		rip = kvm_rip_read(&svm->vcpu);
		svm->int3_rip = rip + svm->vmcb->save.cs.base;
		svm->int3_injected = rip - old_rip;
	}

	svm->vmcb->control.event_inj = nr
		| SVM_EVTINJ_VALID
		| (has_error_code ? SVM_EVTINJ_VALID_ERR : 0)
		| SVM_EVTINJ_TYPE_EXEPT;
	svm->vmcb->control.event_inj_err = error_code;
}

static void svm_init_erratum_383(void)
{
	u32 low, high;
	int err;
	u64 val;

	if (!static_cpu_has_bug(X86_BUG_AMD_TLB_MMATCH))
		return;

	/* Use _safe variants to not break nested virtualization */
	val = native_read_msr_safe(MSR_AMD64_DC_CFG, &err);
	if (err)
		return;

	val |= (1ULL << 47);

	low  = lower_32_bits(val);
	high = upper_32_bits(val);

	native_write_msr_safe(MSR_AMD64_DC_CFG, low, high);

	erratum_383_found = true;
}

static void svm_init_osvw(struct kvm_vcpu *vcpu)
{
	/*
	 * Guests should see errata 400 and 415 as fixed (assuming that
	 * HLT and IO instructions are intercepted).
	 */
	vcpu->arch.osvw.length = (osvw_len >= 3) ? (osvw_len) : 3;
	vcpu->arch.osvw.status = osvw_status & ~(6ULL);

	/*
	 * By increasing VCPU's osvw.length to 3 we are telling the guest that
	 * all osvw.status bits inside that length, including bit 0 (which is
	 * reserved for erratum 298), are valid. However, if host processor's
	 * osvw_len is 0 then osvw_status[0] carries no information. We need to
	 * be conservative here and therefore we tell the guest that erratum 298
	 * is present (because we really don't know).
	 */
	if (osvw_len == 0 && boot_cpu_data.x86 == 0x10)
		vcpu->arch.osvw.status |= 1;
}

static int has_svm(void)
{
	const char *msg;

	if (!cpu_has_svm(&msg)) {
		printk(KERN_INFO "has_svm: %s\n", msg);
		return 0;
	}

	return 1;
}

static void svm_hardware_disable(void)
{
	/* Make sure we clean up behind us */
	if (static_cpu_has(X86_FEATURE_TSCRATEMSR))
		wrmsrl(MSR_AMD64_TSC_RATIO, TSC_RATIO_DEFAULT);

	cpu_svm_disable();

	amd_pmu_disable_virt();
}

static int svm_hardware_enable(void)
{

	struct svm_cpu_data *sd;
	uint64_t efer;
	struct desc_struct *gdt;
	int me = raw_smp_processor_id();

	rdmsrl(MSR_EFER, efer);
	if (efer & EFER_SVME)
		return -EBUSY;

	if (!has_svm()) {
		pr_err("%s: err EOPNOTSUPP on %d\n", __func__, me);
		return -EINVAL;
	}
	sd = per_cpu(svm_data, me);
	if (!sd) {
		pr_err("%s: svm_data is NULL on %d\n", __func__, me);
		return -EINVAL;
	}

	sd->asid_generation = 1;
	sd->max_asid = cpuid_ebx(SVM_CPUID_FUNC) - 1;
	sd->next_asid = sd->max_asid + 1;
	sd->min_asid = max_sev_asid + 1;

	gdt = get_current_gdt_rw();
	sd->tss_desc = (struct kvm_ldttss_desc *)(gdt + GDT_ENTRY_TSS);

	wrmsrl(MSR_EFER, efer | EFER_SVME);

	wrmsrl(MSR_VM_HSAVE_PA, page_to_pfn(sd->save_area) << PAGE_SHIFT);

	if (static_cpu_has(X86_FEATURE_TSCRATEMSR)) {
		wrmsrl(MSR_AMD64_TSC_RATIO, TSC_RATIO_DEFAULT);
		__this_cpu_write(current_tsc_ratio, TSC_RATIO_DEFAULT);
	}


	/*
	 * Get OSVW bits.
	 *
	 * Note that it is possible to have a system with mixed processor
	 * revisions and therefore different OSVW bits. If bits are not the same
	 * on different processors then choose the worst case (i.e. if erratum
	 * is present on one processor and not on another then assume that the
	 * erratum is present everywhere).
	 */
	if (cpu_has(&boot_cpu_data, X86_FEATURE_OSVW)) {
		uint64_t len, status = 0;
		int err;

		len = native_read_msr_safe(MSR_AMD64_OSVW_ID_LENGTH, &err);
		if (!err)
			status = native_read_msr_safe(MSR_AMD64_OSVW_STATUS,
						      &err);

		if (err)
			osvw_status = osvw_len = 0;
		else {
			if (len < osvw_len)
				osvw_len = len;
			osvw_status |= status;
			osvw_status &= (1ULL << osvw_len) - 1;
		}
	} else
		osvw_status = osvw_len = 0;

	svm_init_erratum_383();

	amd_pmu_enable_virt();

	return 0;
}

static void svm_cpu_uninit(int cpu)
{
	struct svm_cpu_data *sd = per_cpu(svm_data, cpu);

	if (!sd)
		return;

	per_cpu(svm_data, cpu) = NULL;
	kfree(sd->sev_vmcbs);
	__free_page(sd->save_area);
	kfree(sd);
}

static int svm_cpu_init(int cpu)
{
	struct svm_cpu_data *sd;

	sd = kzalloc(sizeof(struct svm_cpu_data), GFP_KERNEL);
	if (!sd)
		return -ENOMEM;
	sd->cpu = cpu;
	sd->save_area = alloc_page(GFP_KERNEL);
	if (!sd->save_area)
		goto free_cpu_data;

	if (svm_sev_enabled()) {
		sd->sev_vmcbs = kmalloc_array(max_sev_asid + 1,
					      sizeof(void *),
					      GFP_KERNEL);
		if (!sd->sev_vmcbs)
			goto free_save_area;
	}

	per_cpu(svm_data, cpu) = sd;

	return 0;

free_save_area:
	__free_page(sd->save_area);
free_cpu_data:
	kfree(sd);
	return -ENOMEM;

}

static int direct_access_msr_slot(u32 msr)
{
	u32 i;

	for (i = 0; direct_access_msrs[i].index != MSR_INVALID; i++)
		if (direct_access_msrs[i].index == msr)
			return i;

	return -ENOENT;
<<<<<<< HEAD
}

static void set_shadow_msr_intercept(struct kvm_vcpu *vcpu, u32 msr, int read,
				     int write)
{
	struct vcpu_svm *svm = to_svm(vcpu);
	int slot = direct_access_msr_slot(msr);

	if (slot == -ENOENT)
		return;

	/* Set the shadow bitmaps to the desired intercept states */
	if (read)
		set_bit(slot, svm->shadow_msr_intercept.read);
	else
		clear_bit(slot, svm->shadow_msr_intercept.read);

	if (write)
		set_bit(slot, svm->shadow_msr_intercept.write);
	else
		clear_bit(slot, svm->shadow_msr_intercept.write);
}

=======
}

static void set_shadow_msr_intercept(struct kvm_vcpu *vcpu, u32 msr, int read,
				     int write)
{
	struct vcpu_svm *svm = to_svm(vcpu);
	int slot = direct_access_msr_slot(msr);

	if (slot == -ENOENT)
		return;

	/* Set the shadow bitmaps to the desired intercept states */
	if (read)
		set_bit(slot, svm->shadow_msr_intercept.read);
	else
		clear_bit(slot, svm->shadow_msr_intercept.read);

	if (write)
		set_bit(slot, svm->shadow_msr_intercept.write);
	else
		clear_bit(slot, svm->shadow_msr_intercept.write);
}

>>>>>>> 356006a6
static bool valid_msr_intercept(u32 index)
{
	return direct_access_msr_slot(index) != -ENOENT;
}

static bool msr_write_intercepted(struct kvm_vcpu *vcpu, u32 msr)
{
	u8 bit_write;
	unsigned long tmp;
	u32 offset;
	u32 *msrpm;

	msrpm = is_guest_mode(vcpu) ? to_svm(vcpu)->nested.msrpm:
				      to_svm(vcpu)->msrpm;

	offset    = svm_msrpm_offset(msr);
	bit_write = 2 * (msr & 0x0f) + 1;
	tmp       = msrpm[offset];

	BUG_ON(offset == MSR_INVALID);

	return !!test_bit(bit_write,  &tmp);
}

static void set_msr_interception_bitmap(struct kvm_vcpu *vcpu, u32 *msrpm,
					u32 msr, int read, int write)
{
	u8 bit_read, bit_write;
	unsigned long tmp;
	u32 offset;

	/*
	 * If this warning triggers extend the direct_access_msrs list at the
	 * beginning of the file
	 */
	WARN_ON(!valid_msr_intercept(msr));

	/* Enforce non allowed MSRs to trap */
	if (read && !kvm_msr_allowed(vcpu, msr, KVM_MSR_FILTER_READ))
		read = 0;

	if (write && !kvm_msr_allowed(vcpu, msr, KVM_MSR_FILTER_WRITE))
		write = 0;

	offset    = svm_msrpm_offset(msr);
	bit_read  = 2 * (msr & 0x0f);
	bit_write = 2 * (msr & 0x0f) + 1;
	tmp       = msrpm[offset];

	BUG_ON(offset == MSR_INVALID);

	read  ? clear_bit(bit_read,  &tmp) : set_bit(bit_read,  &tmp);
	write ? clear_bit(bit_write, &tmp) : set_bit(bit_write, &tmp);

	msrpm[offset] = tmp;
}

static void set_msr_interception(struct kvm_vcpu *vcpu, u32 *msrpm, u32 msr,
				 int read, int write)
{
	set_shadow_msr_intercept(vcpu, msr, read, write);
	set_msr_interception_bitmap(vcpu, msrpm, msr, read, write);
}

u32 *svm_vcpu_alloc_msrpm(void)
{
	struct page *pages = alloc_pages(GFP_KERNEL_ACCOUNT, MSRPM_ALLOC_ORDER);
	u32 *msrpm;

	if (!pages)
		return NULL;

	msrpm = page_address(pages);
	memset(msrpm, 0xff, PAGE_SIZE * (1 << MSRPM_ALLOC_ORDER));

	return msrpm;
}

void svm_vcpu_init_msrpm(struct kvm_vcpu *vcpu, u32 *msrpm)
{
	int i;

	for (i = 0; direct_access_msrs[i].index != MSR_INVALID; i++) {
		if (!direct_access_msrs[i].always)
			continue;
		set_msr_interception(vcpu, msrpm, direct_access_msrs[i].index, 1, 1);
	}
}


void svm_vcpu_free_msrpm(u32 *msrpm)
{
	__free_pages(virt_to_page(msrpm), MSRPM_ALLOC_ORDER);
}

static void svm_msr_filter_changed(struct kvm_vcpu *vcpu)
{
	struct vcpu_svm *svm = to_svm(vcpu);
	u32 i;

	/*
	 * Set intercept permissions for all direct access MSRs again. They
	 * will automatically get filtered through the MSR filter, so we are
	 * back in sync after this.
	 */
	for (i = 0; direct_access_msrs[i].index != MSR_INVALID; i++) {
		u32 msr = direct_access_msrs[i].index;
		u32 read = test_bit(i, svm->shadow_msr_intercept.read);
		u32 write = test_bit(i, svm->shadow_msr_intercept.write);

		set_msr_interception_bitmap(vcpu, svm->msrpm, msr, read, write);
	}
}

static void add_msr_offset(u32 offset)
{
	int i;

	for (i = 0; i < MSRPM_OFFSETS; ++i) {

		/* Offset already in list? */
		if (msrpm_offsets[i] == offset)
			return;

		/* Slot used by another offset? */
		if (msrpm_offsets[i] != MSR_INVALID)
			continue;

		/* Add offset to list */
		msrpm_offsets[i] = offset;

		return;
	}

	/*
	 * If this BUG triggers the msrpm_offsets table has an overflow. Just
	 * increase MSRPM_OFFSETS in this case.
	 */
	BUG();
}

static void init_msrpm_offsets(void)
{
	int i;

	memset(msrpm_offsets, 0xff, sizeof(msrpm_offsets));

	for (i = 0; direct_access_msrs[i].index != MSR_INVALID; i++) {
		u32 offset;

		offset = svm_msrpm_offset(direct_access_msrs[i].index);
		BUG_ON(offset == MSR_INVALID);

		add_msr_offset(offset);
	}
}

static void svm_enable_lbrv(struct kvm_vcpu *vcpu)
{
	struct vcpu_svm *svm = to_svm(vcpu);

	svm->vmcb->control.virt_ext |= LBR_CTL_ENABLE_MASK;
	set_msr_interception(vcpu, svm->msrpm, MSR_IA32_LASTBRANCHFROMIP, 1, 1);
	set_msr_interception(vcpu, svm->msrpm, MSR_IA32_LASTBRANCHTOIP, 1, 1);
	set_msr_interception(vcpu, svm->msrpm, MSR_IA32_LASTINTFROMIP, 1, 1);
	set_msr_interception(vcpu, svm->msrpm, MSR_IA32_LASTINTTOIP, 1, 1);
}

static void svm_disable_lbrv(struct kvm_vcpu *vcpu)
{
	struct vcpu_svm *svm = to_svm(vcpu);

	svm->vmcb->control.virt_ext &= ~LBR_CTL_ENABLE_MASK;
	set_msr_interception(vcpu, svm->msrpm, MSR_IA32_LASTBRANCHFROMIP, 0, 0);
	set_msr_interception(vcpu, svm->msrpm, MSR_IA32_LASTBRANCHTOIP, 0, 0);
	set_msr_interception(vcpu, svm->msrpm, MSR_IA32_LASTINTFROMIP, 0, 0);
	set_msr_interception(vcpu, svm->msrpm, MSR_IA32_LASTINTTOIP, 0, 0);
}

void disable_nmi_singlestep(struct vcpu_svm *svm)
{
	svm->nmi_singlestep = false;

	if (!(svm->vcpu.guest_debug & KVM_GUESTDBG_SINGLESTEP)) {
		/* Clear our flags if they were not set by the guest */
		if (!(svm->nmi_singlestep_guest_rflags & X86_EFLAGS_TF))
			svm->vmcb->save.rflags &= ~X86_EFLAGS_TF;
		if (!(svm->nmi_singlestep_guest_rflags & X86_EFLAGS_RF))
			svm->vmcb->save.rflags &= ~X86_EFLAGS_RF;
	}
}

static void grow_ple_window(struct kvm_vcpu *vcpu)
{
	struct vcpu_svm *svm = to_svm(vcpu);
	struct vmcb_control_area *control = &svm->vmcb->control;
	int old = control->pause_filter_count;

	control->pause_filter_count = __grow_ple_window(old,
							pause_filter_count,
							pause_filter_count_grow,
							pause_filter_count_max);

	if (control->pause_filter_count != old) {
		vmcb_mark_dirty(svm->vmcb, VMCB_INTERCEPTS);
		trace_kvm_ple_window_update(vcpu->vcpu_id,
					    control->pause_filter_count, old);
	}
}

static void shrink_ple_window(struct kvm_vcpu *vcpu)
{
	struct vcpu_svm *svm = to_svm(vcpu);
	struct vmcb_control_area *control = &svm->vmcb->control;
	int old = control->pause_filter_count;

	control->pause_filter_count =
				__shrink_ple_window(old,
						    pause_filter_count,
						    pause_filter_count_shrink,
						    pause_filter_count);
	if (control->pause_filter_count != old) {
		vmcb_mark_dirty(svm->vmcb, VMCB_INTERCEPTS);
		trace_kvm_ple_window_update(vcpu->vcpu_id,
					    control->pause_filter_count, old);
	}
}

/*
 * The default MMIO mask is a single bit (excluding the present bit),
 * which could conflict with the memory encryption bit. Check for
 * memory encryption support and override the default MMIO mask if
 * memory encryption is enabled.
 */
static __init void svm_adjust_mmio_mask(void)
{
	unsigned int enc_bit, mask_bit;
	u64 msr, mask;

	/* If there is no memory encryption support, use existing mask */
	if (cpuid_eax(0x80000000) < 0x8000001f)
		return;

	/* If memory encryption is not enabled, use existing mask */
	rdmsrl(MSR_K8_SYSCFG, msr);
	if (!(msr & MSR_K8_SYSCFG_MEM_ENCRYPT))
		return;

	enc_bit = cpuid_ebx(0x8000001f) & 0x3f;
	mask_bit = boot_cpu_data.x86_phys_bits;

	/* Increment the mask bit if it is the same as the encryption bit */
	if (enc_bit == mask_bit)
		mask_bit++;

	/*
	 * If the mask bit location is below 52, then some bits above the
	 * physical addressing limit will always be reserved, so use the
	 * rsvd_bits() function to generate the mask. This mask, along with
	 * the present bit, will be used to generate a page fault with
	 * PFER.RSV = 1.
	 *
	 * If the mask bit location is 52 (or above), then clear the mask.
	 */
	mask = (mask_bit < 52) ? rsvd_bits(mask_bit, 51) | PT_PRESENT_MASK : 0;

	kvm_mmu_set_mmio_spte_mask(mask, PT_WRITABLE_MASK | PT_USER_MASK);
}

static void svm_hardware_teardown(void)
{
	int cpu;

	if (svm_sev_enabled())
		sev_hardware_teardown();

	for_each_possible_cpu(cpu)
		svm_cpu_uninit(cpu);

	__free_pages(pfn_to_page(iopm_base >> PAGE_SHIFT), IOPM_ALLOC_ORDER);
	iopm_base = 0;
}

static __init void svm_set_cpu_caps(void)
{
	kvm_set_cpu_caps();

	supported_xss = 0;

	/* CPUID 0x80000001 and 0x8000000A (SVM features) */
	if (nested) {
		kvm_cpu_cap_set(X86_FEATURE_SVM);

		if (nrips)
			kvm_cpu_cap_set(X86_FEATURE_NRIPS);

		if (npt_enabled)
			kvm_cpu_cap_set(X86_FEATURE_NPT);
	}

	/* CPUID 0x80000008 */
	if (boot_cpu_has(X86_FEATURE_LS_CFG_SSBD) ||
	    boot_cpu_has(X86_FEATURE_AMD_SSBD))
		kvm_cpu_cap_set(X86_FEATURE_VIRT_SSBD);

	/* Enable INVPCID feature */
	kvm_cpu_cap_check_and_set(X86_FEATURE_INVPCID);
}

static __init int svm_hardware_setup(void)
{
	int cpu;
	struct page *iopm_pages;
	void *iopm_va;
	int r;

	iopm_pages = alloc_pages(GFP_KERNEL, IOPM_ALLOC_ORDER);

	if (!iopm_pages)
		return -ENOMEM;

	iopm_va = page_address(iopm_pages);
	memset(iopm_va, 0xff, PAGE_SIZE * (1 << IOPM_ALLOC_ORDER));
	iopm_base = page_to_pfn(iopm_pages) << PAGE_SHIFT;

	init_msrpm_offsets();

	supported_xcr0 &= ~(XFEATURE_MASK_BNDREGS | XFEATURE_MASK_BNDCSR);

	if (boot_cpu_has(X86_FEATURE_NX))
		kvm_enable_efer_bits(EFER_NX);

	if (boot_cpu_has(X86_FEATURE_FXSR_OPT))
		kvm_enable_efer_bits(EFER_FFXSR);

	if (boot_cpu_has(X86_FEATURE_TSCRATEMSR)) {
		kvm_has_tsc_control = true;
		kvm_max_tsc_scaling_ratio = TSC_RATIO_MAX;
		kvm_tsc_scaling_ratio_frac_bits = 32;
	}

	/* Check for pause filtering support */
	if (!boot_cpu_has(X86_FEATURE_PAUSEFILTER)) {
		pause_filter_count = 0;
		pause_filter_thresh = 0;
	} else if (!boot_cpu_has(X86_FEATURE_PFTHRESHOLD)) {
		pause_filter_thresh = 0;
	}

	if (nested) {
		printk(KERN_INFO "kvm: Nested Virtualization enabled\n");
		kvm_enable_efer_bits(EFER_SVME | EFER_LMSLE);
	}

	if (sev) {
		if (boot_cpu_has(X86_FEATURE_SEV) &&
		    IS_ENABLED(CONFIG_KVM_AMD_SEV)) {
			r = sev_hardware_setup();
			if (r)
				sev = false;
		} else {
			sev = false;
		}
	}

	svm_adjust_mmio_mask();

	for_each_possible_cpu(cpu) {
		r = svm_cpu_init(cpu);
		if (r)
			goto err;
	}

	if (!boot_cpu_has(X86_FEATURE_NPT))
		npt_enabled = false;

	if (npt_enabled && !npt)
		npt_enabled = false;

	kvm_configure_mmu(npt_enabled, get_max_npt_level(), PG_LEVEL_1G);
	pr_info("kvm: Nested Paging %sabled\n", npt_enabled ? "en" : "dis");

	if (nrips) {
		if (!boot_cpu_has(X86_FEATURE_NRIPS))
			nrips = false;
	}

	if (avic) {
		if (!npt_enabled ||
		    !boot_cpu_has(X86_FEATURE_AVIC) ||
		    !IS_ENABLED(CONFIG_X86_LOCAL_APIC)) {
			avic = false;
		} else {
			pr_info("AVIC enabled\n");

			amd_iommu_register_ga_log_notifier(&avic_ga_log_notifier);
		}
	}

	if (vls) {
		if (!npt_enabled ||
		    !boot_cpu_has(X86_FEATURE_V_VMSAVE_VMLOAD) ||
		    !IS_ENABLED(CONFIG_X86_64)) {
			vls = false;
		} else {
			pr_info("Virtual VMLOAD VMSAVE supported\n");
		}
	}

	if (vgif) {
		if (!boot_cpu_has(X86_FEATURE_VGIF))
			vgif = false;
		else
			pr_info("Virtual GIF supported\n");
	}

	svm_set_cpu_caps();

	/*
	 * It seems that on AMD processors PTE's accessed bit is
	 * being set by the CPU hardware before the NPF vmexit.
	 * This is not expected behaviour and our tests fail because
	 * of it.
	 * A workaround here is to disable support for
	 * GUEST_MAXPHYADDR < HOST_MAXPHYADDR if NPT is enabled.
	 * In this case userspace can know if there is support using
	 * KVM_CAP_SMALLER_MAXPHYADDR extension and decide how to handle
	 * it
	 * If future AMD CPU models change the behaviour described above,
	 * this variable can be changed accordingly
	 */
	allow_smaller_maxphyaddr = !npt_enabled;

	return 0;

err:
	svm_hardware_teardown();
	return r;
}

static void init_seg(struct vmcb_seg *seg)
{
	seg->selector = 0;
	seg->attrib = SVM_SELECTOR_P_MASK | SVM_SELECTOR_S_MASK |
		      SVM_SELECTOR_WRITE_MASK; /* Read/Write Data Segment */
	seg->limit = 0xffff;
	seg->base = 0;
}

static void init_sys_seg(struct vmcb_seg *seg, uint32_t type)
{
	seg->selector = 0;
	seg->attrib = SVM_SELECTOR_P_MASK | type;
	seg->limit = 0xffff;
	seg->base = 0;
}

static u64 svm_write_l1_tsc_offset(struct kvm_vcpu *vcpu, u64 offset)
{
	struct vcpu_svm *svm = to_svm(vcpu);
	u64 g_tsc_offset = 0;

	if (is_guest_mode(vcpu)) {
		/* Write L1's TSC offset.  */
		g_tsc_offset = svm->vmcb->control.tsc_offset -
			       svm->nested.hsave->control.tsc_offset;
		svm->nested.hsave->control.tsc_offset = offset;
	}

	trace_kvm_write_tsc_offset(vcpu->vcpu_id,
				   svm->vmcb->control.tsc_offset - g_tsc_offset,
				   offset);

	svm->vmcb->control.tsc_offset = offset + g_tsc_offset;

	vmcb_mark_dirty(svm->vmcb, VMCB_INTERCEPTS);
	return svm->vmcb->control.tsc_offset;
}

static void svm_check_invpcid(struct vcpu_svm *svm)
{
	/*
	 * Intercept INVPCID instruction only if shadow page table is
	 * enabled. Interception is not required with nested page table
	 * enabled.
	 */
	if (kvm_cpu_cap_has(X86_FEATURE_INVPCID)) {
		if (!npt_enabled)
			svm_set_intercept(svm, INTERCEPT_INVPCID);
		else
			svm_clr_intercept(svm, INTERCEPT_INVPCID);
	}
}

static void init_vmcb(struct vcpu_svm *svm)
{
	struct vmcb_control_area *control = &svm->vmcb->control;
	struct vmcb_save_area *save = &svm->vmcb->save;

	svm->vcpu.arch.hflags = 0;

	svm_set_intercept(svm, INTERCEPT_CR0_READ);
	svm_set_intercept(svm, INTERCEPT_CR3_READ);
	svm_set_intercept(svm, INTERCEPT_CR4_READ);
	svm_set_intercept(svm, INTERCEPT_CR0_WRITE);
	svm_set_intercept(svm, INTERCEPT_CR3_WRITE);
	svm_set_intercept(svm, INTERCEPT_CR4_WRITE);
	if (!kvm_vcpu_apicv_active(&svm->vcpu))
		svm_set_intercept(svm, INTERCEPT_CR8_WRITE);

	set_dr_intercepts(svm);

	set_exception_intercept(svm, PF_VECTOR);
	set_exception_intercept(svm, UD_VECTOR);
	set_exception_intercept(svm, MC_VECTOR);
	set_exception_intercept(svm, AC_VECTOR);
	set_exception_intercept(svm, DB_VECTOR);
	/*
	 * Guest access to VMware backdoor ports could legitimately
	 * trigger #GP because of TSS I/O permission bitmap.
	 * We intercept those #GP and allow access to them anyway
	 * as VMware does.
	 */
	if (enable_vmware_backdoor)
		set_exception_intercept(svm, GP_VECTOR);

	svm_set_intercept(svm, INTERCEPT_INTR);
	svm_set_intercept(svm, INTERCEPT_NMI);
	svm_set_intercept(svm, INTERCEPT_SMI);
	svm_set_intercept(svm, INTERCEPT_SELECTIVE_CR0);
	svm_set_intercept(svm, INTERCEPT_RDPMC);
	svm_set_intercept(svm, INTERCEPT_CPUID);
	svm_set_intercept(svm, INTERCEPT_INVD);
	svm_set_intercept(svm, INTERCEPT_INVLPG);
	svm_set_intercept(svm, INTERCEPT_INVLPGA);
	svm_set_intercept(svm, INTERCEPT_IOIO_PROT);
	svm_set_intercept(svm, INTERCEPT_MSR_PROT);
	svm_set_intercept(svm, INTERCEPT_TASK_SWITCH);
	svm_set_intercept(svm, INTERCEPT_SHUTDOWN);
	svm_set_intercept(svm, INTERCEPT_VMRUN);
	svm_set_intercept(svm, INTERCEPT_VMMCALL);
	svm_set_intercept(svm, INTERCEPT_VMLOAD);
	svm_set_intercept(svm, INTERCEPT_VMSAVE);
	svm_set_intercept(svm, INTERCEPT_STGI);
	svm_set_intercept(svm, INTERCEPT_CLGI);
	svm_set_intercept(svm, INTERCEPT_SKINIT);
	svm_set_intercept(svm, INTERCEPT_WBINVD);
	svm_set_intercept(svm, INTERCEPT_XSETBV);
	svm_set_intercept(svm, INTERCEPT_RDPRU);
	svm_set_intercept(svm, INTERCEPT_RSM);

	if (!kvm_mwait_in_guest(svm->vcpu.kvm)) {
		svm_set_intercept(svm, INTERCEPT_MONITOR);
		svm_set_intercept(svm, INTERCEPT_MWAIT);
	}

	if (!kvm_hlt_in_guest(svm->vcpu.kvm))
		svm_set_intercept(svm, INTERCEPT_HLT);

	control->iopm_base_pa = __sme_set(iopm_base);
	control->msrpm_base_pa = __sme_set(__pa(svm->msrpm));
	control->int_ctl = V_INTR_MASKING_MASK;

	init_seg(&save->es);
	init_seg(&save->ss);
	init_seg(&save->ds);
	init_seg(&save->fs);
	init_seg(&save->gs);

	save->cs.selector = 0xf000;
	save->cs.base = 0xffff0000;
	/* Executable/Readable Code Segment */
	save->cs.attrib = SVM_SELECTOR_READ_MASK | SVM_SELECTOR_P_MASK |
		SVM_SELECTOR_S_MASK | SVM_SELECTOR_CODE_MASK;
	save->cs.limit = 0xffff;

	save->gdtr.limit = 0xffff;
	save->idtr.limit = 0xffff;

	init_sys_seg(&save->ldtr, SEG_TYPE_LDT);
	init_sys_seg(&save->tr, SEG_TYPE_BUSY_TSS16);

	svm_set_efer(&svm->vcpu, 0);
	save->dr6 = 0xffff0ff0;
	kvm_set_rflags(&svm->vcpu, 2);
	save->rip = 0x0000fff0;
	svm->vcpu.arch.regs[VCPU_REGS_RIP] = save->rip;

	/*
	 * svm_set_cr0() sets PG and WP and clears NW and CD on save->cr0.
	 * It also updates the guest-visible cr0 value.
	 */
	svm_set_cr0(&svm->vcpu, X86_CR0_NW | X86_CR0_CD | X86_CR0_ET);
	kvm_mmu_reset_context(&svm->vcpu);

	save->cr4 = X86_CR4_PAE;
	/* rdx = ?? */

	if (npt_enabled) {
		/* Setup VMCB for Nested Paging */
		control->nested_ctl |= SVM_NESTED_CTL_NP_ENABLE;
		svm_clr_intercept(svm, INTERCEPT_INVLPG);
		clr_exception_intercept(svm, PF_VECTOR);
		svm_clr_intercept(svm, INTERCEPT_CR3_READ);
		svm_clr_intercept(svm, INTERCEPT_CR3_WRITE);
		save->g_pat = svm->vcpu.arch.pat;
		save->cr3 = 0;
		save->cr4 = 0;
	}
	svm->asid_generation = 0;

	svm->nested.vmcb12_gpa = 0;
	svm->vcpu.arch.hflags = 0;

	if (!kvm_pause_in_guest(svm->vcpu.kvm)) {
		control->pause_filter_count = pause_filter_count;
		if (pause_filter_thresh)
			control->pause_filter_thresh = pause_filter_thresh;
		svm_set_intercept(svm, INTERCEPT_PAUSE);
	} else {
		svm_clr_intercept(svm, INTERCEPT_PAUSE);
	}

	svm_check_invpcid(svm);

	if (kvm_vcpu_apicv_active(&svm->vcpu))
		avic_init_vmcb(svm);

	/*
	 * If hardware supports Virtual VMLOAD VMSAVE then enable it
	 * in VMCB and clear intercepts to avoid #VMEXIT.
	 */
	if (vls) {
		svm_clr_intercept(svm, INTERCEPT_VMLOAD);
		svm_clr_intercept(svm, INTERCEPT_VMSAVE);
		svm->vmcb->control.virt_ext |= VIRTUAL_VMLOAD_VMSAVE_ENABLE_MASK;
	}

	if (vgif) {
		svm_clr_intercept(svm, INTERCEPT_STGI);
		svm_clr_intercept(svm, INTERCEPT_CLGI);
		svm->vmcb->control.int_ctl |= V_GIF_ENABLE_MASK;
	}

	if (sev_guest(svm->vcpu.kvm)) {
		svm->vmcb->control.nested_ctl |= SVM_NESTED_CTL_SEV_ENABLE;
		clr_exception_intercept(svm, UD_VECTOR);
	}

	vmcb_mark_all_dirty(svm->vmcb);

	enable_gif(svm);

}

static void svm_vcpu_reset(struct kvm_vcpu *vcpu, bool init_event)
{
	struct vcpu_svm *svm = to_svm(vcpu);
	u32 dummy;
	u32 eax = 1;

	svm->spec_ctrl = 0;
	svm->virt_spec_ctrl = 0;

	if (!init_event) {
		svm->vcpu.arch.apic_base = APIC_DEFAULT_PHYS_BASE |
					   MSR_IA32_APICBASE_ENABLE;
		if (kvm_vcpu_is_reset_bsp(&svm->vcpu))
			svm->vcpu.arch.apic_base |= MSR_IA32_APICBASE_BSP;
	}
	init_vmcb(svm);

	kvm_cpuid(vcpu, &eax, &dummy, &dummy, &dummy, false);
	kvm_rdx_write(vcpu, eax);

	if (kvm_vcpu_apicv_active(vcpu) && !init_event)
		avic_update_vapic_bar(svm, APIC_DEFAULT_PHYS_BASE);
}

static int svm_create_vcpu(struct kvm_vcpu *vcpu)
{
	struct vcpu_svm *svm;
	struct page *vmcb_page;
	int err;

	BUILD_BUG_ON(offsetof(struct vcpu_svm, vcpu) != 0);
	svm = to_svm(vcpu);

	err = -ENOMEM;
	vmcb_page = alloc_page(GFP_KERNEL_ACCOUNT | __GFP_ZERO);
	if (!vmcb_page)
		goto out;

	err = avic_init_vcpu(svm);
	if (err)
		goto error_free_vmcb_page;

	/* We initialize this flag to true to make sure that the is_running
	 * bit would be set the first time the vcpu is loaded.
	 */
	if (irqchip_in_kernel(vcpu->kvm) && kvm_apicv_activated(vcpu->kvm))
		svm->avic_is_running = true;

	svm->msrpm = svm_vcpu_alloc_msrpm();
<<<<<<< HEAD
	if (!svm->msrpm)
		goto error_free_vmcb_page;

	svm_vcpu_init_msrpm(vcpu, svm->msrpm);

=======
	if (!svm->msrpm) {
		err = -ENOMEM;
		goto error_free_vmcb_page;
	}

	svm_vcpu_init_msrpm(vcpu, svm->msrpm);

>>>>>>> 356006a6
	svm->vmcb = page_address(vmcb_page);
	svm->vmcb_pa = __sme_set(page_to_pfn(vmcb_page) << PAGE_SHIFT);
	svm->asid_generation = 0;
	init_vmcb(svm);

	svm_init_osvw(vcpu);
	vcpu->arch.microcode_version = 0x01000065;

	return 0;

error_free_vmcb_page:
	__free_page(vmcb_page);
out:
	return err;
}

static void svm_clear_current_vmcb(struct vmcb *vmcb)
{
	int i;

	for_each_online_cpu(i)
		cmpxchg(&per_cpu(svm_data, i)->current_vmcb, vmcb, NULL);
}

static void svm_free_vcpu(struct kvm_vcpu *vcpu)
{
	struct vcpu_svm *svm = to_svm(vcpu);

	/*
	 * The vmcb page can be recycled, causing a false negative in
	 * svm_vcpu_load(). So, ensure that no logical CPU has this
	 * vmcb page recorded as its current vmcb.
	 */
	svm_clear_current_vmcb(svm->vmcb);

	svm_free_nested(svm);

	__free_page(pfn_to_page(__sme_clr(svm->vmcb_pa) >> PAGE_SHIFT));
	__free_pages(virt_to_page(svm->msrpm), MSRPM_ALLOC_ORDER);
}

static void svm_vcpu_load(struct kvm_vcpu *vcpu, int cpu)
{
	struct vcpu_svm *svm = to_svm(vcpu);
	struct svm_cpu_data *sd = per_cpu(svm_data, cpu);
	int i;

	if (unlikely(cpu != vcpu->cpu)) {
		svm->asid_generation = 0;
		vmcb_mark_all_dirty(svm->vmcb);
	}

#ifdef CONFIG_X86_64
	rdmsrl(MSR_GS_BASE, to_svm(vcpu)->host.gs_base);
#endif
	savesegment(fs, svm->host.fs);
	savesegment(gs, svm->host.gs);
	svm->host.ldt = kvm_read_ldt();

	for (i = 0; i < NR_HOST_SAVE_USER_MSRS; i++)
		rdmsrl(host_save_user_msrs[i], svm->host_user_msrs[i]);

	if (static_cpu_has(X86_FEATURE_TSCRATEMSR)) {
		u64 tsc_ratio = vcpu->arch.tsc_scaling_ratio;
		if (tsc_ratio != __this_cpu_read(current_tsc_ratio)) {
			__this_cpu_write(current_tsc_ratio, tsc_ratio);
			wrmsrl(MSR_AMD64_TSC_RATIO, tsc_ratio);
		}
	}
	/* This assumes that the kernel never uses MSR_TSC_AUX */
	if (static_cpu_has(X86_FEATURE_RDTSCP))
		wrmsrl(MSR_TSC_AUX, svm->tsc_aux);

	if (sd->current_vmcb != svm->vmcb) {
		sd->current_vmcb = svm->vmcb;
		indirect_branch_prediction_barrier();
	}
	avic_vcpu_load(vcpu, cpu);
}

static void svm_vcpu_put(struct kvm_vcpu *vcpu)
{
	struct vcpu_svm *svm = to_svm(vcpu);
	int i;

	avic_vcpu_put(vcpu);

	++vcpu->stat.host_state_reload;
	kvm_load_ldt(svm->host.ldt);
#ifdef CONFIG_X86_64
	loadsegment(fs, svm->host.fs);
	wrmsrl(MSR_KERNEL_GS_BASE, current->thread.gsbase);
	load_gs_index(svm->host.gs);
#else
#ifdef CONFIG_X86_32_LAZY_GS
	loadsegment(gs, svm->host.gs);
#endif
#endif
	for (i = 0; i < NR_HOST_SAVE_USER_MSRS; i++)
		wrmsrl(host_save_user_msrs[i], svm->host_user_msrs[i]);
}

static unsigned long svm_get_rflags(struct kvm_vcpu *vcpu)
{
	struct vcpu_svm *svm = to_svm(vcpu);
	unsigned long rflags = svm->vmcb->save.rflags;

	if (svm->nmi_singlestep) {
		/* Hide our flags if they were not set by the guest */
		if (!(svm->nmi_singlestep_guest_rflags & X86_EFLAGS_TF))
			rflags &= ~X86_EFLAGS_TF;
		if (!(svm->nmi_singlestep_guest_rflags & X86_EFLAGS_RF))
			rflags &= ~X86_EFLAGS_RF;
	}
	return rflags;
}

static void svm_set_rflags(struct kvm_vcpu *vcpu, unsigned long rflags)
{
	if (to_svm(vcpu)->nmi_singlestep)
		rflags |= (X86_EFLAGS_TF | X86_EFLAGS_RF);

       /*
        * Any change of EFLAGS.VM is accompanied by a reload of SS
        * (caused by either a task switch or an inter-privilege IRET),
        * so we do not need to update the CPL here.
        */
	to_svm(vcpu)->vmcb->save.rflags = rflags;
}

static void svm_cache_reg(struct kvm_vcpu *vcpu, enum kvm_reg reg)
{
	switch (reg) {
	case VCPU_EXREG_PDPTR:
		BUG_ON(!npt_enabled);
		load_pdptrs(vcpu, vcpu->arch.walk_mmu, kvm_read_cr3(vcpu));
		break;
	default:
		WARN_ON_ONCE(1);
	}
}

static void svm_set_vintr(struct vcpu_svm *svm)
{
	struct vmcb_control_area *control;

	/* The following fields are ignored when AVIC is enabled */
	WARN_ON(kvm_vcpu_apicv_active(&svm->vcpu));
	svm_set_intercept(svm, INTERCEPT_VINTR);

	/*
	 * This is just a dummy VINTR to actually cause a vmexit to happen.
	 * Actual injection of virtual interrupts happens through EVENTINJ.
	 */
	control = &svm->vmcb->control;
	control->int_vector = 0x0;
	control->int_ctl &= ~V_INTR_PRIO_MASK;
	control->int_ctl |= V_IRQ_MASK |
		((/*control->int_vector >> 4*/ 0xf) << V_INTR_PRIO_SHIFT);
	vmcb_mark_dirty(svm->vmcb, VMCB_INTR);
}

static void svm_clear_vintr(struct vcpu_svm *svm)
{
	const u32 mask = V_TPR_MASK | V_GIF_ENABLE_MASK | V_GIF_MASK | V_INTR_MASKING_MASK;
	svm_clr_intercept(svm, INTERCEPT_VINTR);

	/* Drop int_ctl fields related to VINTR injection.  */
	svm->vmcb->control.int_ctl &= mask;
	if (is_guest_mode(&svm->vcpu)) {
		svm->nested.hsave->control.int_ctl &= mask;

		WARN_ON((svm->vmcb->control.int_ctl & V_TPR_MASK) !=
			(svm->nested.ctl.int_ctl & V_TPR_MASK));
		svm->vmcb->control.int_ctl |= svm->nested.ctl.int_ctl & ~mask;
	}

	vmcb_mark_dirty(svm->vmcb, VMCB_INTR);
}

static struct vmcb_seg *svm_seg(struct kvm_vcpu *vcpu, int seg)
{
	struct vmcb_save_area *save = &to_svm(vcpu)->vmcb->save;

	switch (seg) {
	case VCPU_SREG_CS: return &save->cs;
	case VCPU_SREG_DS: return &save->ds;
	case VCPU_SREG_ES: return &save->es;
	case VCPU_SREG_FS: return &save->fs;
	case VCPU_SREG_GS: return &save->gs;
	case VCPU_SREG_SS: return &save->ss;
	case VCPU_SREG_TR: return &save->tr;
	case VCPU_SREG_LDTR: return &save->ldtr;
	}
	BUG();
	return NULL;
}

static u64 svm_get_segment_base(struct kvm_vcpu *vcpu, int seg)
{
	struct vmcb_seg *s = svm_seg(vcpu, seg);

	return s->base;
}

static void svm_get_segment(struct kvm_vcpu *vcpu,
			    struct kvm_segment *var, int seg)
{
	struct vmcb_seg *s = svm_seg(vcpu, seg);

	var->base = s->base;
	var->limit = s->limit;
	var->selector = s->selector;
	var->type = s->attrib & SVM_SELECTOR_TYPE_MASK;
	var->s = (s->attrib >> SVM_SELECTOR_S_SHIFT) & 1;
	var->dpl = (s->attrib >> SVM_SELECTOR_DPL_SHIFT) & 3;
	var->present = (s->attrib >> SVM_SELECTOR_P_SHIFT) & 1;
	var->avl = (s->attrib >> SVM_SELECTOR_AVL_SHIFT) & 1;
	var->l = (s->attrib >> SVM_SELECTOR_L_SHIFT) & 1;
	var->db = (s->attrib >> SVM_SELECTOR_DB_SHIFT) & 1;

	/*
	 * AMD CPUs circa 2014 track the G bit for all segments except CS.
	 * However, the SVM spec states that the G bit is not observed by the
	 * CPU, and some VMware virtual CPUs drop the G bit for all segments.
	 * So let's synthesize a legal G bit for all segments, this helps
	 * running KVM nested. It also helps cross-vendor migration, because
	 * Intel's vmentry has a check on the 'G' bit.
	 */
	var->g = s->limit > 0xfffff;

	/*
	 * AMD's VMCB does not have an explicit unusable field, so emulate it
	 * for cross vendor migration purposes by "not present"
	 */
	var->unusable = !var->present;

	switch (seg) {
	case VCPU_SREG_TR:
		/*
		 * Work around a bug where the busy flag in the tr selector
		 * isn't exposed
		 */
		var->type |= 0x2;
		break;
	case VCPU_SREG_DS:
	case VCPU_SREG_ES:
	case VCPU_SREG_FS:
	case VCPU_SREG_GS:
		/*
		 * The accessed bit must always be set in the segment
		 * descriptor cache, although it can be cleared in the
		 * descriptor, the cached bit always remains at 1. Since
		 * Intel has a check on this, set it here to support
		 * cross-vendor migration.
		 */
		if (!var->unusable)
			var->type |= 0x1;
		break;
	case VCPU_SREG_SS:
		/*
		 * On AMD CPUs sometimes the DB bit in the segment
		 * descriptor is left as 1, although the whole segment has
		 * been made unusable. Clear it here to pass an Intel VMX
		 * entry check when cross vendor migrating.
		 */
		if (var->unusable)
			var->db = 0;
		/* This is symmetric with svm_set_segment() */
		var->dpl = to_svm(vcpu)->vmcb->save.cpl;
		break;
	}
}

static int svm_get_cpl(struct kvm_vcpu *vcpu)
{
	struct vmcb_save_area *save = &to_svm(vcpu)->vmcb->save;

	return save->cpl;
}

static void svm_get_idt(struct kvm_vcpu *vcpu, struct desc_ptr *dt)
{
	struct vcpu_svm *svm = to_svm(vcpu);

	dt->size = svm->vmcb->save.idtr.limit;
	dt->address = svm->vmcb->save.idtr.base;
}

static void svm_set_idt(struct kvm_vcpu *vcpu, struct desc_ptr *dt)
{
	struct vcpu_svm *svm = to_svm(vcpu);

	svm->vmcb->save.idtr.limit = dt->size;
	svm->vmcb->save.idtr.base = dt->address ;
	vmcb_mark_dirty(svm->vmcb, VMCB_DT);
}

static void svm_get_gdt(struct kvm_vcpu *vcpu, struct desc_ptr *dt)
{
	struct vcpu_svm *svm = to_svm(vcpu);

	dt->size = svm->vmcb->save.gdtr.limit;
	dt->address = svm->vmcb->save.gdtr.base;
}

static void svm_set_gdt(struct kvm_vcpu *vcpu, struct desc_ptr *dt)
{
	struct vcpu_svm *svm = to_svm(vcpu);

	svm->vmcb->save.gdtr.limit = dt->size;
	svm->vmcb->save.gdtr.base = dt->address ;
	vmcb_mark_dirty(svm->vmcb, VMCB_DT);
}

static void update_cr0_intercept(struct vcpu_svm *svm)
{
	ulong gcr0 = svm->vcpu.arch.cr0;
	u64 *hcr0 = &svm->vmcb->save.cr0;

	*hcr0 = (*hcr0 & ~SVM_CR0_SELECTIVE_MASK)
		| (gcr0 & SVM_CR0_SELECTIVE_MASK);

	vmcb_mark_dirty(svm->vmcb, VMCB_CR);

	if (gcr0 == *hcr0) {
		svm_clr_intercept(svm, INTERCEPT_CR0_READ);
		svm_clr_intercept(svm, INTERCEPT_CR0_WRITE);
	} else {
		svm_set_intercept(svm, INTERCEPT_CR0_READ);
		svm_set_intercept(svm, INTERCEPT_CR0_WRITE);
	}
}

void svm_set_cr0(struct kvm_vcpu *vcpu, unsigned long cr0)
{
	struct vcpu_svm *svm = to_svm(vcpu);

#ifdef CONFIG_X86_64
	if (vcpu->arch.efer & EFER_LME) {
		if (!is_paging(vcpu) && (cr0 & X86_CR0_PG)) {
			vcpu->arch.efer |= EFER_LMA;
			svm->vmcb->save.efer |= EFER_LMA | EFER_LME;
		}

		if (is_paging(vcpu) && !(cr0 & X86_CR0_PG)) {
			vcpu->arch.efer &= ~EFER_LMA;
			svm->vmcb->save.efer &= ~(EFER_LMA | EFER_LME);
		}
	}
#endif
	vcpu->arch.cr0 = cr0;

	if (!npt_enabled)
		cr0 |= X86_CR0_PG | X86_CR0_WP;

	/*
	 * re-enable caching here because the QEMU bios
	 * does not do it - this results in some delay at
	 * reboot
	 */
	if (kvm_check_has_quirk(vcpu->kvm, KVM_X86_QUIRK_CD_NW_CLEARED))
		cr0 &= ~(X86_CR0_CD | X86_CR0_NW);
	svm->vmcb->save.cr0 = cr0;
	vmcb_mark_dirty(svm->vmcb, VMCB_CR);
	update_cr0_intercept(svm);
}

int svm_set_cr4(struct kvm_vcpu *vcpu, unsigned long cr4)
{
	unsigned long host_cr4_mce = cr4_read_shadow() & X86_CR4_MCE;
	unsigned long old_cr4 = to_svm(vcpu)->vmcb->save.cr4;

	if (cr4 & X86_CR4_VMXE)
		return 1;

	if (npt_enabled && ((old_cr4 ^ cr4) & X86_CR4_PGE))
		svm_flush_tlb(vcpu);

	vcpu->arch.cr4 = cr4;
	if (!npt_enabled)
		cr4 |= X86_CR4_PAE;
	cr4 |= host_cr4_mce;
	to_svm(vcpu)->vmcb->save.cr4 = cr4;
	vmcb_mark_dirty(to_svm(vcpu)->vmcb, VMCB_CR);
	return 0;
}

static void svm_set_segment(struct kvm_vcpu *vcpu,
			    struct kvm_segment *var, int seg)
{
	struct vcpu_svm *svm = to_svm(vcpu);
	struct vmcb_seg *s = svm_seg(vcpu, seg);

	s->base = var->base;
	s->limit = var->limit;
	s->selector = var->selector;
	s->attrib = (var->type & SVM_SELECTOR_TYPE_MASK);
	s->attrib |= (var->s & 1) << SVM_SELECTOR_S_SHIFT;
	s->attrib |= (var->dpl & 3) << SVM_SELECTOR_DPL_SHIFT;
	s->attrib |= ((var->present & 1) && !var->unusable) << SVM_SELECTOR_P_SHIFT;
	s->attrib |= (var->avl & 1) << SVM_SELECTOR_AVL_SHIFT;
	s->attrib |= (var->l & 1) << SVM_SELECTOR_L_SHIFT;
	s->attrib |= (var->db & 1) << SVM_SELECTOR_DB_SHIFT;
	s->attrib |= (var->g & 1) << SVM_SELECTOR_G_SHIFT;

	/*
	 * This is always accurate, except if SYSRET returned to a segment
	 * with SS.DPL != 3.  Intel does not have this quirk, and always
	 * forces SS.DPL to 3 on sysret, so we ignore that case; fixing it
	 * would entail passing the CPL to userspace and back.
	 */
	if (seg == VCPU_SREG_SS)
		/* This is symmetric with svm_get_segment() */
		svm->vmcb->save.cpl = (var->dpl & 3);

	vmcb_mark_dirty(svm->vmcb, VMCB_SEG);
}

static void update_exception_bitmap(struct kvm_vcpu *vcpu)
{
	struct vcpu_svm *svm = to_svm(vcpu);

	clr_exception_intercept(svm, BP_VECTOR);

	if (vcpu->guest_debug & KVM_GUESTDBG_ENABLE) {
		if (vcpu->guest_debug & KVM_GUESTDBG_USE_SW_BP)
			set_exception_intercept(svm, BP_VECTOR);
	}
}

static void new_asid(struct vcpu_svm *svm, struct svm_cpu_data *sd)
{
	if (sd->next_asid > sd->max_asid) {
		++sd->asid_generation;
		sd->next_asid = sd->min_asid;
		svm->vmcb->control.tlb_ctl = TLB_CONTROL_FLUSH_ALL_ASID;
	}

	svm->asid_generation = sd->asid_generation;
	svm->vmcb->control.asid = sd->next_asid++;

	vmcb_mark_dirty(svm->vmcb, VMCB_ASID);
}

static void svm_set_dr6(struct vcpu_svm *svm, unsigned long value)
{
	struct vmcb *vmcb = svm->vmcb;

	if (unlikely(value != vmcb->save.dr6)) {
		vmcb->save.dr6 = value;
		vmcb_mark_dirty(vmcb, VMCB_DR);
	}
}

static void svm_sync_dirty_debug_regs(struct kvm_vcpu *vcpu)
{
	struct vcpu_svm *svm = to_svm(vcpu);

	get_debugreg(vcpu->arch.db[0], 0);
	get_debugreg(vcpu->arch.db[1], 1);
	get_debugreg(vcpu->arch.db[2], 2);
	get_debugreg(vcpu->arch.db[3], 3);
	/*
	 * We cannot reset svm->vmcb->save.dr6 to DR6_FIXED_1|DR6_RTM here,
	 * because db_interception might need it.  We can do it before vmentry.
	 */
	vcpu->arch.dr6 = svm->vmcb->save.dr6;
	vcpu->arch.dr7 = svm->vmcb->save.dr7;
	vcpu->arch.switch_db_regs &= ~KVM_DEBUGREG_WONT_EXIT;
	set_dr_intercepts(svm);
}

static void svm_set_dr7(struct kvm_vcpu *vcpu, unsigned long value)
{
	struct vcpu_svm *svm = to_svm(vcpu);

	svm->vmcb->save.dr7 = value;
	vmcb_mark_dirty(svm->vmcb, VMCB_DR);
}

static int pf_interception(struct vcpu_svm *svm)
{
	u64 fault_address = __sme_clr(svm->vmcb->control.exit_info_2);
	u64 error_code = svm->vmcb->control.exit_info_1;

	return kvm_handle_page_fault(&svm->vcpu, error_code, fault_address,
			static_cpu_has(X86_FEATURE_DECODEASSISTS) ?
			svm->vmcb->control.insn_bytes : NULL,
			svm->vmcb->control.insn_len);
}

static int npf_interception(struct vcpu_svm *svm)
{
	u64 fault_address = __sme_clr(svm->vmcb->control.exit_info_2);
	u64 error_code = svm->vmcb->control.exit_info_1;

	trace_kvm_page_fault(fault_address, error_code);
	return kvm_mmu_page_fault(&svm->vcpu, fault_address, error_code,
			static_cpu_has(X86_FEATURE_DECODEASSISTS) ?
			svm->vmcb->control.insn_bytes : NULL,
			svm->vmcb->control.insn_len);
}

static int db_interception(struct vcpu_svm *svm)
{
	struct kvm_run *kvm_run = svm->vcpu.run;
	struct kvm_vcpu *vcpu = &svm->vcpu;

	if (!(svm->vcpu.guest_debug &
	      (KVM_GUESTDBG_SINGLESTEP | KVM_GUESTDBG_USE_HW_BP)) &&
		!svm->nmi_singlestep) {
		u32 payload = (svm->vmcb->save.dr6 ^ DR6_RTM) & ~DR6_FIXED_1;
		kvm_queue_exception_p(&svm->vcpu, DB_VECTOR, payload);
		return 1;
	}

	if (svm->nmi_singlestep) {
		disable_nmi_singlestep(svm);
		/* Make sure we check for pending NMIs upon entry */
		kvm_make_request(KVM_REQ_EVENT, vcpu);
	}

	if (svm->vcpu.guest_debug &
	    (KVM_GUESTDBG_SINGLESTEP | KVM_GUESTDBG_USE_HW_BP)) {
		kvm_run->exit_reason = KVM_EXIT_DEBUG;
		kvm_run->debug.arch.dr6 = svm->vmcb->save.dr6;
		kvm_run->debug.arch.dr7 = svm->vmcb->save.dr7;
		kvm_run->debug.arch.pc =
			svm->vmcb->save.cs.base + svm->vmcb->save.rip;
		kvm_run->debug.arch.exception = DB_VECTOR;
		return 0;
	}

	return 1;
}

static int bp_interception(struct vcpu_svm *svm)
{
	struct kvm_run *kvm_run = svm->vcpu.run;

	kvm_run->exit_reason = KVM_EXIT_DEBUG;
	kvm_run->debug.arch.pc = svm->vmcb->save.cs.base + svm->vmcb->save.rip;
	kvm_run->debug.arch.exception = BP_VECTOR;
	return 0;
}

static int ud_interception(struct vcpu_svm *svm)
{
	return handle_ud(&svm->vcpu);
}

static int ac_interception(struct vcpu_svm *svm)
{
	kvm_queue_exception_e(&svm->vcpu, AC_VECTOR, 0);
	return 1;
}

static int gp_interception(struct vcpu_svm *svm)
{
	struct kvm_vcpu *vcpu = &svm->vcpu;
	u32 error_code = svm->vmcb->control.exit_info_1;

	WARN_ON_ONCE(!enable_vmware_backdoor);

	/*
	 * VMware backdoor emulation on #GP interception only handles IN{S},
	 * OUT{S}, and RDPMC, none of which generate a non-zero error code.
	 */
	if (error_code) {
		kvm_queue_exception_e(vcpu, GP_VECTOR, error_code);
		return 1;
	}
	return kvm_emulate_instruction(vcpu, EMULTYPE_VMWARE_GP);
}

static bool is_erratum_383(void)
{
	int err, i;
	u64 value;

	if (!erratum_383_found)
		return false;

	value = native_read_msr_safe(MSR_IA32_MC0_STATUS, &err);
	if (err)
		return false;

	/* Bit 62 may or may not be set for this mce */
	value &= ~(1ULL << 62);

	if (value != 0xb600000000010015ULL)
		return false;

	/* Clear MCi_STATUS registers */
	for (i = 0; i < 6; ++i)
		native_write_msr_safe(MSR_IA32_MCx_STATUS(i), 0, 0);

	value = native_read_msr_safe(MSR_IA32_MCG_STATUS, &err);
	if (!err) {
		u32 low, high;

		value &= ~(1ULL << 2);
		low    = lower_32_bits(value);
		high   = upper_32_bits(value);

		native_write_msr_safe(MSR_IA32_MCG_STATUS, low, high);
	}

	/* Flush tlb to evict multi-match entries */
	__flush_tlb_all();

	return true;
}

/*
 * Trigger machine check on the host. We assume all the MSRs are already set up
 * by the CPU and that we still run on the same CPU as the MCE occurred on.
 * We pass a fake environment to the machine check handler because we want
 * the guest to be always treated like user space, no matter what context
 * it used internally.
 */
static void kvm_machine_check(void)
{
#if defined(CONFIG_X86_MCE)
	struct pt_regs regs = {
		.cs = 3, /* Fake ring 3 no matter what the guest ran on */
		.flags = X86_EFLAGS_IF,
	};

	do_machine_check(&regs);
#endif
}

static void svm_handle_mce(struct vcpu_svm *svm)
{
	if (is_erratum_383()) {
		/*
		 * Erratum 383 triggered. Guest state is corrupt so kill the
		 * guest.
		 */
		pr_err("KVM: Guest triggered AMD Erratum 383\n");

		kvm_make_request(KVM_REQ_TRIPLE_FAULT, &svm->vcpu);

		return;
	}

	/*
	 * On an #MC intercept the MCE handler is not called automatically in
	 * the host. So do it by hand here.
	 */
	kvm_machine_check();
}

static int mc_interception(struct vcpu_svm *svm)
{
	return 1;
}

static int shutdown_interception(struct vcpu_svm *svm)
{
	struct kvm_run *kvm_run = svm->vcpu.run;

	/*
	 * VMCB is undefined after a SHUTDOWN intercept
	 * so reinitialize it.
	 */
	clear_page(svm->vmcb);
	init_vmcb(svm);

	kvm_run->exit_reason = KVM_EXIT_SHUTDOWN;
	return 0;
}

static int io_interception(struct vcpu_svm *svm)
{
	struct kvm_vcpu *vcpu = &svm->vcpu;
	u32 io_info = svm->vmcb->control.exit_info_1; /* address size bug? */
	int size, in, string;
	unsigned port;

	++svm->vcpu.stat.io_exits;
	string = (io_info & SVM_IOIO_STR_MASK) != 0;
	in = (io_info & SVM_IOIO_TYPE_MASK) != 0;
	if (string)
		return kvm_emulate_instruction(vcpu, 0);

	port = io_info >> 16;
	size = (io_info & SVM_IOIO_SIZE_MASK) >> SVM_IOIO_SIZE_SHIFT;
	svm->next_rip = svm->vmcb->control.exit_info_2;

	return kvm_fast_pio(&svm->vcpu, size, port, in);
}

static int nmi_interception(struct vcpu_svm *svm)
{
	return 1;
}

static int intr_interception(struct vcpu_svm *svm)
{
	++svm->vcpu.stat.irq_exits;
	return 1;
}

static int nop_on_interception(struct vcpu_svm *svm)
{
	return 1;
}

static int halt_interception(struct vcpu_svm *svm)
{
	return kvm_emulate_halt(&svm->vcpu);
}

static int vmmcall_interception(struct vcpu_svm *svm)
{
	return kvm_emulate_hypercall(&svm->vcpu);
}

static int vmload_interception(struct vcpu_svm *svm)
{
	struct vmcb *nested_vmcb;
	struct kvm_host_map map;
	int ret;

	if (nested_svm_check_permissions(svm))
		return 1;

	ret = kvm_vcpu_map(&svm->vcpu, gpa_to_gfn(svm->vmcb->save.rax), &map);
	if (ret) {
		if (ret == -EINVAL)
			kvm_inject_gp(&svm->vcpu, 0);
		return 1;
	}

	nested_vmcb = map.hva;

	ret = kvm_skip_emulated_instruction(&svm->vcpu);

	nested_svm_vmloadsave(nested_vmcb, svm->vmcb);
	kvm_vcpu_unmap(&svm->vcpu, &map, true);

	return ret;
}

static int vmsave_interception(struct vcpu_svm *svm)
{
	struct vmcb *nested_vmcb;
	struct kvm_host_map map;
	int ret;

	if (nested_svm_check_permissions(svm))
		return 1;

	ret = kvm_vcpu_map(&svm->vcpu, gpa_to_gfn(svm->vmcb->save.rax), &map);
	if (ret) {
		if (ret == -EINVAL)
			kvm_inject_gp(&svm->vcpu, 0);
		return 1;
	}

	nested_vmcb = map.hva;

	ret = kvm_skip_emulated_instruction(&svm->vcpu);

	nested_svm_vmloadsave(svm->vmcb, nested_vmcb);
	kvm_vcpu_unmap(&svm->vcpu, &map, true);

	return ret;
}

static int vmrun_interception(struct vcpu_svm *svm)
{
	if (nested_svm_check_permissions(svm))
		return 1;

	return nested_svm_vmrun(svm);
}

void svm_set_gif(struct vcpu_svm *svm, bool value)
{
	if (value) {
		/*
		 * If VGIF is enabled, the STGI intercept is only added to
		 * detect the opening of the SMI/NMI window; remove it now.
		 * Likewise, clear the VINTR intercept, we will set it
		 * again while processing KVM_REQ_EVENT if needed.
		 */
		if (vgif_enabled(svm))
			svm_clr_intercept(svm, INTERCEPT_STGI);
		if (svm_is_intercept(svm, INTERCEPT_VINTR))
			svm_clear_vintr(svm);

		enable_gif(svm);
		if (svm->vcpu.arch.smi_pending ||
		    svm->vcpu.arch.nmi_pending ||
		    kvm_cpu_has_injectable_intr(&svm->vcpu))
			kvm_make_request(KVM_REQ_EVENT, &svm->vcpu);
	} else {
		disable_gif(svm);

		/*
		 * After a CLGI no interrupts should come.  But if vGIF is
		 * in use, we still rely on the VINTR intercept (rather than
		 * STGI) to detect an open interrupt window.
		*/
		if (!vgif_enabled(svm))
			svm_clear_vintr(svm);
	}
}

static int stgi_interception(struct vcpu_svm *svm)
{
	int ret;

	if (nested_svm_check_permissions(svm))
		return 1;

	ret = kvm_skip_emulated_instruction(&svm->vcpu);
	svm_set_gif(svm, true);
	return ret;
}

static int clgi_interception(struct vcpu_svm *svm)
{
	int ret;

	if (nested_svm_check_permissions(svm))
		return 1;

	ret = kvm_skip_emulated_instruction(&svm->vcpu);
	svm_set_gif(svm, false);
	return ret;
}

static int invlpga_interception(struct vcpu_svm *svm)
{
	struct kvm_vcpu *vcpu = &svm->vcpu;

	trace_kvm_invlpga(svm->vmcb->save.rip, kvm_rcx_read(&svm->vcpu),
			  kvm_rax_read(&svm->vcpu));

	/* Let's treat INVLPGA the same as INVLPG (can be optimized!) */
	kvm_mmu_invlpg(vcpu, kvm_rax_read(&svm->vcpu));

	return kvm_skip_emulated_instruction(&svm->vcpu);
}

static int skinit_interception(struct vcpu_svm *svm)
{
	trace_kvm_skinit(svm->vmcb->save.rip, kvm_rax_read(&svm->vcpu));

	kvm_queue_exception(&svm->vcpu, UD_VECTOR);
	return 1;
}

static int wbinvd_interception(struct vcpu_svm *svm)
{
	return kvm_emulate_wbinvd(&svm->vcpu);
}

static int xsetbv_interception(struct vcpu_svm *svm)
{
	u64 new_bv = kvm_read_edx_eax(&svm->vcpu);
	u32 index = kvm_rcx_read(&svm->vcpu);

	if (kvm_set_xcr(&svm->vcpu, index, new_bv) == 0) {
		return kvm_skip_emulated_instruction(&svm->vcpu);
	}

	return 1;
}

static int rdpru_interception(struct vcpu_svm *svm)
{
	kvm_queue_exception(&svm->vcpu, UD_VECTOR);
	return 1;
}

static int task_switch_interception(struct vcpu_svm *svm)
{
	u16 tss_selector;
	int reason;
	int int_type = svm->vmcb->control.exit_int_info &
		SVM_EXITINTINFO_TYPE_MASK;
	int int_vec = svm->vmcb->control.exit_int_info & SVM_EVTINJ_VEC_MASK;
	uint32_t type =
		svm->vmcb->control.exit_int_info & SVM_EXITINTINFO_TYPE_MASK;
	uint32_t idt_v =
		svm->vmcb->control.exit_int_info & SVM_EXITINTINFO_VALID;
	bool has_error_code = false;
	u32 error_code = 0;

	tss_selector = (u16)svm->vmcb->control.exit_info_1;

	if (svm->vmcb->control.exit_info_2 &
	    (1ULL << SVM_EXITINFOSHIFT_TS_REASON_IRET))
		reason = TASK_SWITCH_IRET;
	else if (svm->vmcb->control.exit_info_2 &
		 (1ULL << SVM_EXITINFOSHIFT_TS_REASON_JMP))
		reason = TASK_SWITCH_JMP;
	else if (idt_v)
		reason = TASK_SWITCH_GATE;
	else
		reason = TASK_SWITCH_CALL;

	if (reason == TASK_SWITCH_GATE) {
		switch (type) {
		case SVM_EXITINTINFO_TYPE_NMI:
			svm->vcpu.arch.nmi_injected = false;
			break;
		case SVM_EXITINTINFO_TYPE_EXEPT:
			if (svm->vmcb->control.exit_info_2 &
			    (1ULL << SVM_EXITINFOSHIFT_TS_HAS_ERROR_CODE)) {
				has_error_code = true;
				error_code =
					(u32)svm->vmcb->control.exit_info_2;
			}
			kvm_clear_exception_queue(&svm->vcpu);
			break;
		case SVM_EXITINTINFO_TYPE_INTR:
			kvm_clear_interrupt_queue(&svm->vcpu);
			break;
		default:
			break;
		}
	}

	if (reason != TASK_SWITCH_GATE ||
	    int_type == SVM_EXITINTINFO_TYPE_SOFT ||
	    (int_type == SVM_EXITINTINFO_TYPE_EXEPT &&
	     (int_vec == OF_VECTOR || int_vec == BP_VECTOR))) {
		if (!skip_emulated_instruction(&svm->vcpu))
			return 0;
	}

	if (int_type != SVM_EXITINTINFO_TYPE_SOFT)
		int_vec = -1;

	return kvm_task_switch(&svm->vcpu, tss_selector, int_vec, reason,
			       has_error_code, error_code);
}

static int cpuid_interception(struct vcpu_svm *svm)
{
	return kvm_emulate_cpuid(&svm->vcpu);
}

static int iret_interception(struct vcpu_svm *svm)
{
	++svm->vcpu.stat.nmi_window_exits;
	svm_clr_intercept(svm, INTERCEPT_IRET);
	svm->vcpu.arch.hflags |= HF_IRET_MASK;
	svm->nmi_iret_rip = kvm_rip_read(&svm->vcpu);
	kvm_make_request(KVM_REQ_EVENT, &svm->vcpu);
	return 1;
}

static int invd_interception(struct vcpu_svm *svm)
{
	/* Treat an INVD instruction as a NOP and just skip it. */
	return kvm_skip_emulated_instruction(&svm->vcpu);
}

static int invlpg_interception(struct vcpu_svm *svm)
{
	if (!static_cpu_has(X86_FEATURE_DECODEASSISTS))
		return kvm_emulate_instruction(&svm->vcpu, 0);

	kvm_mmu_invlpg(&svm->vcpu, svm->vmcb->control.exit_info_1);
	return kvm_skip_emulated_instruction(&svm->vcpu);
}

static int emulate_on_interception(struct vcpu_svm *svm)
{
	return kvm_emulate_instruction(&svm->vcpu, 0);
}

static int rsm_interception(struct vcpu_svm *svm)
{
	return kvm_emulate_instruction_from_buffer(&svm->vcpu, rsm_ins_bytes, 2);
}

static int rdpmc_interception(struct vcpu_svm *svm)
{
	int err;

	if (!nrips)
		return emulate_on_interception(svm);

	err = kvm_rdpmc(&svm->vcpu);
	return kvm_complete_insn_gp(&svm->vcpu, err);
}

static bool check_selective_cr0_intercepted(struct vcpu_svm *svm,
					    unsigned long val)
{
	unsigned long cr0 = svm->vcpu.arch.cr0;
	bool ret = false;

	if (!is_guest_mode(&svm->vcpu) ||
	    (!(vmcb_is_intercept(&svm->nested.ctl, INTERCEPT_SELECTIVE_CR0))))
		return false;

	cr0 &= ~SVM_CR0_SELECTIVE_MASK;
	val &= ~SVM_CR0_SELECTIVE_MASK;

	if (cr0 ^ val) {
		svm->vmcb->control.exit_code = SVM_EXIT_CR0_SEL_WRITE;
		ret = (nested_svm_exit_handled(svm) == NESTED_EXIT_DONE);
	}

	return ret;
}

#define CR_VALID (1ULL << 63)

static int cr_interception(struct vcpu_svm *svm)
{
	int reg, cr;
	unsigned long val;
	int err;

	if (!static_cpu_has(X86_FEATURE_DECODEASSISTS))
		return emulate_on_interception(svm);

	if (unlikely((svm->vmcb->control.exit_info_1 & CR_VALID) == 0))
		return emulate_on_interception(svm);

	reg = svm->vmcb->control.exit_info_1 & SVM_EXITINFO_REG_MASK;
	if (svm->vmcb->control.exit_code == SVM_EXIT_CR0_SEL_WRITE)
		cr = SVM_EXIT_WRITE_CR0 - SVM_EXIT_READ_CR0;
	else
		cr = svm->vmcb->control.exit_code - SVM_EXIT_READ_CR0;

	err = 0;
	if (cr >= 16) { /* mov to cr */
		cr -= 16;
		val = kvm_register_read(&svm->vcpu, reg);
		trace_kvm_cr_write(cr, val);
		switch (cr) {
		case 0:
			if (!check_selective_cr0_intercepted(svm, val))
				err = kvm_set_cr0(&svm->vcpu, val);
			else
				return 1;

			break;
		case 3:
			err = kvm_set_cr3(&svm->vcpu, val);
			break;
		case 4:
			err = kvm_set_cr4(&svm->vcpu, val);
			break;
		case 8:
			err = kvm_set_cr8(&svm->vcpu, val);
			break;
		default:
			WARN(1, "unhandled write to CR%d", cr);
			kvm_queue_exception(&svm->vcpu, UD_VECTOR);
			return 1;
		}
	} else { /* mov from cr */
		switch (cr) {
		case 0:
			val = kvm_read_cr0(&svm->vcpu);
			break;
		case 2:
			val = svm->vcpu.arch.cr2;
			break;
		case 3:
			val = kvm_read_cr3(&svm->vcpu);
			break;
		case 4:
			val = kvm_read_cr4(&svm->vcpu);
			break;
		case 8:
			val = kvm_get_cr8(&svm->vcpu);
			break;
		default:
			WARN(1, "unhandled read from CR%d", cr);
			kvm_queue_exception(&svm->vcpu, UD_VECTOR);
			return 1;
		}
		kvm_register_write(&svm->vcpu, reg, val);
		trace_kvm_cr_read(cr, val);
	}
	return kvm_complete_insn_gp(&svm->vcpu, err);
}

static int dr_interception(struct vcpu_svm *svm)
{
	int reg, dr;
	unsigned long val;

	if (svm->vcpu.guest_debug == 0) {
		/*
		 * No more DR vmexits; force a reload of the debug registers
		 * and reenter on this instruction.  The next vmexit will
		 * retrieve the full state of the debug registers.
		 */
		clr_dr_intercepts(svm);
		svm->vcpu.arch.switch_db_regs |= KVM_DEBUGREG_WONT_EXIT;
		return 1;
	}

	if (!boot_cpu_has(X86_FEATURE_DECODEASSISTS))
		return emulate_on_interception(svm);

	reg = svm->vmcb->control.exit_info_1 & SVM_EXITINFO_REG_MASK;
	dr = svm->vmcb->control.exit_code - SVM_EXIT_READ_DR0;

	if (dr >= 16) { /* mov to DRn */
		if (!kvm_require_dr(&svm->vcpu, dr - 16))
			return 1;
		val = kvm_register_read(&svm->vcpu, reg);
		kvm_set_dr(&svm->vcpu, dr - 16, val);
	} else {
		if (!kvm_require_dr(&svm->vcpu, dr))
			return 1;
		kvm_get_dr(&svm->vcpu, dr, &val);
		kvm_register_write(&svm->vcpu, reg, val);
	}

	return kvm_skip_emulated_instruction(&svm->vcpu);
}

static int cr8_write_interception(struct vcpu_svm *svm)
{
	struct kvm_run *kvm_run = svm->vcpu.run;
	int r;

	u8 cr8_prev = kvm_get_cr8(&svm->vcpu);
	/* instruction emulation calls kvm_set_cr8() */
	r = cr_interception(svm);
	if (lapic_in_kernel(&svm->vcpu))
		return r;
	if (cr8_prev <= kvm_get_cr8(&svm->vcpu))
		return r;
	kvm_run->exit_reason = KVM_EXIT_SET_TPR;
	return 0;
}

static int svm_get_msr_feature(struct kvm_msr_entry *msr)
{
	msr->data = 0;

	switch (msr->index) {
	case MSR_F10H_DECFG:
		if (boot_cpu_has(X86_FEATURE_LFENCE_RDTSC))
			msr->data |= MSR_F10H_DECFG_LFENCE_SERIALIZE;
		break;
	case MSR_IA32_PERF_CAPABILITIES:
		return 0;
	default:
		return KVM_MSR_RET_INVALID;
	}

	return 0;
}

static int svm_get_msr(struct kvm_vcpu *vcpu, struct msr_data *msr_info)
{
	struct vcpu_svm *svm = to_svm(vcpu);

	switch (msr_info->index) {
	case MSR_STAR:
		msr_info->data = svm->vmcb->save.star;
		break;
#ifdef CONFIG_X86_64
	case MSR_LSTAR:
		msr_info->data = svm->vmcb->save.lstar;
		break;
	case MSR_CSTAR:
		msr_info->data = svm->vmcb->save.cstar;
		break;
	case MSR_KERNEL_GS_BASE:
		msr_info->data = svm->vmcb->save.kernel_gs_base;
		break;
	case MSR_SYSCALL_MASK:
		msr_info->data = svm->vmcb->save.sfmask;
		break;
#endif
	case MSR_IA32_SYSENTER_CS:
		msr_info->data = svm->vmcb->save.sysenter_cs;
		break;
	case MSR_IA32_SYSENTER_EIP:
		msr_info->data = svm->sysenter_eip;
		break;
	case MSR_IA32_SYSENTER_ESP:
		msr_info->data = svm->sysenter_esp;
		break;
	case MSR_TSC_AUX:
		if (!boot_cpu_has(X86_FEATURE_RDTSCP))
			return 1;
		msr_info->data = svm->tsc_aux;
		break;
	/*
	 * Nobody will change the following 5 values in the VMCB so we can
	 * safely return them on rdmsr. They will always be 0 until LBRV is
	 * implemented.
	 */
	case MSR_IA32_DEBUGCTLMSR:
		msr_info->data = svm->vmcb->save.dbgctl;
		break;
	case MSR_IA32_LASTBRANCHFROMIP:
		msr_info->data = svm->vmcb->save.br_from;
		break;
	case MSR_IA32_LASTBRANCHTOIP:
		msr_info->data = svm->vmcb->save.br_to;
		break;
	case MSR_IA32_LASTINTFROMIP:
		msr_info->data = svm->vmcb->save.last_excp_from;
		break;
	case MSR_IA32_LASTINTTOIP:
		msr_info->data = svm->vmcb->save.last_excp_to;
		break;
	case MSR_VM_HSAVE_PA:
		msr_info->data = svm->nested.hsave_msr;
		break;
	case MSR_VM_CR:
		msr_info->data = svm->nested.vm_cr_msr;
		break;
	case MSR_IA32_SPEC_CTRL:
		if (!msr_info->host_initiated &&
		    !guest_cpuid_has(vcpu, X86_FEATURE_SPEC_CTRL) &&
		    !guest_cpuid_has(vcpu, X86_FEATURE_AMD_STIBP) &&
		    !guest_cpuid_has(vcpu, X86_FEATURE_AMD_IBRS) &&
		    !guest_cpuid_has(vcpu, X86_FEATURE_AMD_SSBD))
			return 1;

		msr_info->data = svm->spec_ctrl;
		break;
	case MSR_AMD64_VIRT_SPEC_CTRL:
		if (!msr_info->host_initiated &&
		    !guest_cpuid_has(vcpu, X86_FEATURE_VIRT_SSBD))
			return 1;

		msr_info->data = svm->virt_spec_ctrl;
		break;
	case MSR_F15H_IC_CFG: {

		int family, model;

		family = guest_cpuid_family(vcpu);
		model  = guest_cpuid_model(vcpu);

		if (family < 0 || model < 0)
			return kvm_get_msr_common(vcpu, msr_info);

		msr_info->data = 0;

		if (family == 0x15 &&
		    (model >= 0x2 && model < 0x20))
			msr_info->data = 0x1E;
		}
		break;
	case MSR_F10H_DECFG:
		msr_info->data = svm->msr_decfg;
		break;
	default:
		return kvm_get_msr_common(vcpu, msr_info);
	}
	return 0;
}

static int rdmsr_interception(struct vcpu_svm *svm)
{
	return kvm_emulate_rdmsr(&svm->vcpu);
}

static int svm_set_vm_cr(struct kvm_vcpu *vcpu, u64 data)
{
	struct vcpu_svm *svm = to_svm(vcpu);
	int svm_dis, chg_mask;

	if (data & ~SVM_VM_CR_VALID_MASK)
		return 1;

	chg_mask = SVM_VM_CR_VALID_MASK;

	if (svm->nested.vm_cr_msr & SVM_VM_CR_SVM_DIS_MASK)
		chg_mask &= ~(SVM_VM_CR_SVM_LOCK_MASK | SVM_VM_CR_SVM_DIS_MASK);

	svm->nested.vm_cr_msr &= ~chg_mask;
	svm->nested.vm_cr_msr |= (data & chg_mask);

	svm_dis = svm->nested.vm_cr_msr & SVM_VM_CR_SVM_DIS_MASK;

	/* check for svm_disable while efer.svme is set */
	if (svm_dis && (vcpu->arch.efer & EFER_SVME))
		return 1;

	return 0;
}

static int svm_set_msr(struct kvm_vcpu *vcpu, struct msr_data *msr)
{
	struct vcpu_svm *svm = to_svm(vcpu);

	u32 ecx = msr->index;
	u64 data = msr->data;
	switch (ecx) {
	case MSR_IA32_CR_PAT:
		if (!kvm_mtrr_valid(vcpu, MSR_IA32_CR_PAT, data))
			return 1;
		vcpu->arch.pat = data;
		svm->vmcb->save.g_pat = data;
		vmcb_mark_dirty(svm->vmcb, VMCB_NPT);
		break;
	case MSR_IA32_SPEC_CTRL:
		if (!msr->host_initiated &&
		    !guest_cpuid_has(vcpu, X86_FEATURE_SPEC_CTRL) &&
		    !guest_cpuid_has(vcpu, X86_FEATURE_AMD_STIBP) &&
		    !guest_cpuid_has(vcpu, X86_FEATURE_AMD_IBRS) &&
		    !guest_cpuid_has(vcpu, X86_FEATURE_AMD_SSBD))
			return 1;

		if (kvm_spec_ctrl_test_value(data))
			return 1;

		svm->spec_ctrl = data;
		if (!data)
			break;

		/*
		 * For non-nested:
		 * When it's written (to non-zero) for the first time, pass
		 * it through.
		 *
		 * For nested:
		 * The handling of the MSR bitmap for L2 guests is done in
		 * nested_svm_vmrun_msrpm.
		 * We update the L1 MSR bit as well since it will end up
		 * touching the MSR anyway now.
		 */
		set_msr_interception(vcpu, svm->msrpm, MSR_IA32_SPEC_CTRL, 1, 1);
		break;
	case MSR_IA32_PRED_CMD:
		if (!msr->host_initiated &&
		    !guest_cpuid_has(vcpu, X86_FEATURE_AMD_IBPB))
			return 1;

		if (data & ~PRED_CMD_IBPB)
			return 1;
		if (!boot_cpu_has(X86_FEATURE_AMD_IBPB))
			return 1;
		if (!data)
			break;

		wrmsrl(MSR_IA32_PRED_CMD, PRED_CMD_IBPB);
		set_msr_interception(vcpu, svm->msrpm, MSR_IA32_PRED_CMD, 0, 1);
		break;
	case MSR_AMD64_VIRT_SPEC_CTRL:
		if (!msr->host_initiated &&
		    !guest_cpuid_has(vcpu, X86_FEATURE_VIRT_SSBD))
			return 1;

		if (data & ~SPEC_CTRL_SSBD)
			return 1;

		svm->virt_spec_ctrl = data;
		break;
	case MSR_STAR:
		svm->vmcb->save.star = data;
		break;
#ifdef CONFIG_X86_64
	case MSR_LSTAR:
		svm->vmcb->save.lstar = data;
		break;
	case MSR_CSTAR:
		svm->vmcb->save.cstar = data;
		break;
	case MSR_KERNEL_GS_BASE:
		svm->vmcb->save.kernel_gs_base = data;
		break;
	case MSR_SYSCALL_MASK:
		svm->vmcb->save.sfmask = data;
		break;
#endif
	case MSR_IA32_SYSENTER_CS:
		svm->vmcb->save.sysenter_cs = data;
		break;
	case MSR_IA32_SYSENTER_EIP:
		svm->sysenter_eip = data;
		svm->vmcb->save.sysenter_eip = data;
		break;
	case MSR_IA32_SYSENTER_ESP:
		svm->sysenter_esp = data;
		svm->vmcb->save.sysenter_esp = data;
		break;
	case MSR_TSC_AUX:
		if (!boot_cpu_has(X86_FEATURE_RDTSCP))
			return 1;

		/*
		 * This is rare, so we update the MSR here instead of using
		 * direct_access_msrs.  Doing that would require a rdmsr in
		 * svm_vcpu_put.
		 */
		svm->tsc_aux = data;
		wrmsrl(MSR_TSC_AUX, svm->tsc_aux);
		break;
	case MSR_IA32_DEBUGCTLMSR:
		if (!boot_cpu_has(X86_FEATURE_LBRV)) {
			vcpu_unimpl(vcpu, "%s: MSR_IA32_DEBUGCTL 0x%llx, nop\n",
				    __func__, data);
			break;
		}
		if (data & DEBUGCTL_RESERVED_BITS)
			return 1;

		svm->vmcb->save.dbgctl = data;
		vmcb_mark_dirty(svm->vmcb, VMCB_LBR);
		if (data & (1ULL<<0))
			svm_enable_lbrv(vcpu);
		else
			svm_disable_lbrv(vcpu);
		break;
	case MSR_VM_HSAVE_PA:
		svm->nested.hsave_msr = data;
		break;
	case MSR_VM_CR:
		return svm_set_vm_cr(vcpu, data);
	case MSR_VM_IGNNE:
		vcpu_unimpl(vcpu, "unimplemented wrmsr: 0x%x data 0x%llx\n", ecx, data);
		break;
	case MSR_F10H_DECFG: {
		struct kvm_msr_entry msr_entry;

		msr_entry.index = msr->index;
		if (svm_get_msr_feature(&msr_entry))
			return 1;

		/* Check the supported bits */
		if (data & ~msr_entry.data)
			return 1;

		/* Don't allow the guest to change a bit, #GP */
		if (!msr->host_initiated && (data ^ msr_entry.data))
			return 1;

		svm->msr_decfg = data;
		break;
	}
	case MSR_IA32_APICBASE:
		if (kvm_vcpu_apicv_active(vcpu))
			avic_update_vapic_bar(to_svm(vcpu), data);
		fallthrough;
	default:
		return kvm_set_msr_common(vcpu, msr);
	}
	return 0;
}

static int wrmsr_interception(struct vcpu_svm *svm)
{
	return kvm_emulate_wrmsr(&svm->vcpu);
}

static int msr_interception(struct vcpu_svm *svm)
{
	if (svm->vmcb->control.exit_info_1)
		return wrmsr_interception(svm);
	else
		return rdmsr_interception(svm);
}

static int interrupt_window_interception(struct vcpu_svm *svm)
{
	kvm_make_request(KVM_REQ_EVENT, &svm->vcpu);
	svm_clear_vintr(svm);

	/*
	 * For AVIC, the only reason to end up here is ExtINTs.
	 * In this case AVIC was temporarily disabled for
	 * requesting the IRQ window and we have to re-enable it.
	 */
	svm_toggle_avic_for_irq_window(&svm->vcpu, true);

	++svm->vcpu.stat.irq_window_exits;
	return 1;
}

static int pause_interception(struct vcpu_svm *svm)
{
	struct kvm_vcpu *vcpu = &svm->vcpu;
	bool in_kernel = (svm_get_cpl(vcpu) == 0);

	if (!kvm_pause_in_guest(vcpu->kvm))
		grow_ple_window(vcpu);

	kvm_vcpu_on_spin(vcpu, in_kernel);
	return 1;
}

static int nop_interception(struct vcpu_svm *svm)
{
	return kvm_skip_emulated_instruction(&(svm->vcpu));
}

static int monitor_interception(struct vcpu_svm *svm)
{
	printk_once(KERN_WARNING "kvm: MONITOR instruction emulated as NOP!\n");
	return nop_interception(svm);
}

static int mwait_interception(struct vcpu_svm *svm)
{
	printk_once(KERN_WARNING "kvm: MWAIT instruction emulated as NOP!\n");
	return nop_interception(svm);
}

static int invpcid_interception(struct vcpu_svm *svm)
{
	struct kvm_vcpu *vcpu = &svm->vcpu;
	unsigned long type;
	gva_t gva;

	if (!guest_cpuid_has(vcpu, X86_FEATURE_INVPCID)) {
		kvm_queue_exception(vcpu, UD_VECTOR);
		return 1;
	}

	/*
	 * For an INVPCID intercept:
	 * EXITINFO1 provides the linear address of the memory operand.
	 * EXITINFO2 provides the contents of the register operand.
	 */
	type = svm->vmcb->control.exit_info_2;
	gva = svm->vmcb->control.exit_info_1;

	if (type > 3) {
		kvm_inject_gp(vcpu, 0);
		return 1;
	}

	return kvm_handle_invpcid(vcpu, type, gva);
}

static int (*const svm_exit_handlers[])(struct vcpu_svm *svm) = {
	[SVM_EXIT_READ_CR0]			= cr_interception,
	[SVM_EXIT_READ_CR3]			= cr_interception,
	[SVM_EXIT_READ_CR4]			= cr_interception,
	[SVM_EXIT_READ_CR8]			= cr_interception,
	[SVM_EXIT_CR0_SEL_WRITE]		= cr_interception,
	[SVM_EXIT_WRITE_CR0]			= cr_interception,
	[SVM_EXIT_WRITE_CR3]			= cr_interception,
	[SVM_EXIT_WRITE_CR4]			= cr_interception,
	[SVM_EXIT_WRITE_CR8]			= cr8_write_interception,
	[SVM_EXIT_READ_DR0]			= dr_interception,
	[SVM_EXIT_READ_DR1]			= dr_interception,
	[SVM_EXIT_READ_DR2]			= dr_interception,
	[SVM_EXIT_READ_DR3]			= dr_interception,
	[SVM_EXIT_READ_DR4]			= dr_interception,
	[SVM_EXIT_READ_DR5]			= dr_interception,
	[SVM_EXIT_READ_DR6]			= dr_interception,
	[SVM_EXIT_READ_DR7]			= dr_interception,
	[SVM_EXIT_WRITE_DR0]			= dr_interception,
	[SVM_EXIT_WRITE_DR1]			= dr_interception,
	[SVM_EXIT_WRITE_DR2]			= dr_interception,
	[SVM_EXIT_WRITE_DR3]			= dr_interception,
	[SVM_EXIT_WRITE_DR4]			= dr_interception,
	[SVM_EXIT_WRITE_DR5]			= dr_interception,
	[SVM_EXIT_WRITE_DR6]			= dr_interception,
	[SVM_EXIT_WRITE_DR7]			= dr_interception,
	[SVM_EXIT_EXCP_BASE + DB_VECTOR]	= db_interception,
	[SVM_EXIT_EXCP_BASE + BP_VECTOR]	= bp_interception,
	[SVM_EXIT_EXCP_BASE + UD_VECTOR]	= ud_interception,
	[SVM_EXIT_EXCP_BASE + PF_VECTOR]	= pf_interception,
	[SVM_EXIT_EXCP_BASE + MC_VECTOR]	= mc_interception,
	[SVM_EXIT_EXCP_BASE + AC_VECTOR]	= ac_interception,
	[SVM_EXIT_EXCP_BASE + GP_VECTOR]	= gp_interception,
	[SVM_EXIT_INTR]				= intr_interception,
	[SVM_EXIT_NMI]				= nmi_interception,
	[SVM_EXIT_SMI]				= nop_on_interception,
	[SVM_EXIT_INIT]				= nop_on_interception,
	[SVM_EXIT_VINTR]			= interrupt_window_interception,
	[SVM_EXIT_RDPMC]			= rdpmc_interception,
	[SVM_EXIT_CPUID]			= cpuid_interception,
	[SVM_EXIT_IRET]                         = iret_interception,
	[SVM_EXIT_INVD]                         = invd_interception,
	[SVM_EXIT_PAUSE]			= pause_interception,
	[SVM_EXIT_HLT]				= halt_interception,
	[SVM_EXIT_INVLPG]			= invlpg_interception,
	[SVM_EXIT_INVLPGA]			= invlpga_interception,
	[SVM_EXIT_IOIO]				= io_interception,
	[SVM_EXIT_MSR]				= msr_interception,
	[SVM_EXIT_TASK_SWITCH]			= task_switch_interception,
	[SVM_EXIT_SHUTDOWN]			= shutdown_interception,
	[SVM_EXIT_VMRUN]			= vmrun_interception,
	[SVM_EXIT_VMMCALL]			= vmmcall_interception,
	[SVM_EXIT_VMLOAD]			= vmload_interception,
	[SVM_EXIT_VMSAVE]			= vmsave_interception,
	[SVM_EXIT_STGI]				= stgi_interception,
	[SVM_EXIT_CLGI]				= clgi_interception,
	[SVM_EXIT_SKINIT]			= skinit_interception,
	[SVM_EXIT_WBINVD]                       = wbinvd_interception,
	[SVM_EXIT_MONITOR]			= monitor_interception,
	[SVM_EXIT_MWAIT]			= mwait_interception,
	[SVM_EXIT_XSETBV]			= xsetbv_interception,
	[SVM_EXIT_RDPRU]			= rdpru_interception,
	[SVM_EXIT_INVPCID]                      = invpcid_interception,
	[SVM_EXIT_NPF]				= npf_interception,
	[SVM_EXIT_RSM]                          = rsm_interception,
	[SVM_EXIT_AVIC_INCOMPLETE_IPI]		= avic_incomplete_ipi_interception,
	[SVM_EXIT_AVIC_UNACCELERATED_ACCESS]	= avic_unaccelerated_access_interception,
};

static void dump_vmcb(struct kvm_vcpu *vcpu)
{
	struct vcpu_svm *svm = to_svm(vcpu);
	struct vmcb_control_area *control = &svm->vmcb->control;
	struct vmcb_save_area *save = &svm->vmcb->save;

	if (!dump_invalid_vmcb) {
		pr_warn_ratelimited("set kvm_amd.dump_invalid_vmcb=1 to dump internal KVM state.\n");
		return;
	}

	pr_err("VMCB Control Area:\n");
	pr_err("%-20s%04x\n", "cr_read:", control->intercepts[INTERCEPT_CR] & 0xffff);
	pr_err("%-20s%04x\n", "cr_write:", control->intercepts[INTERCEPT_CR] >> 16);
	pr_err("%-20s%04x\n", "dr_read:", control->intercepts[INTERCEPT_DR] & 0xffff);
	pr_err("%-20s%04x\n", "dr_write:", control->intercepts[INTERCEPT_DR] >> 16);
	pr_err("%-20s%08x\n", "exceptions:", control->intercepts[INTERCEPT_EXCEPTION]);
	pr_err("%-20s%08x %08x\n", "intercepts:",
              control->intercepts[INTERCEPT_WORD3],
	       control->intercepts[INTERCEPT_WORD4]);
	pr_err("%-20s%d\n", "pause filter count:", control->pause_filter_count);
	pr_err("%-20s%d\n", "pause filter threshold:",
	       control->pause_filter_thresh);
	pr_err("%-20s%016llx\n", "iopm_base_pa:", control->iopm_base_pa);
	pr_err("%-20s%016llx\n", "msrpm_base_pa:", control->msrpm_base_pa);
	pr_err("%-20s%016llx\n", "tsc_offset:", control->tsc_offset);
	pr_err("%-20s%d\n", "asid:", control->asid);
	pr_err("%-20s%d\n", "tlb_ctl:", control->tlb_ctl);
	pr_err("%-20s%08x\n", "int_ctl:", control->int_ctl);
	pr_err("%-20s%08x\n", "int_vector:", control->int_vector);
	pr_err("%-20s%08x\n", "int_state:", control->int_state);
	pr_err("%-20s%08x\n", "exit_code:", control->exit_code);
	pr_err("%-20s%016llx\n", "exit_info1:", control->exit_info_1);
	pr_err("%-20s%016llx\n", "exit_info2:", control->exit_info_2);
	pr_err("%-20s%08x\n", "exit_int_info:", control->exit_int_info);
	pr_err("%-20s%08x\n", "exit_int_info_err:", control->exit_int_info_err);
	pr_err("%-20s%lld\n", "nested_ctl:", control->nested_ctl);
	pr_err("%-20s%016llx\n", "nested_cr3:", control->nested_cr3);
	pr_err("%-20s%016llx\n", "avic_vapic_bar:", control->avic_vapic_bar);
	pr_err("%-20s%08x\n", "event_inj:", control->event_inj);
	pr_err("%-20s%08x\n", "event_inj_err:", control->event_inj_err);
	pr_err("%-20s%lld\n", "virt_ext:", control->virt_ext);
	pr_err("%-20s%016llx\n", "next_rip:", control->next_rip);
	pr_err("%-20s%016llx\n", "avic_backing_page:", control->avic_backing_page);
	pr_err("%-20s%016llx\n", "avic_logical_id:", control->avic_logical_id);
	pr_err("%-20s%016llx\n", "avic_physical_id:", control->avic_physical_id);
	pr_err("VMCB State Save Area:\n");
	pr_err("%-5s s: %04x a: %04x l: %08x b: %016llx\n",
	       "es:",
	       save->es.selector, save->es.attrib,
	       save->es.limit, save->es.base);
	pr_err("%-5s s: %04x a: %04x l: %08x b: %016llx\n",
	       "cs:",
	       save->cs.selector, save->cs.attrib,
	       save->cs.limit, save->cs.base);
	pr_err("%-5s s: %04x a: %04x l: %08x b: %016llx\n",
	       "ss:",
	       save->ss.selector, save->ss.attrib,
	       save->ss.limit, save->ss.base);
	pr_err("%-5s s: %04x a: %04x l: %08x b: %016llx\n",
	       "ds:",
	       save->ds.selector, save->ds.attrib,
	       save->ds.limit, save->ds.base);
	pr_err("%-5s s: %04x a: %04x l: %08x b: %016llx\n",
	       "fs:",
	       save->fs.selector, save->fs.attrib,
	       save->fs.limit, save->fs.base);
	pr_err("%-5s s: %04x a: %04x l: %08x b: %016llx\n",
	       "gs:",
	       save->gs.selector, save->gs.attrib,
	       save->gs.limit, save->gs.base);
	pr_err("%-5s s: %04x a: %04x l: %08x b: %016llx\n",
	       "gdtr:",
	       save->gdtr.selector, save->gdtr.attrib,
	       save->gdtr.limit, save->gdtr.base);
	pr_err("%-5s s: %04x a: %04x l: %08x b: %016llx\n",
	       "ldtr:",
	       save->ldtr.selector, save->ldtr.attrib,
	       save->ldtr.limit, save->ldtr.base);
	pr_err("%-5s s: %04x a: %04x l: %08x b: %016llx\n",
	       "idtr:",
	       save->idtr.selector, save->idtr.attrib,
	       save->idtr.limit, save->idtr.base);
	pr_err("%-5s s: %04x a: %04x l: %08x b: %016llx\n",
	       "tr:",
	       save->tr.selector, save->tr.attrib,
	       save->tr.limit, save->tr.base);
	pr_err("cpl:            %d                efer:         %016llx\n",
		save->cpl, save->efer);
	pr_err("%-15s %016llx %-13s %016llx\n",
	       "cr0:", save->cr0, "cr2:", save->cr2);
	pr_err("%-15s %016llx %-13s %016llx\n",
	       "cr3:", save->cr3, "cr4:", save->cr4);
	pr_err("%-15s %016llx %-13s %016llx\n",
	       "dr6:", save->dr6, "dr7:", save->dr7);
	pr_err("%-15s %016llx %-13s %016llx\n",
	       "rip:", save->rip, "rflags:", save->rflags);
	pr_err("%-15s %016llx %-13s %016llx\n",
	       "rsp:", save->rsp, "rax:", save->rax);
	pr_err("%-15s %016llx %-13s %016llx\n",
	       "star:", save->star, "lstar:", save->lstar);
	pr_err("%-15s %016llx %-13s %016llx\n",
	       "cstar:", save->cstar, "sfmask:", save->sfmask);
	pr_err("%-15s %016llx %-13s %016llx\n",
	       "kernel_gs_base:", save->kernel_gs_base,
	       "sysenter_cs:", save->sysenter_cs);
	pr_err("%-15s %016llx %-13s %016llx\n",
	       "sysenter_esp:", save->sysenter_esp,
	       "sysenter_eip:", save->sysenter_eip);
	pr_err("%-15s %016llx %-13s %016llx\n",
	       "gpat:", save->g_pat, "dbgctl:", save->dbgctl);
	pr_err("%-15s %016llx %-13s %016llx\n",
	       "br_from:", save->br_from, "br_to:", save->br_to);
	pr_err("%-15s %016llx %-13s %016llx\n",
	       "excp_from:", save->last_excp_from,
	       "excp_to:", save->last_excp_to);
}

static void svm_get_exit_info(struct kvm_vcpu *vcpu, u64 *info1, u64 *info2,
			      u32 *intr_info, u32 *error_code)
{
	struct vmcb_control_area *control = &to_svm(vcpu)->vmcb->control;

	*info1 = control->exit_info_1;
	*info2 = control->exit_info_2;
	*intr_info = control->exit_int_info;
	if ((*intr_info & SVM_EXITINTINFO_VALID) &&
	    (*intr_info & SVM_EXITINTINFO_VALID_ERR))
		*error_code = control->exit_int_info_err;
	else
		*error_code = 0;
}

static int handle_exit(struct kvm_vcpu *vcpu, fastpath_t exit_fastpath)
{
	struct vcpu_svm *svm = to_svm(vcpu);
	struct kvm_run *kvm_run = vcpu->run;
	u32 exit_code = svm->vmcb->control.exit_code;

	trace_kvm_exit(exit_code, vcpu, KVM_ISA_SVM);

	if (!svm_is_intercept(svm, INTERCEPT_CR0_WRITE))
		vcpu->arch.cr0 = svm->vmcb->save.cr0;
	if (npt_enabled)
		vcpu->arch.cr3 = svm->vmcb->save.cr3;

	if (is_guest_mode(vcpu)) {
		int vmexit;

		trace_kvm_nested_vmexit(exit_code, vcpu, KVM_ISA_SVM);

		vmexit = nested_svm_exit_special(svm);

		if (vmexit == NESTED_EXIT_CONTINUE)
			vmexit = nested_svm_exit_handled(svm);

		if (vmexit == NESTED_EXIT_DONE)
			return 1;
	}

	if (svm->vmcb->control.exit_code == SVM_EXIT_ERR) {
		kvm_run->exit_reason = KVM_EXIT_FAIL_ENTRY;
		kvm_run->fail_entry.hardware_entry_failure_reason
			= svm->vmcb->control.exit_code;
		kvm_run->fail_entry.cpu = vcpu->arch.last_vmentry_cpu;
		dump_vmcb(vcpu);
		return 0;
	}

	if (is_external_interrupt(svm->vmcb->control.exit_int_info) &&
	    exit_code != SVM_EXIT_EXCP_BASE + PF_VECTOR &&
	    exit_code != SVM_EXIT_NPF && exit_code != SVM_EXIT_TASK_SWITCH &&
	    exit_code != SVM_EXIT_INTR && exit_code != SVM_EXIT_NMI)
		printk(KERN_ERR "%s: unexpected exit_int_info 0x%x "
		       "exit_code 0x%x\n",
		       __func__, svm->vmcb->control.exit_int_info,
		       exit_code);

	if (exit_fastpath != EXIT_FASTPATH_NONE)
		return 1;

	if (exit_code >= ARRAY_SIZE(svm_exit_handlers)
	    || !svm_exit_handlers[exit_code]) {
		vcpu_unimpl(vcpu, "svm: unexpected exit reason 0x%x\n", exit_code);
		dump_vmcb(vcpu);
		vcpu->run->exit_reason = KVM_EXIT_INTERNAL_ERROR;
		vcpu->run->internal.suberror =
			KVM_INTERNAL_ERROR_UNEXPECTED_EXIT_REASON;
		vcpu->run->internal.ndata = 2;
		vcpu->run->internal.data[0] = exit_code;
		vcpu->run->internal.data[1] = vcpu->arch.last_vmentry_cpu;
		return 0;
	}

#ifdef CONFIG_RETPOLINE
	if (exit_code == SVM_EXIT_MSR)
		return msr_interception(svm);
	else if (exit_code == SVM_EXIT_VINTR)
		return interrupt_window_interception(svm);
	else if (exit_code == SVM_EXIT_INTR)
		return intr_interception(svm);
	else if (exit_code == SVM_EXIT_HLT)
		return halt_interception(svm);
	else if (exit_code == SVM_EXIT_NPF)
		return npf_interception(svm);
#endif
	return svm_exit_handlers[exit_code](svm);
}

static void reload_tss(struct kvm_vcpu *vcpu)
{
	struct svm_cpu_data *sd = per_cpu(svm_data, vcpu->cpu);

	sd->tss_desc->type = 9; /* available 32/64-bit TSS */
	load_TR_desc();
}

static void pre_svm_run(struct vcpu_svm *svm)
{
	struct svm_cpu_data *sd = per_cpu(svm_data, svm->vcpu.cpu);

	if (sev_guest(svm->vcpu.kvm))
		return pre_sev_run(svm, svm->vcpu.cpu);

	/* FIXME: handle wraparound of asid_generation */
	if (svm->asid_generation != sd->asid_generation)
		new_asid(svm, sd);
}

static void svm_inject_nmi(struct kvm_vcpu *vcpu)
{
	struct vcpu_svm *svm = to_svm(vcpu);

	svm->vmcb->control.event_inj = SVM_EVTINJ_VALID | SVM_EVTINJ_TYPE_NMI;
	vcpu->arch.hflags |= HF_NMI_MASK;
	svm_set_intercept(svm, INTERCEPT_IRET);
	++vcpu->stat.nmi_injections;
}

static void svm_set_irq(struct kvm_vcpu *vcpu)
{
	struct vcpu_svm *svm = to_svm(vcpu);

	BUG_ON(!(gif_set(svm)));

	trace_kvm_inj_virq(vcpu->arch.interrupt.nr);
	++vcpu->stat.irq_injections;

	svm->vmcb->control.event_inj = vcpu->arch.interrupt.nr |
		SVM_EVTINJ_VALID | SVM_EVTINJ_TYPE_INTR;
}

static void update_cr8_intercept(struct kvm_vcpu *vcpu, int tpr, int irr)
{
	struct vcpu_svm *svm = to_svm(vcpu);

	if (nested_svm_virtualize_tpr(vcpu))
		return;

	svm_clr_intercept(svm, INTERCEPT_CR8_WRITE);

	if (irr == -1)
		return;

	if (tpr >= irr)
		svm_set_intercept(svm, INTERCEPT_CR8_WRITE);
}

bool svm_nmi_blocked(struct kvm_vcpu *vcpu)
{
	struct vcpu_svm *svm = to_svm(vcpu);
	struct vmcb *vmcb = svm->vmcb;
	bool ret;

	if (!gif_set(svm))
		return true;

	if (is_guest_mode(vcpu) && nested_exit_on_nmi(svm))
		return false;

	ret = (vmcb->control.int_state & SVM_INTERRUPT_SHADOW_MASK) ||
	      (svm->vcpu.arch.hflags & HF_NMI_MASK);

	return ret;
}

static int svm_nmi_allowed(struct kvm_vcpu *vcpu, bool for_injection)
{
	struct vcpu_svm *svm = to_svm(vcpu);
	if (svm->nested.nested_run_pending)
		return -EBUSY;

	/* An NMI must not be injected into L2 if it's supposed to VM-Exit.  */
	if (for_injection && is_guest_mode(vcpu) && nested_exit_on_nmi(svm))
		return -EBUSY;

	return !svm_nmi_blocked(vcpu);
}

static bool svm_get_nmi_mask(struct kvm_vcpu *vcpu)
{
	struct vcpu_svm *svm = to_svm(vcpu);

	return !!(svm->vcpu.arch.hflags & HF_NMI_MASK);
}

static void svm_set_nmi_mask(struct kvm_vcpu *vcpu, bool masked)
{
	struct vcpu_svm *svm = to_svm(vcpu);

	if (masked) {
		svm->vcpu.arch.hflags |= HF_NMI_MASK;
		svm_set_intercept(svm, INTERCEPT_IRET);
	} else {
		svm->vcpu.arch.hflags &= ~HF_NMI_MASK;
		svm_clr_intercept(svm, INTERCEPT_IRET);
	}
}

bool svm_interrupt_blocked(struct kvm_vcpu *vcpu)
{
	struct vcpu_svm *svm = to_svm(vcpu);
	struct vmcb *vmcb = svm->vmcb;

	if (!gif_set(svm))
		return true;

	if (is_guest_mode(vcpu)) {
		/* As long as interrupts are being delivered...  */
		if ((svm->nested.ctl.int_ctl & V_INTR_MASKING_MASK)
		    ? !(svm->nested.hsave->save.rflags & X86_EFLAGS_IF)
		    : !(kvm_get_rflags(vcpu) & X86_EFLAGS_IF))
			return true;

		/* ... vmexits aren't blocked by the interrupt shadow  */
		if (nested_exit_on_intr(svm))
			return false;
	} else {
		if (!(kvm_get_rflags(vcpu) & X86_EFLAGS_IF))
			return true;
	}

	return (vmcb->control.int_state & SVM_INTERRUPT_SHADOW_MASK);
}

static int svm_interrupt_allowed(struct kvm_vcpu *vcpu, bool for_injection)
{
	struct vcpu_svm *svm = to_svm(vcpu);
	if (svm->nested.nested_run_pending)
		return -EBUSY;

	/*
	 * An IRQ must not be injected into L2 if it's supposed to VM-Exit,
	 * e.g. if the IRQ arrived asynchronously after checking nested events.
	 */
	if (for_injection && is_guest_mode(vcpu) && nested_exit_on_intr(svm))
		return -EBUSY;

	return !svm_interrupt_blocked(vcpu);
}

static void enable_irq_window(struct kvm_vcpu *vcpu)
{
	struct vcpu_svm *svm = to_svm(vcpu);

	/*
	 * In case GIF=0 we can't rely on the CPU to tell us when GIF becomes
	 * 1, because that's a separate STGI/VMRUN intercept.  The next time we
	 * get that intercept, this function will be called again though and
	 * we'll get the vintr intercept. However, if the vGIF feature is
	 * enabled, the STGI interception will not occur. Enable the irq
	 * window under the assumption that the hardware will set the GIF.
	 */
	if (vgif_enabled(svm) || gif_set(svm)) {
		/*
		 * IRQ window is not needed when AVIC is enabled,
		 * unless we have pending ExtINT since it cannot be injected
		 * via AVIC. In such case, we need to temporarily disable AVIC,
		 * and fallback to injecting IRQ via V_IRQ.
		 */
		svm_toggle_avic_for_irq_window(vcpu, false);
		svm_set_vintr(svm);
	}
}

static void enable_nmi_window(struct kvm_vcpu *vcpu)
{
	struct vcpu_svm *svm = to_svm(vcpu);

	if ((svm->vcpu.arch.hflags & (HF_NMI_MASK | HF_IRET_MASK))
	    == HF_NMI_MASK)
		return; /* IRET will cause a vm exit */

	if (!gif_set(svm)) {
		if (vgif_enabled(svm))
			svm_set_intercept(svm, INTERCEPT_STGI);
		return; /* STGI will cause a vm exit */
	}

	/*
	 * Something prevents NMI from been injected. Single step over possible
	 * problem (IRET or exception injection or interrupt shadow)
	 */
	svm->nmi_singlestep_guest_rflags = svm_get_rflags(vcpu);
	svm->nmi_singlestep = true;
	svm->vmcb->save.rflags |= (X86_EFLAGS_TF | X86_EFLAGS_RF);
}

static int svm_set_tss_addr(struct kvm *kvm, unsigned int addr)
{
	return 0;
}

static int svm_set_identity_map_addr(struct kvm *kvm, u64 ident_addr)
{
	return 0;
}

void svm_flush_tlb(struct kvm_vcpu *vcpu)
{
	struct vcpu_svm *svm = to_svm(vcpu);

	/*
	 * Flush only the current ASID even if the TLB flush was invoked via
	 * kvm_flush_remote_tlbs().  Although flushing remote TLBs requires all
	 * ASIDs to be flushed, KVM uses a single ASID for L1 and L2, and
	 * unconditionally does a TLB flush on both nested VM-Enter and nested
	 * VM-Exit (via kvm_mmu_reset_context()).
	 */
	if (static_cpu_has(X86_FEATURE_FLUSHBYASID))
		svm->vmcb->control.tlb_ctl = TLB_CONTROL_FLUSH_ASID;
	else
		svm->asid_generation--;
}

static void svm_flush_tlb_gva(struct kvm_vcpu *vcpu, gva_t gva)
{
	struct vcpu_svm *svm = to_svm(vcpu);

	invlpga(gva, svm->vmcb->control.asid);
}

static void svm_prepare_guest_switch(struct kvm_vcpu *vcpu)
{
}

static inline void sync_cr8_to_lapic(struct kvm_vcpu *vcpu)
{
	struct vcpu_svm *svm = to_svm(vcpu);

	if (nested_svm_virtualize_tpr(vcpu))
		return;

	if (!svm_is_intercept(svm, INTERCEPT_CR8_WRITE)) {
		int cr8 = svm->vmcb->control.int_ctl & V_TPR_MASK;
		kvm_set_cr8(vcpu, cr8);
	}
}

static inline void sync_lapic_to_cr8(struct kvm_vcpu *vcpu)
{
	struct vcpu_svm *svm = to_svm(vcpu);
	u64 cr8;

	if (nested_svm_virtualize_tpr(vcpu) ||
	    kvm_vcpu_apicv_active(vcpu))
		return;

	cr8 = kvm_get_cr8(vcpu);
	svm->vmcb->control.int_ctl &= ~V_TPR_MASK;
	svm->vmcb->control.int_ctl |= cr8 & V_TPR_MASK;
}

static void svm_complete_interrupts(struct vcpu_svm *svm)
{
	u8 vector;
	int type;
	u32 exitintinfo = svm->vmcb->control.exit_int_info;
	unsigned int3_injected = svm->int3_injected;

	svm->int3_injected = 0;

	/*
	 * If we've made progress since setting HF_IRET_MASK, we've
	 * executed an IRET and can allow NMI injection.
	 */
	if ((svm->vcpu.arch.hflags & HF_IRET_MASK)
	    && kvm_rip_read(&svm->vcpu) != svm->nmi_iret_rip) {
		svm->vcpu.arch.hflags &= ~(HF_NMI_MASK | HF_IRET_MASK);
		kvm_make_request(KVM_REQ_EVENT, &svm->vcpu);
	}

	svm->vcpu.arch.nmi_injected = false;
	kvm_clear_exception_queue(&svm->vcpu);
	kvm_clear_interrupt_queue(&svm->vcpu);

	if (!(exitintinfo & SVM_EXITINTINFO_VALID))
		return;

	kvm_make_request(KVM_REQ_EVENT, &svm->vcpu);

	vector = exitintinfo & SVM_EXITINTINFO_VEC_MASK;
	type = exitintinfo & SVM_EXITINTINFO_TYPE_MASK;

	switch (type) {
	case SVM_EXITINTINFO_TYPE_NMI:
		svm->vcpu.arch.nmi_injected = true;
		break;
	case SVM_EXITINTINFO_TYPE_EXEPT:
		/*
		 * In case of software exceptions, do not reinject the vector,
		 * but re-execute the instruction instead. Rewind RIP first
		 * if we emulated INT3 before.
		 */
		if (kvm_exception_is_soft(vector)) {
			if (vector == BP_VECTOR && int3_injected &&
			    kvm_is_linear_rip(&svm->vcpu, svm->int3_rip))
				kvm_rip_write(&svm->vcpu,
					      kvm_rip_read(&svm->vcpu) -
					      int3_injected);
			break;
		}
		if (exitintinfo & SVM_EXITINTINFO_VALID_ERR) {
			u32 err = svm->vmcb->control.exit_int_info_err;
			kvm_requeue_exception_e(&svm->vcpu, vector, err);

		} else
			kvm_requeue_exception(&svm->vcpu, vector);
		break;
	case SVM_EXITINTINFO_TYPE_INTR:
		kvm_queue_interrupt(&svm->vcpu, vector, false);
		break;
	default:
		break;
	}
}

static void svm_cancel_injection(struct kvm_vcpu *vcpu)
{
	struct vcpu_svm *svm = to_svm(vcpu);
	struct vmcb_control_area *control = &svm->vmcb->control;

	control->exit_int_info = control->event_inj;
	control->exit_int_info_err = control->event_inj_err;
	control->event_inj = 0;
	svm_complete_interrupts(svm);
}

static fastpath_t svm_exit_handlers_fastpath(struct kvm_vcpu *vcpu)
{
	if (to_svm(vcpu)->vmcb->control.exit_code == SVM_EXIT_MSR &&
	    to_svm(vcpu)->vmcb->control.exit_info_1)
		return handle_fastpath_set_msr_irqoff(vcpu);

	return EXIT_FASTPATH_NONE;
}

void __svm_vcpu_run(unsigned long vmcb_pa, unsigned long *regs);

static noinstr void svm_vcpu_enter_exit(struct kvm_vcpu *vcpu,
					struct vcpu_svm *svm)
{
	/*
	 * VMENTER enables interrupts (host state), but the kernel state is
	 * interrupts disabled when this is invoked. Also tell RCU about
	 * it. This is the same logic as for exit_to_user_mode().
	 *
	 * This ensures that e.g. latency analysis on the host observes
	 * guest mode as interrupt enabled.
	 *
	 * guest_enter_irqoff() informs context tracking about the
	 * transition to guest mode and if enabled adjusts RCU state
	 * accordingly.
	 */
	instrumentation_begin();
	trace_hardirqs_on_prepare();
	lockdep_hardirqs_on_prepare(CALLER_ADDR0);
	instrumentation_end();

	guest_enter_irqoff();
	lockdep_hardirqs_on(CALLER_ADDR0);

	__svm_vcpu_run(svm->vmcb_pa, (unsigned long *)&svm->vcpu.arch.regs);

#ifdef CONFIG_X86_64
	native_wrmsrl(MSR_GS_BASE, svm->host.gs_base);
#else
	loadsegment(fs, svm->host.fs);
#ifndef CONFIG_X86_32_LAZY_GS
	loadsegment(gs, svm->host.gs);
#endif
#endif

	/*
	 * VMEXIT disables interrupts (host state), but tracing and lockdep
	 * have them in state 'on' as recorded before entering guest mode.
	 * Same as enter_from_user_mode().
	 *
	 * guest_exit_irqoff() restores host context and reinstates RCU if
	 * enabled and required.
	 *
	 * This needs to be done before the below as native_read_msr()
	 * contains a tracepoint and x86_spec_ctrl_restore_host() calls
	 * into world and some more.
	 */
	lockdep_hardirqs_off(CALLER_ADDR0);
	guest_exit_irqoff();

	instrumentation_begin();
	trace_hardirqs_off_finish();
	instrumentation_end();
}

static __no_kcsan fastpath_t svm_vcpu_run(struct kvm_vcpu *vcpu)
{
	struct vcpu_svm *svm = to_svm(vcpu);

	svm->vmcb->save.rax = vcpu->arch.regs[VCPU_REGS_RAX];
	svm->vmcb->save.rsp = vcpu->arch.regs[VCPU_REGS_RSP];
	svm->vmcb->save.rip = vcpu->arch.regs[VCPU_REGS_RIP];

	/*
	 * Disable singlestep if we're injecting an interrupt/exception.
	 * We don't want our modified rflags to be pushed on the stack where
	 * we might not be able to easily reset them if we disabled NMI
	 * singlestep later.
	 */
	if (svm->nmi_singlestep && svm->vmcb->control.event_inj) {
		/*
		 * Event injection happens before external interrupts cause a
		 * vmexit and interrupts are disabled here, so smp_send_reschedule
		 * is enough to force an immediate vmexit.
		 */
		disable_nmi_singlestep(svm);
		smp_send_reschedule(vcpu->cpu);
	}

	pre_svm_run(svm);

	sync_lapic_to_cr8(vcpu);

	svm->vmcb->save.cr2 = vcpu->arch.cr2;

	/*
	 * Run with all-zero DR6 unless needed, so that we can get the exact cause
	 * of a #DB.
	 */
	if (unlikely(svm->vcpu.arch.switch_db_regs & KVM_DEBUGREG_WONT_EXIT))
		svm_set_dr6(svm, vcpu->arch.dr6);
	else
		svm_set_dr6(svm, DR6_FIXED_1 | DR6_RTM);

	clgi();
	kvm_load_guest_xsave_state(vcpu);

	kvm_wait_lapic_expire(vcpu);

	/*
	 * If this vCPU has touched SPEC_CTRL, restore the guest's value if
	 * it's non-zero. Since vmentry is serialising on affected CPUs, there
	 * is no need to worry about the conditional branch over the wrmsr
	 * being speculatively taken.
	 */
	x86_spec_ctrl_set_guest(svm->spec_ctrl, svm->virt_spec_ctrl);

	svm_vcpu_enter_exit(vcpu, svm);

	/*
	 * We do not use IBRS in the kernel. If this vCPU has used the
	 * SPEC_CTRL MSR it may have left it on; save the value and
	 * turn it off. This is much more efficient than blindly adding
	 * it to the atomic save/restore list. Especially as the former
	 * (Saving guest MSRs on vmexit) doesn't even exist in KVM.
	 *
	 * For non-nested case:
	 * If the L01 MSR bitmap does not intercept the MSR, then we need to
	 * save it.
	 *
	 * For nested case:
	 * If the L02 MSR bitmap does not intercept the MSR, then we need to
	 * save it.
	 */
	if (unlikely(!msr_write_intercepted(vcpu, MSR_IA32_SPEC_CTRL)))
		svm->spec_ctrl = native_read_msr(MSR_IA32_SPEC_CTRL);

	reload_tss(vcpu);

	x86_spec_ctrl_restore_host(svm->spec_ctrl, svm->virt_spec_ctrl);

	vcpu->arch.cr2 = svm->vmcb->save.cr2;
	vcpu->arch.regs[VCPU_REGS_RAX] = svm->vmcb->save.rax;
	vcpu->arch.regs[VCPU_REGS_RSP] = svm->vmcb->save.rsp;
	vcpu->arch.regs[VCPU_REGS_RIP] = svm->vmcb->save.rip;

	if (unlikely(svm->vmcb->control.exit_code == SVM_EXIT_NMI))
		kvm_before_interrupt(&svm->vcpu);

	kvm_load_host_xsave_state(vcpu);
	stgi();

	/* Any pending NMI will happen here */

	if (unlikely(svm->vmcb->control.exit_code == SVM_EXIT_NMI))
		kvm_after_interrupt(&svm->vcpu);

	sync_cr8_to_lapic(vcpu);

	svm->next_rip = 0;
	if (is_guest_mode(&svm->vcpu)) {
		sync_nested_vmcb_control(svm);
		svm->nested.nested_run_pending = 0;
	}

	svm->vmcb->control.tlb_ctl = TLB_CONTROL_DO_NOTHING;
	vmcb_mark_all_clean(svm->vmcb);

	/* if exit due to PF check for async PF */
	if (svm->vmcb->control.exit_code == SVM_EXIT_EXCP_BASE + PF_VECTOR)
		svm->vcpu.arch.apf.host_apf_flags =
			kvm_read_and_reset_apf_flags();

	if (npt_enabled) {
		vcpu->arch.regs_avail &= ~(1 << VCPU_EXREG_PDPTR);
		vcpu->arch.regs_dirty &= ~(1 << VCPU_EXREG_PDPTR);
	}

	/*
	 * We need to handle MC intercepts here before the vcpu has a chance to
	 * change the physical cpu
	 */
	if (unlikely(svm->vmcb->control.exit_code ==
		     SVM_EXIT_EXCP_BASE + MC_VECTOR))
		svm_handle_mce(svm);

	svm_complete_interrupts(svm);

	if (is_guest_mode(vcpu))
		return EXIT_FASTPATH_NONE;

	return svm_exit_handlers_fastpath(vcpu);
}

static void svm_load_mmu_pgd(struct kvm_vcpu *vcpu, unsigned long root,
			     int root_level)
{
	struct vcpu_svm *svm = to_svm(vcpu);
	unsigned long cr3;

	cr3 = __sme_set(root);
	if (npt_enabled) {
		svm->vmcb->control.nested_cr3 = cr3;
		vmcb_mark_dirty(svm->vmcb, VMCB_NPT);

		/* Loading L2's CR3 is handled by enter_svm_guest_mode.  */
		if (!test_bit(VCPU_EXREG_CR3, (ulong *)&vcpu->arch.regs_avail))
			return;
		cr3 = vcpu->arch.cr3;
	}

	svm->vmcb->save.cr3 = cr3;
	vmcb_mark_dirty(svm->vmcb, VMCB_CR);
}

static int is_disabled(void)
{
	u64 vm_cr;

	rdmsrl(MSR_VM_CR, vm_cr);
	if (vm_cr & (1 << SVM_VM_CR_SVM_DISABLE))
		return 1;

	return 0;
}

static void
svm_patch_hypercall(struct kvm_vcpu *vcpu, unsigned char *hypercall)
{
	/*
	 * Patch in the VMMCALL instruction:
	 */
	hypercall[0] = 0x0f;
	hypercall[1] = 0x01;
	hypercall[2] = 0xd9;
}

static int __init svm_check_processor_compat(void)
{
	return 0;
}

static bool svm_cpu_has_accelerated_tpr(void)
{
	return false;
}

static bool svm_has_emulated_msr(u32 index)
{
	switch (index) {
	case MSR_IA32_MCG_EXT_CTL:
	case MSR_IA32_VMX_BASIC ... MSR_IA32_VMX_VMFUNC:
		return false;
	default:
		break;
	}

	return true;
}

static u64 svm_get_mt_mask(struct kvm_vcpu *vcpu, gfn_t gfn, bool is_mmio)
{
	return 0;
}

static void svm_vcpu_after_set_cpuid(struct kvm_vcpu *vcpu)
{
	struct vcpu_svm *svm = to_svm(vcpu);
	struct kvm_cpuid_entry2 *best;

	vcpu->arch.xsaves_enabled = guest_cpuid_has(vcpu, X86_FEATURE_XSAVE) &&
				    boot_cpu_has(X86_FEATURE_XSAVE) &&
				    boot_cpu_has(X86_FEATURE_XSAVES);

	/* Update nrips enabled cache */
	svm->nrips_enabled = kvm_cpu_cap_has(X86_FEATURE_NRIPS) &&
			     guest_cpuid_has(&svm->vcpu, X86_FEATURE_NRIPS);

	/* Check again if INVPCID interception if required */
	svm_check_invpcid(svm);

	/* For sev guests, the memory encryption bit is not reserved in CR3.  */
	if (sev_guest(vcpu->kvm)) {
		best = kvm_find_cpuid_entry(vcpu, 0x8000001F, 0);
		if (best)
			vcpu->arch.cr3_lm_rsvd_bits &= ~(1UL << (best->ebx & 0x3f));
	}

	if (!kvm_vcpu_apicv_active(vcpu))
		return;

	/*
	 * AVIC does not work with an x2APIC mode guest. If the X2APIC feature
	 * is exposed to the guest, disable AVIC.
	 */
	if (guest_cpuid_has(vcpu, X86_FEATURE_X2APIC))
		kvm_request_apicv_update(vcpu->kvm, false,
					 APICV_INHIBIT_REASON_X2APIC);

	/*
	 * Currently, AVIC does not work with nested virtualization.
	 * So, we disable AVIC when cpuid for SVM is set in the L1 guest.
	 */
	if (nested && guest_cpuid_has(vcpu, X86_FEATURE_SVM))
		kvm_request_apicv_update(vcpu->kvm, false,
					 APICV_INHIBIT_REASON_NESTED);
}

static bool svm_has_wbinvd_exit(void)
{
	return true;
}

#define PRE_EX(exit)  { .exit_code = (exit), \
			.stage = X86_ICPT_PRE_EXCEPT, }
#define POST_EX(exit) { .exit_code = (exit), \
			.stage = X86_ICPT_POST_EXCEPT, }
#define POST_MEM(exit) { .exit_code = (exit), \
			.stage = X86_ICPT_POST_MEMACCESS, }

static const struct __x86_intercept {
	u32 exit_code;
	enum x86_intercept_stage stage;
} x86_intercept_map[] = {
	[x86_intercept_cr_read]		= POST_EX(SVM_EXIT_READ_CR0),
	[x86_intercept_cr_write]	= POST_EX(SVM_EXIT_WRITE_CR0),
	[x86_intercept_clts]		= POST_EX(SVM_EXIT_WRITE_CR0),
	[x86_intercept_lmsw]		= POST_EX(SVM_EXIT_WRITE_CR0),
	[x86_intercept_smsw]		= POST_EX(SVM_EXIT_READ_CR0),
	[x86_intercept_dr_read]		= POST_EX(SVM_EXIT_READ_DR0),
	[x86_intercept_dr_write]	= POST_EX(SVM_EXIT_WRITE_DR0),
	[x86_intercept_sldt]		= POST_EX(SVM_EXIT_LDTR_READ),
	[x86_intercept_str]		= POST_EX(SVM_EXIT_TR_READ),
	[x86_intercept_lldt]		= POST_EX(SVM_EXIT_LDTR_WRITE),
	[x86_intercept_ltr]		= POST_EX(SVM_EXIT_TR_WRITE),
	[x86_intercept_sgdt]		= POST_EX(SVM_EXIT_GDTR_READ),
	[x86_intercept_sidt]		= POST_EX(SVM_EXIT_IDTR_READ),
	[x86_intercept_lgdt]		= POST_EX(SVM_EXIT_GDTR_WRITE),
	[x86_intercept_lidt]		= POST_EX(SVM_EXIT_IDTR_WRITE),
	[x86_intercept_vmrun]		= POST_EX(SVM_EXIT_VMRUN),
	[x86_intercept_vmmcall]		= POST_EX(SVM_EXIT_VMMCALL),
	[x86_intercept_vmload]		= POST_EX(SVM_EXIT_VMLOAD),
	[x86_intercept_vmsave]		= POST_EX(SVM_EXIT_VMSAVE),
	[x86_intercept_stgi]		= POST_EX(SVM_EXIT_STGI),
	[x86_intercept_clgi]		= POST_EX(SVM_EXIT_CLGI),
	[x86_intercept_skinit]		= POST_EX(SVM_EXIT_SKINIT),
	[x86_intercept_invlpga]		= POST_EX(SVM_EXIT_INVLPGA),
	[x86_intercept_rdtscp]		= POST_EX(SVM_EXIT_RDTSCP),
	[x86_intercept_monitor]		= POST_MEM(SVM_EXIT_MONITOR),
	[x86_intercept_mwait]		= POST_EX(SVM_EXIT_MWAIT),
	[x86_intercept_invlpg]		= POST_EX(SVM_EXIT_INVLPG),
	[x86_intercept_invd]		= POST_EX(SVM_EXIT_INVD),
	[x86_intercept_wbinvd]		= POST_EX(SVM_EXIT_WBINVD),
	[x86_intercept_wrmsr]		= POST_EX(SVM_EXIT_MSR),
	[x86_intercept_rdtsc]		= POST_EX(SVM_EXIT_RDTSC),
	[x86_intercept_rdmsr]		= POST_EX(SVM_EXIT_MSR),
	[x86_intercept_rdpmc]		= POST_EX(SVM_EXIT_RDPMC),
	[x86_intercept_cpuid]		= PRE_EX(SVM_EXIT_CPUID),
	[x86_intercept_rsm]		= PRE_EX(SVM_EXIT_RSM),
	[x86_intercept_pause]		= PRE_EX(SVM_EXIT_PAUSE),
	[x86_intercept_pushf]		= PRE_EX(SVM_EXIT_PUSHF),
	[x86_intercept_popf]		= PRE_EX(SVM_EXIT_POPF),
	[x86_intercept_intn]		= PRE_EX(SVM_EXIT_SWINT),
	[x86_intercept_iret]		= PRE_EX(SVM_EXIT_IRET),
	[x86_intercept_icebp]		= PRE_EX(SVM_EXIT_ICEBP),
	[x86_intercept_hlt]		= POST_EX(SVM_EXIT_HLT),
	[x86_intercept_in]		= POST_EX(SVM_EXIT_IOIO),
	[x86_intercept_ins]		= POST_EX(SVM_EXIT_IOIO),
	[x86_intercept_out]		= POST_EX(SVM_EXIT_IOIO),
	[x86_intercept_outs]		= POST_EX(SVM_EXIT_IOIO),
	[x86_intercept_xsetbv]		= PRE_EX(SVM_EXIT_XSETBV),
};

#undef PRE_EX
#undef POST_EX
#undef POST_MEM

static int svm_check_intercept(struct kvm_vcpu *vcpu,
			       struct x86_instruction_info *info,
			       enum x86_intercept_stage stage,
			       struct x86_exception *exception)
{
	struct vcpu_svm *svm = to_svm(vcpu);
	int vmexit, ret = X86EMUL_CONTINUE;
	struct __x86_intercept icpt_info;
	struct vmcb *vmcb = svm->vmcb;

	if (info->intercept >= ARRAY_SIZE(x86_intercept_map))
		goto out;

	icpt_info = x86_intercept_map[info->intercept];

	if (stage != icpt_info.stage)
		goto out;

	switch (icpt_info.exit_code) {
	case SVM_EXIT_READ_CR0:
		if (info->intercept == x86_intercept_cr_read)
			icpt_info.exit_code += info->modrm_reg;
		break;
	case SVM_EXIT_WRITE_CR0: {
		unsigned long cr0, val;

		if (info->intercept == x86_intercept_cr_write)
			icpt_info.exit_code += info->modrm_reg;

		if (icpt_info.exit_code != SVM_EXIT_WRITE_CR0 ||
		    info->intercept == x86_intercept_clts)
			break;

		if (!(vmcb_is_intercept(&svm->nested.ctl,
					INTERCEPT_SELECTIVE_CR0)))
			break;

		cr0 = vcpu->arch.cr0 & ~SVM_CR0_SELECTIVE_MASK;
		val = info->src_val  & ~SVM_CR0_SELECTIVE_MASK;

		if (info->intercept == x86_intercept_lmsw) {
			cr0 &= 0xfUL;
			val &= 0xfUL;
			/* lmsw can't clear PE - catch this here */
			if (cr0 & X86_CR0_PE)
				val |= X86_CR0_PE;
		}

		if (cr0 ^ val)
			icpt_info.exit_code = SVM_EXIT_CR0_SEL_WRITE;

		break;
	}
	case SVM_EXIT_READ_DR0:
	case SVM_EXIT_WRITE_DR0:
		icpt_info.exit_code += info->modrm_reg;
		break;
	case SVM_EXIT_MSR:
		if (info->intercept == x86_intercept_wrmsr)
			vmcb->control.exit_info_1 = 1;
		else
			vmcb->control.exit_info_1 = 0;
		break;
	case SVM_EXIT_PAUSE:
		/*
		 * We get this for NOP only, but pause
		 * is rep not, check this here
		 */
		if (info->rep_prefix != REPE_PREFIX)
			goto out;
		break;
	case SVM_EXIT_IOIO: {
		u64 exit_info;
		u32 bytes;

		if (info->intercept == x86_intercept_in ||
		    info->intercept == x86_intercept_ins) {
			exit_info = ((info->src_val & 0xffff) << 16) |
				SVM_IOIO_TYPE_MASK;
			bytes = info->dst_bytes;
		} else {
			exit_info = (info->dst_val & 0xffff) << 16;
			bytes = info->src_bytes;
		}

		if (info->intercept == x86_intercept_outs ||
		    info->intercept == x86_intercept_ins)
			exit_info |= SVM_IOIO_STR_MASK;

		if (info->rep_prefix)
			exit_info |= SVM_IOIO_REP_MASK;

		bytes = min(bytes, 4u);

		exit_info |= bytes << SVM_IOIO_SIZE_SHIFT;

		exit_info |= (u32)info->ad_bytes << (SVM_IOIO_ASIZE_SHIFT - 1);

		vmcb->control.exit_info_1 = exit_info;
		vmcb->control.exit_info_2 = info->next_rip;

		break;
	}
	default:
		break;
	}

	/* TODO: Advertise NRIPS to guest hypervisor unconditionally */
	if (static_cpu_has(X86_FEATURE_NRIPS))
		vmcb->control.next_rip  = info->next_rip;
	vmcb->control.exit_code = icpt_info.exit_code;
	vmexit = nested_svm_exit_handled(svm);

	ret = (vmexit == NESTED_EXIT_DONE) ? X86EMUL_INTERCEPTED
					   : X86EMUL_CONTINUE;

out:
	return ret;
}

static void svm_handle_exit_irqoff(struct kvm_vcpu *vcpu)
{
}

static void svm_sched_in(struct kvm_vcpu *vcpu, int cpu)
{
	if (!kvm_pause_in_guest(vcpu->kvm))
		shrink_ple_window(vcpu);
}

static void svm_setup_mce(struct kvm_vcpu *vcpu)
{
	/* [63:9] are reserved. */
	vcpu->arch.mcg_cap &= 0x1ff;
}

bool svm_smi_blocked(struct kvm_vcpu *vcpu)
{
	struct vcpu_svm *svm = to_svm(vcpu);

	/* Per APM Vol.2 15.22.2 "Response to SMI" */
	if (!gif_set(svm))
		return true;

	return is_smm(vcpu);
}

static int svm_smi_allowed(struct kvm_vcpu *vcpu, bool for_injection)
{
	struct vcpu_svm *svm = to_svm(vcpu);
	if (svm->nested.nested_run_pending)
		return -EBUSY;

	/* An SMI must not be injected into L2 if it's supposed to VM-Exit.  */
	if (for_injection && is_guest_mode(vcpu) && nested_exit_on_smi(svm))
		return -EBUSY;

	return !svm_smi_blocked(vcpu);
}

static int svm_pre_enter_smm(struct kvm_vcpu *vcpu, char *smstate)
{
	struct vcpu_svm *svm = to_svm(vcpu);
	int ret;

	if (is_guest_mode(vcpu)) {
		/* FED8h - SVM Guest */
		put_smstate(u64, smstate, 0x7ed8, 1);
		/* FEE0h - SVM Guest VMCB Physical Address */
		put_smstate(u64, smstate, 0x7ee0, svm->nested.vmcb12_gpa);

		svm->vmcb->save.rax = vcpu->arch.regs[VCPU_REGS_RAX];
		svm->vmcb->save.rsp = vcpu->arch.regs[VCPU_REGS_RSP];
		svm->vmcb->save.rip = vcpu->arch.regs[VCPU_REGS_RIP];

		ret = nested_svm_vmexit(svm);
		if (ret)
			return ret;
	}
	return 0;
}

static int svm_pre_leave_smm(struct kvm_vcpu *vcpu, const char *smstate)
{
	struct vcpu_svm *svm = to_svm(vcpu);
	struct kvm_host_map map;
	int ret = 0;

	if (guest_cpuid_has(vcpu, X86_FEATURE_LM)) {
		u64 saved_efer = GET_SMSTATE(u64, smstate, 0x7ed0);
		u64 guest = GET_SMSTATE(u64, smstate, 0x7ed8);
		u64 vmcb12_gpa = GET_SMSTATE(u64, smstate, 0x7ee0);

		if (guest) {
			if (!guest_cpuid_has(vcpu, X86_FEATURE_SVM))
				return 1;

			if (!(saved_efer & EFER_SVME))
				return 1;

			if (kvm_vcpu_map(&svm->vcpu,
					 gpa_to_gfn(vmcb12_gpa), &map) == -EINVAL)
				return 1;

			if (svm_allocate_nested(svm))
				return 1;

			ret = enter_svm_guest_mode(svm, vmcb12_gpa, map.hva);
			kvm_vcpu_unmap(&svm->vcpu, &map, true);
		}
	}

	return ret;
}

static void enable_smi_window(struct kvm_vcpu *vcpu)
{
	struct vcpu_svm *svm = to_svm(vcpu);

	if (!gif_set(svm)) {
		if (vgif_enabled(svm))
			svm_set_intercept(svm, INTERCEPT_STGI);
		/* STGI will cause a vm exit */
	} else {
		/* We must be in SMM; RSM will cause a vmexit anyway.  */
	}
}

static bool svm_can_emulate_instruction(struct kvm_vcpu *vcpu, void *insn, int insn_len)
{
	bool smep, smap, is_user;
	unsigned long cr4;

	/*
	 * Detect and workaround Errata 1096 Fam_17h_00_0Fh.
	 *
	 * Errata:
	 * When CPU raise #NPF on guest data access and vCPU CR4.SMAP=1, it is
	 * possible that CPU microcode implementing DecodeAssist will fail
	 * to read bytes of instruction which caused #NPF. In this case,
	 * GuestIntrBytes field of the VMCB on a VMEXIT will incorrectly
	 * return 0 instead of the correct guest instruction bytes.
	 *
	 * This happens because CPU microcode reading instruction bytes
	 * uses a special opcode which attempts to read data using CPL=0
	 * priviledges. The microcode reads CS:RIP and if it hits a SMAP
	 * fault, it gives up and returns no instruction bytes.
	 *
	 * Detection:
	 * We reach here in case CPU supports DecodeAssist, raised #NPF and
	 * returned 0 in GuestIntrBytes field of the VMCB.
	 * First, errata can only be triggered in case vCPU CR4.SMAP=1.
	 * Second, if vCPU CR4.SMEP=1, errata could only be triggered
	 * in case vCPU CPL==3 (Because otherwise guest would have triggered
	 * a SMEP fault instead of #NPF).
	 * Otherwise, vCPU CR4.SMEP=0, errata could be triggered by any vCPU CPL.
	 * As most guests enable SMAP if they have also enabled SMEP, use above
	 * logic in order to attempt minimize false-positive of detecting errata
	 * while still preserving all cases semantic correctness.
	 *
	 * Workaround:
	 * To determine what instruction the guest was executing, the hypervisor
	 * will have to decode the instruction at the instruction pointer.
	 *
	 * In non SEV guest, hypervisor will be able to read the guest
	 * memory to decode the instruction pointer when insn_len is zero
	 * so we return true to indicate that decoding is possible.
	 *
	 * But in the SEV guest, the guest memory is encrypted with the
	 * guest specific key and hypervisor will not be able to decode the
	 * instruction pointer so we will not able to workaround it. Lets
	 * print the error and request to kill the guest.
	 */
	if (likely(!insn || insn_len))
		return true;

	/*
	 * If RIP is invalid, go ahead with emulation which will cause an
	 * internal error exit.
	 */
	if (!kvm_vcpu_gfn_to_memslot(vcpu, kvm_rip_read(vcpu) >> PAGE_SHIFT))
		return true;

	cr4 = kvm_read_cr4(vcpu);
	smep = cr4 & X86_CR4_SMEP;
	smap = cr4 & X86_CR4_SMAP;
	is_user = svm_get_cpl(vcpu) == 3;
	if (smap && (!smep || is_user)) {
		if (!sev_guest(vcpu->kvm))
			return true;

		pr_err_ratelimited("KVM: SEV Guest triggered AMD Erratum 1096\n");
		kvm_make_request(KVM_REQ_TRIPLE_FAULT, vcpu);
	}

	return false;
}

static bool svm_apic_init_signal_blocked(struct kvm_vcpu *vcpu)
{
	struct vcpu_svm *svm = to_svm(vcpu);

	/*
	 * TODO: Last condition latch INIT signals on vCPU when
	 * vCPU is in guest-mode and vmcb12 defines intercept on INIT.
	 * To properly emulate the INIT intercept,
	 * svm_check_nested_events() should call nested_svm_vmexit()
	 * if an INIT signal is pending.
	 */
	return !gif_set(svm) ||
		   (vmcb_is_intercept(&svm->vmcb->control, INTERCEPT_INIT));
}

static void svm_vm_destroy(struct kvm *kvm)
{
	avic_vm_destroy(kvm);
	sev_vm_destroy(kvm);
}

static int svm_vm_init(struct kvm *kvm)
{
	if (!pause_filter_count || !pause_filter_thresh)
		kvm->arch.pause_in_guest = true;

	if (avic) {
		int ret = avic_vm_init(kvm);
		if (ret)
			return ret;
	}

	kvm_apicv_init(kvm, avic);
	return 0;
}

static struct kvm_x86_ops svm_x86_ops __initdata = {
	.hardware_unsetup = svm_hardware_teardown,
	.hardware_enable = svm_hardware_enable,
	.hardware_disable = svm_hardware_disable,
	.cpu_has_accelerated_tpr = svm_cpu_has_accelerated_tpr,
	.has_emulated_msr = svm_has_emulated_msr,

	.vcpu_create = svm_create_vcpu,
	.vcpu_free = svm_free_vcpu,
	.vcpu_reset = svm_vcpu_reset,

	.vm_size = sizeof(struct kvm_svm),
	.vm_init = svm_vm_init,
	.vm_destroy = svm_vm_destroy,

	.prepare_guest_switch = svm_prepare_guest_switch,
	.vcpu_load = svm_vcpu_load,
	.vcpu_put = svm_vcpu_put,
	.vcpu_blocking = svm_vcpu_blocking,
	.vcpu_unblocking = svm_vcpu_unblocking,

	.update_exception_bitmap = update_exception_bitmap,
	.get_msr_feature = svm_get_msr_feature,
	.get_msr = svm_get_msr,
	.set_msr = svm_set_msr,
	.get_segment_base = svm_get_segment_base,
	.get_segment = svm_get_segment,
	.set_segment = svm_set_segment,
	.get_cpl = svm_get_cpl,
	.get_cs_db_l_bits = kvm_get_cs_db_l_bits,
	.set_cr0 = svm_set_cr0,
	.set_cr4 = svm_set_cr4,
	.set_efer = svm_set_efer,
	.get_idt = svm_get_idt,
	.set_idt = svm_set_idt,
	.get_gdt = svm_get_gdt,
	.set_gdt = svm_set_gdt,
	.set_dr7 = svm_set_dr7,
	.sync_dirty_debug_regs = svm_sync_dirty_debug_regs,
	.cache_reg = svm_cache_reg,
	.get_rflags = svm_get_rflags,
	.set_rflags = svm_set_rflags,

	.tlb_flush_all = svm_flush_tlb,
	.tlb_flush_current = svm_flush_tlb,
	.tlb_flush_gva = svm_flush_tlb_gva,
	.tlb_flush_guest = svm_flush_tlb,

	.run = svm_vcpu_run,
	.handle_exit = handle_exit,
	.skip_emulated_instruction = skip_emulated_instruction,
	.update_emulated_instruction = NULL,
	.set_interrupt_shadow = svm_set_interrupt_shadow,
	.get_interrupt_shadow = svm_get_interrupt_shadow,
	.patch_hypercall = svm_patch_hypercall,
	.set_irq = svm_set_irq,
	.set_nmi = svm_inject_nmi,
	.queue_exception = svm_queue_exception,
	.cancel_injection = svm_cancel_injection,
	.interrupt_allowed = svm_interrupt_allowed,
	.nmi_allowed = svm_nmi_allowed,
	.get_nmi_mask = svm_get_nmi_mask,
	.set_nmi_mask = svm_set_nmi_mask,
	.enable_nmi_window = enable_nmi_window,
	.enable_irq_window = enable_irq_window,
	.update_cr8_intercept = update_cr8_intercept,
	.set_virtual_apic_mode = svm_set_virtual_apic_mode,
	.refresh_apicv_exec_ctrl = svm_refresh_apicv_exec_ctrl,
	.check_apicv_inhibit_reasons = svm_check_apicv_inhibit_reasons,
	.pre_update_apicv_exec_ctrl = svm_pre_update_apicv_exec_ctrl,
	.load_eoi_exitmap = svm_load_eoi_exitmap,
	.hwapic_irr_update = svm_hwapic_irr_update,
	.hwapic_isr_update = svm_hwapic_isr_update,
	.sync_pir_to_irr = kvm_lapic_find_highest_irr,
	.apicv_post_state_restore = avic_post_state_restore,

	.set_tss_addr = svm_set_tss_addr,
	.set_identity_map_addr = svm_set_identity_map_addr,
	.get_mt_mask = svm_get_mt_mask,

	.get_exit_info = svm_get_exit_info,

	.vcpu_after_set_cpuid = svm_vcpu_after_set_cpuid,

	.has_wbinvd_exit = svm_has_wbinvd_exit,

	.write_l1_tsc_offset = svm_write_l1_tsc_offset,

	.load_mmu_pgd = svm_load_mmu_pgd,

	.check_intercept = svm_check_intercept,
	.handle_exit_irqoff = svm_handle_exit_irqoff,

	.request_immediate_exit = __kvm_request_immediate_exit,

	.sched_in = svm_sched_in,

	.pmu_ops = &amd_pmu_ops,
	.nested_ops = &svm_nested_ops,

	.deliver_posted_interrupt = svm_deliver_avic_intr,
	.dy_apicv_has_pending_interrupt = svm_dy_apicv_has_pending_interrupt,
	.update_pi_irte = svm_update_pi_irte,
	.setup_mce = svm_setup_mce,

	.smi_allowed = svm_smi_allowed,
	.pre_enter_smm = svm_pre_enter_smm,
	.pre_leave_smm = svm_pre_leave_smm,
	.enable_smi_window = enable_smi_window,

	.mem_enc_op = svm_mem_enc_op,
	.mem_enc_reg_region = svm_register_enc_region,
	.mem_enc_unreg_region = svm_unregister_enc_region,

	.can_emulate_instruction = svm_can_emulate_instruction,

	.apic_init_signal_blocked = svm_apic_init_signal_blocked,

	.msr_filter_changed = svm_msr_filter_changed,
};

static struct kvm_x86_init_ops svm_init_ops __initdata = {
	.cpu_has_kvm_support = has_svm,
	.disabled_by_bios = is_disabled,
	.hardware_setup = svm_hardware_setup,
	.check_processor_compatibility = svm_check_processor_compat,

	.runtime_ops = &svm_x86_ops,
};

static int __init svm_init(void)
{
	__unused_size_checks();

	return kvm_init(&svm_init_ops, sizeof(struct vcpu_svm),
			__alignof__(struct vcpu_svm), THIS_MODULE);
}

static void __exit svm_exit(void)
{
	kvm_exit();
}

module_init(svm_init)
module_exit(svm_exit)<|MERGE_RESOLUTION|>--- conflicted
+++ resolved
@@ -582,7 +582,6 @@
 			return i;
 
 	return -ENOENT;
-<<<<<<< HEAD
 }
 
 static void set_shadow_msr_intercept(struct kvm_vcpu *vcpu, u32 msr, int read,
@@ -606,31 +605,6 @@
 		clear_bit(slot, svm->shadow_msr_intercept.write);
 }
 
-=======
-}
-
-static void set_shadow_msr_intercept(struct kvm_vcpu *vcpu, u32 msr, int read,
-				     int write)
-{
-	struct vcpu_svm *svm = to_svm(vcpu);
-	int slot = direct_access_msr_slot(msr);
-
-	if (slot == -ENOENT)
-		return;
-
-	/* Set the shadow bitmaps to the desired intercept states */
-	if (read)
-		set_bit(slot, svm->shadow_msr_intercept.read);
-	else
-		clear_bit(slot, svm->shadow_msr_intercept.read);
-
-	if (write)
-		set_bit(slot, svm->shadow_msr_intercept.write);
-	else
-		clear_bit(slot, svm->shadow_msr_intercept.write);
-}
-
->>>>>>> 356006a6
 static bool valid_msr_intercept(u32 index)
 {
 	return direct_access_msr_slot(index) != -ENOENT;
@@ -1335,13 +1309,6 @@
 		svm->avic_is_running = true;
 
 	svm->msrpm = svm_vcpu_alloc_msrpm();
-<<<<<<< HEAD
-	if (!svm->msrpm)
-		goto error_free_vmcb_page;
-
-	svm_vcpu_init_msrpm(vcpu, svm->msrpm);
-
-=======
 	if (!svm->msrpm) {
 		err = -ENOMEM;
 		goto error_free_vmcb_page;
@@ -1349,7 +1316,6 @@
 
 	svm_vcpu_init_msrpm(vcpu, svm->msrpm);
 
->>>>>>> 356006a6
 	svm->vmcb = page_address(vmcb_page);
 	svm->vmcb_pa = __sme_set(page_to_pfn(vmcb_page) << PAGE_SHIFT);
 	svm->asid_generation = 0;
