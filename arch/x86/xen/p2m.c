--- conflicted
+++ resolved
@@ -416,9 +416,6 @@
 	xen_p2m_last_pfn = xen_max_p2m_pfn;
 
 	p2m_limit = (phys_addr_t)P2M_LIMIT * 1024 * 1024 * 1024 / PAGE_SIZE;
-	if (!p2m_limit && IS_ENABLED(CONFIG_XEN_UNPOPULATED_ALLOC))
-		p2m_limit = xen_start_info->nr_pages * XEN_EXTRA_MEM_RATIO;
-
 	vm.flags = VM_ALLOC;
 	vm.size = ALIGN(sizeof(unsigned long) * max(xen_max_p2m_pfn, p2m_limit),
 			PMD_SIZE * PMDS_PER_MID_PAGE);
@@ -741,11 +738,7 @@
 		map_ops[i].status = GNTST_general_error;
 		unmap[0].host_addr = map_ops[i].host_addr,
 		unmap[0].handle = map_ops[i].handle;
-<<<<<<< HEAD
-		map_ops[i].handle = ~0;
-=======
 		map_ops[i].handle = INVALID_GRANT_HANDLE;
->>>>>>> 6be388f4
 		if (map_ops[i].flags & GNTMAP_device_map)
 			unmap[0].dev_bus_addr = map_ops[i].dev_bus_addr;
 		else
@@ -755,11 +748,7 @@
 			kmap_ops[i].status = GNTST_general_error;
 			unmap[1].host_addr = kmap_ops[i].host_addr,
 			unmap[1].handle = kmap_ops[i].handle;
-<<<<<<< HEAD
-			kmap_ops[i].handle = ~0;
-=======
 			kmap_ops[i].handle = INVALID_GRANT_HANDLE;
->>>>>>> 6be388f4
 			if (kmap_ops[i].flags & GNTMAP_device_map)
 				unmap[1].dev_bus_addr = kmap_ops[i].dev_bus_addr;
 			else
