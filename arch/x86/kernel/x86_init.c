--- conflicted
+++ resolved
@@ -147,8 +147,6 @@
 	.restore_sched_clock_state	= tsc_restore_sched_clock_state,
 	.hyper.pin_vcpu			= x86_op_int_noop,
 
-<<<<<<< HEAD
-=======
 	.guest = {
 		.enc_status_change_prepare = enc_status_change_prepare_noop,
 		.enc_status_change_finish  = enc_status_change_finish_noop,
@@ -159,7 +157,6 @@
 
 EXPORT_SYMBOL_GPL(x86_platform);
 
->>>>>>> 95cd2cdc
 struct x86_apic_ops x86_apic_ops __ro_after_init = {
 	.io_apic_read	= native_io_apic_read,
 	.restore	= native_restore_boot_irq_mode,
