--- conflicted
+++ resolved
@@ -59,8 +59,6 @@
 	}
 }
 
-<<<<<<< HEAD
-=======
 static inline void pgd_populate(struct mm_struct *mm, pgd_t *pgd, p4d_t *p4d)
 {
 	if (pgtable_l5_enabled) {
@@ -81,7 +79,6 @@
 	}
 }
 
->>>>>>> 95cd2cdc
 #define pud_alloc_one pud_alloc_one
 static inline pud_t *pud_alloc_one(struct mm_struct *mm, unsigned long addr)
 {
@@ -99,8 +96,6 @@
 }
 
 #define __pud_free_tlb(tlb, pud, addr)  pud_free((tlb)->mm, pud)
-<<<<<<< HEAD
-=======
 
 #define p4d_alloc_one p4d_alloc_one
 static inline p4d_t *p4d_alloc_one(struct mm_struct *mm, unsigned long addr)
@@ -130,7 +125,6 @@
 }
 
 #define __p4d_free_tlb(tlb, p4d, addr)  p4d_free((tlb)->mm, p4d)
->>>>>>> 95cd2cdc
 #endif /* __PAGETABLE_PMD_FOLDED */
 
 static inline pgd_t *pgd_alloc(struct mm_struct *mm)
