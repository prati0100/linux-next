--- conflicted
+++ resolved
@@ -386,10 +386,6 @@
 	select ARCH_SUPPORTS_BIG_ENDIAN
 	select ARM_PATCH_PHYS_VIRT
 	select CPU_XSCALE
-<<<<<<< HEAD
-=======
-	select DMABOUNCE if PCI
->>>>>>> 012d2fb6
 	select GPIO_IXP4XX
 	select GPIOLIB
 	select HAVE_PCI
@@ -476,10 +472,7 @@
 	select CLKSRC_SAMSUNG_PWM
 	select GPIO_SAMSUNG
 	select GPIOLIB
-<<<<<<< HEAD
-=======
 	select GENERIC_IRQ_MULTI_HANDLER
->>>>>>> 012d2fb6
 	select NEED_MACH_IO_H
 	select S3C2410_WATCHDOG
 	select SAMSUNG_ATAGS
