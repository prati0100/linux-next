--- conflicted
+++ resolved
@@ -158,11 +158,8 @@
 extern unsigned long thread_saved_pc(struct task_struct *t);
 
 extern void show_code(struct pt_regs *regs);
-<<<<<<< HEAD
 extern void print_fn_code(unsigned char *code, unsigned long len);
-=======
 extern int insn_to_mnemonic(unsigned char *instruction, char buf[8]);
->>>>>>> 3d11df7a
 
 unsigned long get_wchan(struct task_struct *p);
 #define task_pt_regs(tsk) ((struct pt_regs *) \
