--- conflicted
+++ resolved
@@ -289,34 +289,6 @@
 	memsize = get_mem_detect_end();
 	if (!memsize)
 		kasan_early_panic("cannot detect physical memory size\n");
-<<<<<<< HEAD
-	/* respect mem= cmdline parameter */
-	if (memory_end_set && memsize > memory_end)
-		memsize = memory_end;
-	if (IS_ENABLED(CONFIG_CRASH_DUMP) && OLDMEM_BASE)
-		memsize = min(memsize, OLDMEM_SIZE);
-	memsize = min(memsize, KASAN_SHADOW_START);
-
-	if (IS_ENABLED(CONFIG_KASAN_S390_4_LEVEL_PAGING)) {
-		/* 4 level paging */
-		BUILD_BUG_ON(!IS_ALIGNED(KASAN_SHADOW_START, P4D_SIZE));
-		BUILD_BUG_ON(!IS_ALIGNED(KASAN_SHADOW_END, P4D_SIZE));
-		crst_table_init((unsigned long *)early_pg_dir,
-				_REGION2_ENTRY_EMPTY);
-		untracked_mem_end = kasan_vmax = vmax_unlimited = _REGION1_SIZE;
-		if (has_uv_sec_stor_limit())
-			kasan_vmax = min(vmax_unlimited, uv_info.max_sec_stor_addr);
-		asce_type = _ASCE_TYPE_REGION2;
-	} else {
-		/* 3 level paging */
-		BUILD_BUG_ON(!IS_ALIGNED(KASAN_SHADOW_START, PUD_SIZE));
-		BUILD_BUG_ON(!IS_ALIGNED(KASAN_SHADOW_END, PUD_SIZE));
-		crst_table_init((unsigned long *)early_pg_dir,
-				_REGION3_ENTRY_EMPTY);
-		untracked_mem_end = kasan_vmax = vmax_unlimited = _REGION2_SIZE;
-		asce_type = _ASCE_TYPE_REGION3;
-	}
-=======
 	/*
 	 * Kasan currently supports standby memory but only if it follows
 	 * online memory (default allocation), i.e. no memory holes.
@@ -337,7 +309,6 @@
 	untracked_mem_end = kasan_vmax = vmax_unlimited = _REGION1_SIZE;
 	if (has_uv_sec_stor_limit())
 		kasan_vmax = min(vmax_unlimited, uv_info.max_sec_stor_addr);
->>>>>>> 356006a6
 
 	/* init kasan zero shadow */
 	crst_table_init((unsigned long *)kasan_early_shadow_p4d,
@@ -409,21 +380,13 @@
 	if (IS_ENABLED(CONFIG_KASAN_VMALLOC)) {
 		untracked_mem_end = kasan_vmax - vmalloc_size - MODULES_LEN;
 		/* shallowly populate kasan shadow for vmalloc and modules */
-<<<<<<< HEAD
-		kasan_early_vmemmap_populate(__sha(untracked_mem_end),
-					     __sha(kasan_vmax), POPULATE_SHALLOW);
-=======
 		kasan_early_pgtable_populate(__sha(untracked_mem_end), __sha(kasan_vmax),
 					     POPULATE_SHALLOW);
->>>>>>> 356006a6
 	}
 	/* populate kasan shadow for untracked memory */
 	kasan_early_pgtable_populate(__sha(ident_map_size), __sha(untracked_mem_end),
 				     POPULATE_ZERO_SHADOW);
 	kasan_early_pgtable_populate(__sha(kasan_vmax), __sha(vmax_unlimited),
-				     POPULATE_ZERO_SHADOW);
-	kasan_early_vmemmap_populate(__sha(kasan_vmax),
-				     __sha(vmax_unlimited),
 				     POPULATE_ZERO_SHADOW);
 	/* memory allocated for identity mapping structs will be freed later */
 	pgalloc_freeable = pgalloc_pos;
