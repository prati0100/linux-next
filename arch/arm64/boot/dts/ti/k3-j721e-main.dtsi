// SPDX-License-Identifier: GPL-2.0
/*
 * Device Tree Source for J721E SoC Family Main Domain peripherals
 *
 * Copyright (C) 2016-2020 Texas Instruments Incorporated - https://www.ti.com/
 */
#include <dt-bindings/phy/phy.h>
#include <dt-bindings/mux/mux.h>
#include <dt-bindings/mux/ti-serdes.h>

&cbass_main {
	msmc_ram: sram@70000000 {
		compatible = "mmio-sram";
		reg = <0x0 0x70000000 0x0 0x800000>;
		#address-cells = <1>;
		#size-cells = <1>;
		ranges = <0x0 0x0 0x70000000 0x800000>;

		atf-sram@0 {
			reg = <0x0 0x20000>;
		};
	};

	scm_conf: scm-conf@100000 {
		compatible = "ti,j721e-system-controller", "syscon", "simple-mfd";
		reg = <0 0x00100000 0 0x1c000>; /* excludes pinctrl region */
		#address-cells = <1>;
		#size-cells = <1>;
		ranges = <0x0 0x0 0x00100000 0x1c000>;

		serdes_ln_ctrl: mux@4080 {
			compatible = "mmio-mux";
			reg = <0x00004080 0x50>;
			#mux-control-cells = <1>;
			mux-reg-masks = <0x4080 0x3>, <0x4084 0x3>, /* SERDES0 lane0/1 select */
					<0x4090 0x3>, <0x4094 0x3>, /* SERDES1 lane0/1 select */
					<0x40a0 0x3>, <0x40a4 0x3>, /* SERDES2 lane0/1 select */
					<0x40b0 0x3>, <0x40b4 0x3>, /* SERDES3 lane0/1 select */
					<0x40c0 0x3>, <0x40c4 0x3>, <0x40c8 0x3>, <0x40cc 0x3>;
					/* SERDES4 lane0/1/2/3 select */
			idle-states = <J721E_SERDES0_LANE0_PCIE0_LANE0>, <J721E_SERDES0_LANE1_PCIE0_LANE1>,
				      <J721E_SERDES1_LANE0_PCIE1_LANE0>, <J721E_SERDES1_LANE1_PCIE1_LANE1>,
				      <J721E_SERDES2_LANE0_PCIE2_LANE0>, <J721E_SERDES2_LANE1_PCIE2_LANE1>,
				      <MUX_IDLE_AS_IS>, <J721E_SERDES3_LANE1_USB3_0>,
				      <J721E_SERDES4_LANE0_EDP_LANE0>, <J721E_SERDES4_LANE1_EDP_LANE1>,
				      <J721E_SERDES4_LANE2_EDP_LANE2>, <J721E_SERDES4_LANE3_EDP_LANE3>;
		};

		usb_serdes_mux: mux-controller@4000 {
			compatible = "mmio-mux";
			#mux-control-cells = <1>;
			mux-reg-masks = <0x4000 0x8000000>, /* USB0 to SERDES0/3 mux */
					<0x4010 0x8000000>; /* USB1 to SERDES1/2 mux */
	    };
	};

	gic500: interrupt-controller@1800000 {
		compatible = "arm,gic-v3";
		#address-cells = <2>;
		#size-cells = <2>;
		ranges;
		#interrupt-cells = <3>;
		interrupt-controller;
		reg = <0x00 0x01800000 0x00 0x10000>,	/* GICD */
		      <0x00 0x01900000 0x00 0x100000>;	/* GICR */

		/* vcpumntirq: virtual CPU interface maintenance interrupt */
		interrupts = <GIC_PPI 9 IRQ_TYPE_LEVEL_HIGH>;

		gic_its: msi-controller@1820000 {
			compatible = "arm,gic-v3-its";
			reg = <0x00 0x01820000 0x00 0x10000>;
			socionext,synquacer-pre-its = <0x1000000 0x400000>;
			msi-controller;
			#msi-cells = <1>;
		};
	};

	main_gpio_intr: interrupt-controller0 {
		compatible = "ti,sci-intr";
		ti,intr-trigger-type = <1>;
		interrupt-controller;
		interrupt-parent = <&gic500>;
		#interrupt-cells = <1>;
		ti,sci = <&dmsc>;
		ti,sci-dev-id = <131>;
		ti,interrupt-ranges = <8 392 56>;
	};

	main-navss {
		compatible = "simple-mfd";
		#address-cells = <2>;
		#size-cells = <2>;
		ranges;
		dma-coherent;
		dma-ranges;

		ti,sci-dev-id = <199>;

		main_navss_intr: interrupt-controller1 {
			compatible = "ti,sci-intr";
			ti,intr-trigger-type = <4>;
			interrupt-controller;
			interrupt-parent = <&gic500>;
			#interrupt-cells = <1>;
			ti,sci = <&dmsc>;
			ti,sci-dev-id = <213>;
			ti,interrupt-ranges = <0 64 64>,
					      <64 448 64>,
					      <128 672 64>;
		};

		main_udmass_inta: interrupt-controller@33d00000 {
			compatible = "ti,sci-inta";
			reg = <0x0 0x33d00000 0x0 0x100000>;
			interrupt-controller;
			interrupt-parent = <&main_navss_intr>;
			msi-controller;
			#interrupt-cells = <0>;
			ti,sci = <&dmsc>;
			ti,sci-dev-id = <209>;
			ti,interrupt-ranges = <0 0 256>;
		};

		secure_proxy_main: mailbox@32c00000 {
			compatible = "ti,am654-secure-proxy";
			#mbox-cells = <1>;
			reg-names = "target_data", "rt", "scfg";
			reg = <0x00 0x32c00000 0x00 0x100000>,
			      <0x00 0x32400000 0x00 0x100000>,
			      <0x00 0x32800000 0x00 0x100000>;
			interrupt-names = "rx_011";
			interrupts = <GIC_SPI 37 IRQ_TYPE_LEVEL_HIGH>;
		};

		smmu0: iommu@36600000 {
			compatible = "arm,smmu-v3";
			reg = <0x0 0x36600000 0x0 0x100000>;
			interrupt-parent = <&gic500>;
			interrupts = <GIC_SPI 772 IRQ_TYPE_EDGE_RISING>,
				     <GIC_SPI 768 IRQ_TYPE_EDGE_RISING>;
			interrupt-names = "eventq", "gerror";
			#iommu-cells = <1>;
		};

		hwspinlock: spinlock@30e00000 {
			compatible = "ti,am654-hwspinlock";
			reg = <0x00 0x30e00000 0x00 0x1000>;
			#hwlock-cells = <1>;
		};

		mailbox0_cluster0: mailbox@31f80000 {
			compatible = "ti,am654-mailbox";
			reg = <0x00 0x31f80000 0x00 0x200>;
			#mbox-cells = <1>;
			ti,mbox-num-users = <4>;
			ti,mbox-num-fifos = <16>;
			interrupt-parent = <&main_navss_intr>;
		};

		mailbox0_cluster1: mailbox@31f81000 {
			compatible = "ti,am654-mailbox";
			reg = <0x00 0x31f81000 0x00 0x200>;
			#mbox-cells = <1>;
			ti,mbox-num-users = <4>;
			ti,mbox-num-fifos = <16>;
			interrupt-parent = <&main_navss_intr>;
		};

		mailbox0_cluster2: mailbox@31f82000 {
			compatible = "ti,am654-mailbox";
			reg = <0x00 0x31f82000 0x00 0x200>;
			#mbox-cells = <1>;
			ti,mbox-num-users = <4>;
			ti,mbox-num-fifos = <16>;
			interrupt-parent = <&main_navss_intr>;
		};

		mailbox0_cluster3: mailbox@31f83000 {
			compatible = "ti,am654-mailbox";
			reg = <0x00 0x31f83000 0x00 0x200>;
			#mbox-cells = <1>;
			ti,mbox-num-users = <4>;
			ti,mbox-num-fifos = <16>;
			interrupt-parent = <&main_navss_intr>;
		};

		mailbox0_cluster4: mailbox@31f84000 {
			compatible = "ti,am654-mailbox";
			reg = <0x00 0x31f84000 0x00 0x200>;
			#mbox-cells = <1>;
			ti,mbox-num-users = <4>;
			ti,mbox-num-fifos = <16>;
			interrupt-parent = <&main_navss_intr>;
		};

		mailbox0_cluster5: mailbox@31f85000 {
			compatible = "ti,am654-mailbox";
			reg = <0x00 0x31f85000 0x00 0x200>;
			#mbox-cells = <1>;
			ti,mbox-num-users = <4>;
			ti,mbox-num-fifos = <16>;
			interrupt-parent = <&main_navss_intr>;
		};

		mailbox0_cluster6: mailbox@31f86000 {
			compatible = "ti,am654-mailbox";
			reg = <0x00 0x31f86000 0x00 0x200>;
			#mbox-cells = <1>;
			ti,mbox-num-users = <4>;
			ti,mbox-num-fifos = <16>;
			interrupt-parent = <&main_navss_intr>;
		};

		mailbox0_cluster7: mailbox@31f87000 {
			compatible = "ti,am654-mailbox";
			reg = <0x00 0x31f87000 0x00 0x200>;
			#mbox-cells = <1>;
			ti,mbox-num-users = <4>;
			ti,mbox-num-fifos = <16>;
			interrupt-parent = <&main_navss_intr>;
		};

		mailbox0_cluster8: mailbox@31f88000 {
			compatible = "ti,am654-mailbox";
			reg = <0x00 0x31f88000 0x00 0x200>;
			#mbox-cells = <1>;
			ti,mbox-num-users = <4>;
			ti,mbox-num-fifos = <16>;
			interrupt-parent = <&main_navss_intr>;
		};

		mailbox0_cluster9: mailbox@31f89000 {
			compatible = "ti,am654-mailbox";
			reg = <0x00 0x31f89000 0x00 0x200>;
			#mbox-cells = <1>;
			ti,mbox-num-users = <4>;
			ti,mbox-num-fifos = <16>;
			interrupt-parent = <&main_navss_intr>;
		};

		mailbox0_cluster10: mailbox@31f8a000 {
			compatible = "ti,am654-mailbox";
			reg = <0x00 0x31f8a000 0x00 0x200>;
			#mbox-cells = <1>;
			ti,mbox-num-users = <4>;
			ti,mbox-num-fifos = <16>;
			interrupt-parent = <&main_navss_intr>;
		};

		mailbox0_cluster11: mailbox@31f8b000 {
			compatible = "ti,am654-mailbox";
			reg = <0x00 0x31f8b000 0x00 0x200>;
			#mbox-cells = <1>;
			ti,mbox-num-users = <4>;
			ti,mbox-num-fifos = <16>;
			interrupt-parent = <&main_navss_intr>;
		};

		main_ringacc: ringacc@3c000000 {
			compatible = "ti,am654-navss-ringacc";
			reg =	<0x0 0x3c000000 0x0 0x400000>,
				<0x0 0x38000000 0x0 0x400000>,
				<0x0 0x31120000 0x0 0x100>,
				<0x0 0x33000000 0x0 0x40000>;
			reg-names = "rt", "fifos", "proxy_gcfg", "proxy_target";
			ti,num-rings = <1024>;
			ti,sci-rm-range-gp-rings = <0x1>; /* GP ring range */
			ti,sci = <&dmsc>;
			ti,sci-dev-id = <211>;
			msi-parent = <&main_udmass_inta>;
		};

		main_udmap: dma-controller@31150000 {
			compatible = "ti,j721e-navss-main-udmap";
			reg =	<0x0 0x31150000 0x0 0x100>,
				<0x0 0x34000000 0x0 0x100000>,
				<0x0 0x35000000 0x0 0x100000>;
			reg-names = "gcfg", "rchanrt", "tchanrt";
			msi-parent = <&main_udmass_inta>;
			#dma-cells = <1>;

			ti,sci = <&dmsc>;
			ti,sci-dev-id = <212>;
			ti,ringacc = <&main_ringacc>;

			ti,sci-rm-range-tchan = <0x0d>, /* TX_CHAN */
						<0x0f>, /* TX_HCHAN */
						<0x10>; /* TX_UHCHAN */
			ti,sci-rm-range-rchan = <0x0a>, /* RX_CHAN */
						<0x0b>, /* RX_HCHAN */
						<0x0c>; /* RX_UHCHAN */
			ti,sci-rm-range-rflow = <0x00>; /* GP RFLOW */
		};

		cpts@310d0000 {
			compatible = "ti,j721e-cpts";
			reg = <0x0 0x310d0000 0x0 0x400>;
			reg-names = "cpts";
			clocks = <&k3_clks 201 1>;
			clock-names = "cpts";
			interrupts-extended = <&main_navss_intr 391>;
			interrupt-names = "cpts";
			ti,cpts-periodic-outputs = <6>;
			ti,cpts-ext-ts-inputs = <8>;
		};
	};

	main_crypto: crypto@4e00000 {
		compatible = "ti,j721e-sa2ul";
		reg = <0x0 0x4e00000 0x0 0x1200>;
		power-domains = <&k3_pds 264 TI_SCI_PD_EXCLUSIVE>;
		#address-cells = <2>;
		#size-cells = <2>;
		ranges = <0x0 0x04e00000 0x00 0x04e00000 0x0 0x30000>;

		dmas = <&main_udmap 0xc000>, <&main_udmap 0x4000>,
				<&main_udmap 0x4001>;
		dma-names = "tx", "rx1", "rx2";
		dma-coherent;

		rng: rng@4e10000 {
			compatible = "inside-secure,safexcel-eip76";
			reg = <0x0 0x4e10000 0x0 0x7d>;
			interrupts = <GIC_SPI 11 IRQ_TYPE_LEVEL_HIGH>;
			clocks = <&k3_clks 264 1>;
		};
	};

	main_pmx0: pinctrl@11c000 {
		compatible = "pinctrl-single";
		/* Proxy 0 addressing */
		reg = <0x0 0x11c000 0x0 0x2b4>;
		#pinctrl-cells = <1>;
		pinctrl-single,register-width = <32>;
		pinctrl-single,function-mask = <0xffffffff>;
	};

	dummy_cmn_refclk: dummy-cmn-refclk {
		#clock-cells = <0>;
		compatible = "fixed-clock";
		clock-frequency = <100000000>;
	};

	dummy_cmn_refclk1: dummy-cmn-refclk1 {
		#clock-cells = <0>;
		compatible = "fixed-clock";
		clock-frequency = <100000000>;
	};

	serdes_wiz0: wiz@5000000 {
		compatible = "ti,j721e-wiz-16g";
		#address-cells = <1>;
		#size-cells = <1>;
		power-domains = <&k3_pds 292 TI_SCI_PD_EXCLUSIVE>;
		clocks = <&k3_clks 292 5>, <&k3_clks 292 11>, <&dummy_cmn_refclk>;
		clock-names = "fck", "core_ref_clk", "ext_ref_clk";
		assigned-clocks = <&k3_clks 292 11>, <&k3_clks 292 0>;
		assigned-clock-parents = <&k3_clks 292 15>, <&k3_clks 292 4>;
		num-lanes = <2>;
		#reset-cells = <1>;
		ranges = <0x5000000 0x0 0x5000000 0x10000>;

		wiz0_pll0_refclk: pll0-refclk {
			clocks = <&k3_clks 292 11>, <&dummy_cmn_refclk>;
			#clock-cells = <0>;
			assigned-clocks = <&wiz0_pll0_refclk>;
			assigned-clock-parents = <&k3_clks 292 11>;
		};

		wiz0_pll1_refclk: pll1-refclk {
			clocks = <&k3_clks 292 0>, <&dummy_cmn_refclk1>;
			#clock-cells = <0>;
			assigned-clocks = <&wiz0_pll1_refclk>;
			assigned-clock-parents = <&k3_clks 292 0>;
		};

		wiz0_refclk_dig: refclk-dig {
			clocks = <&k3_clks 292 11>, <&k3_clks 292 0>, <&dummy_cmn_refclk>, <&dummy_cmn_refclk1>;
			#clock-cells = <0>;
			assigned-clocks = <&wiz0_refclk_dig>;
			assigned-clock-parents = <&k3_clks 292 11>;
		};

		wiz0_cmn_refclk_dig_div: cmn-refclk-dig-div {
			clocks = <&wiz0_refclk_dig>;
			#clock-cells = <0>;
		};

		wiz0_cmn_refclk1_dig_div: cmn-refclk1-dig-div {
			clocks = <&wiz0_pll1_refclk>;
			#clock-cells = <0>;
		};

		serdes0: serdes@5000000 {
			compatible = "ti,sierra-phy-t0";
			reg-names = "serdes";
			reg = <0x5000000 0x10000>;
			#address-cells = <1>;
			#size-cells = <0>;
			resets = <&serdes_wiz0 0>;
			reset-names = "sierra_reset";
			clocks = <&wiz0_cmn_refclk_dig_div>, <&wiz0_cmn_refclk1_dig_div>;
			clock-names = "cmn_refclk_dig_div", "cmn_refclk1_dig_div";
		};
	};

	serdes_wiz1: wiz@5010000 {
		compatible = "ti,j721e-wiz-16g";
		#address-cells = <1>;
		#size-cells = <1>;
		power-domains = <&k3_pds 293 TI_SCI_PD_EXCLUSIVE>;
		clocks = <&k3_clks 293 5>, <&k3_clks 293 13>, <&dummy_cmn_refclk>;
		clock-names = "fck", "core_ref_clk", "ext_ref_clk";
		assigned-clocks = <&k3_clks 293 13>, <&k3_clks 293 0>;
		assigned-clock-parents = <&k3_clks 293 17>, <&k3_clks 293 4>;
		num-lanes = <2>;
		#reset-cells = <1>;
		ranges = <0x5010000 0x0 0x5010000 0x10000>;

		wiz1_pll0_refclk: pll0-refclk {
			clocks = <&k3_clks 293 13>, <&dummy_cmn_refclk>;
			#clock-cells = <0>;
			assigned-clocks = <&wiz1_pll0_refclk>;
			assigned-clock-parents = <&k3_clks 293 13>;
		};

		wiz1_pll1_refclk: pll1-refclk {
			clocks = <&k3_clks 293 0>, <&dummy_cmn_refclk1>;
			#clock-cells = <0>;
			assigned-clocks = <&wiz1_pll1_refclk>;
			assigned-clock-parents = <&k3_clks 293 0>;
		};

		wiz1_refclk_dig: refclk-dig {
			clocks = <&k3_clks 293 13>, <&k3_clks 293 0>, <&dummy_cmn_refclk>, <&dummy_cmn_refclk1>;
			#clock-cells = <0>;
			assigned-clocks = <&wiz1_refclk_dig>;
			assigned-clock-parents = <&k3_clks 293 13>;
		};

		wiz1_cmn_refclk_dig_div: cmn-refclk-dig-div{
			clocks = <&wiz1_refclk_dig>;
			#clock-cells = <0>;
		};

		wiz1_cmn_refclk1_dig_div: cmn-refclk1-dig-div {
			clocks = <&wiz1_pll1_refclk>;
			#clock-cells = <0>;
		};

		serdes1: serdes@5010000 {
			compatible = "ti,sierra-phy-t0";
			reg-names = "serdes";
			reg = <0x5010000 0x10000>;
			#address-cells = <1>;
			#size-cells = <0>;
			resets = <&serdes_wiz1 0>;
			reset-names = "sierra_reset";
			clocks = <&wiz1_cmn_refclk_dig_div>, <&wiz1_cmn_refclk1_dig_div>;
			clock-names = "cmn_refclk_dig_div", "cmn_refclk1_dig_div";
		};
	};

	serdes_wiz2: wiz@5020000 {
		compatible = "ti,j721e-wiz-16g";
		#address-cells = <1>;
		#size-cells = <1>;
		power-domains = <&k3_pds 294 TI_SCI_PD_EXCLUSIVE>;
		clocks = <&k3_clks 294 5>, <&k3_clks 294 11>, <&dummy_cmn_refclk>;
		clock-names = "fck", "core_ref_clk", "ext_ref_clk";
		assigned-clocks = <&k3_clks 294 11>, <&k3_clks 294 0>;
		assigned-clock-parents = <&k3_clks 294 15>, <&k3_clks 294 4>;
		num-lanes = <2>;
		#reset-cells = <1>;
		ranges = <0x5020000 0x0 0x5020000 0x10000>;

		wiz2_pll0_refclk: pll0-refclk {
			clocks = <&k3_clks 294 11>, <&dummy_cmn_refclk>;
			#clock-cells = <0>;
			assigned-clocks = <&wiz2_pll0_refclk>;
			assigned-clock-parents = <&k3_clks 294 11>;
		};

		wiz2_pll1_refclk: pll1-refclk {
			clocks = <&k3_clks 294 0>, <&dummy_cmn_refclk1>;
			#clock-cells = <0>;
			assigned-clocks = <&wiz2_pll1_refclk>;
			assigned-clock-parents = <&k3_clks 294 0>;
		};

		wiz2_refclk_dig: refclk-dig {
			clocks = <&k3_clks 294 11>, <&k3_clks 294 0>, <&dummy_cmn_refclk>, <&dummy_cmn_refclk1>;
			#clock-cells = <0>;
			assigned-clocks = <&wiz2_refclk_dig>;
			assigned-clock-parents = <&k3_clks 294 11>;
		};

		wiz2_cmn_refclk_dig_div: cmn-refclk-dig-div {
			clocks = <&wiz2_refclk_dig>;
			#clock-cells = <0>;
		};

		wiz2_cmn_refclk1_dig_div: cmn-refclk1-dig-div {
			clocks = <&wiz2_pll1_refclk>;
			#clock-cells = <0>;
		};

		serdes2: serdes@5020000 {
			compatible = "ti,sierra-phy-t0";
			reg-names = "serdes";
			reg = <0x5020000 0x10000>;
			#address-cells = <1>;
			#size-cells = <0>;
			resets = <&serdes_wiz2 0>;
			reset-names = "sierra_reset";
			clocks = <&wiz2_cmn_refclk_dig_div>, <&wiz2_cmn_refclk1_dig_div>;
			clock-names = "cmn_refclk_dig_div", "cmn_refclk1_dig_div";
		};
	};

	serdes_wiz3: wiz@5030000 {
		compatible = "ti,j721e-wiz-16g";
		#address-cells = <1>;
		#size-cells = <1>;
		power-domains = <&k3_pds 295 TI_SCI_PD_EXCLUSIVE>;
		clocks = <&k3_clks 295 5>, <&k3_clks 295 9>, <&dummy_cmn_refclk>;
		clock-names = "fck", "core_ref_clk", "ext_ref_clk";
		assigned-clocks = <&k3_clks 295 9>, <&k3_clks 295 0>;
		assigned-clock-parents = <&k3_clks 295 13>, <&k3_clks 295 4>;
		num-lanes = <2>;
		#reset-cells = <1>;
		ranges = <0x5030000 0x0 0x5030000 0x10000>;

		wiz3_pll0_refclk: pll0-refclk {
			clocks = <&k3_clks 295 9>, <&dummy_cmn_refclk>;
			#clock-cells = <0>;
			assigned-clocks = <&wiz3_pll0_refclk>;
			assigned-clock-parents = <&k3_clks 295 9>;
		};

		wiz3_pll1_refclk: pll1-refclk {
			clocks = <&k3_clks 295 0>, <&dummy_cmn_refclk1>;
			#clock-cells = <0>;
			assigned-clocks = <&wiz3_pll1_refclk>;
			assigned-clock-parents = <&k3_clks 295 0>;
		};

		wiz3_refclk_dig: refclk-dig {
			clocks = <&k3_clks 295 9>, <&k3_clks 295 0>, <&dummy_cmn_refclk>, <&dummy_cmn_refclk1>;
			#clock-cells = <0>;
			assigned-clocks = <&wiz3_refclk_dig>;
			assigned-clock-parents = <&k3_clks 295 9>;
		};

		wiz3_cmn_refclk_dig_div: cmn-refclk-dig-div {
			clocks = <&wiz3_refclk_dig>;
			#clock-cells = <0>;
		};

		wiz3_cmn_refclk1_dig_div: cmn-refclk1-dig-div {
			clocks = <&wiz3_pll1_refclk>;
			#clock-cells = <0>;
		};

		serdes3: serdes@5030000 {
			compatible = "ti,sierra-phy-t0";
			reg-names = "serdes";
			reg = <0x5030000 0x10000>;
			#address-cells = <1>;
			#size-cells = <0>;
			resets = <&serdes_wiz3 0>;
			reset-names = "sierra_reset";
			clocks = <&wiz3_cmn_refclk_dig_div>, <&wiz3_cmn_refclk1_dig_div>;
			clock-names = "cmn_refclk_dig_div", "cmn_refclk1_dig_div";
		};
	};

	pcie0_rc: pcie@2900000 {
		compatible = "ti,j721e-pcie-host";
		reg = <0x00 0x02900000 0x00 0x1000>,
		      <0x00 0x02907000 0x00 0x400>,
		      <0x00 0x0d000000 0x00 0x00800000>,
		      <0x00 0x10000000 0x00 0x00001000>;
		reg-names = "intd_cfg", "user_cfg", "reg", "cfg";
		interrupt-names = "link_state";
		interrupts = <GIC_SPI 318 IRQ_TYPE_EDGE_RISING>;
		device_type = "pci";
		ti,syscon-pcie-ctrl = <&scm_conf 0x4070>;
		max-link-speed = <3>;
		num-lanes = <2>;
		power-domains = <&k3_pds 239 TI_SCI_PD_EXCLUSIVE>;
		clocks = <&k3_clks 239 1>;
		clock-names = "fck";
		#address-cells = <3>;
		#size-cells = <2>;
		bus-range = <0x0 0xf>;
		vendor-id = <0x104c>;
		device-id = <0xb00d>;
		msi-map = <0x0 &gic_its 0x0 0x10000>;
		dma-coherent;
		ranges = <0x01000000 0x0 0x10001000 0x0 0x10001000 0x0 0x0010000>,
			 <0x02000000 0x0 0x10011000 0x0 0x10011000 0x0 0x7fef000>;
		dma-ranges = <0x02000000 0x0 0x0 0x0 0x0 0x10000 0x0>;
	};

	pcie0_ep: pcie-ep@2900000 {
		compatible = "ti,j721e-pcie-ep";
		reg = <0x00 0x02900000 0x00 0x1000>,
		      <0x00 0x02907000 0x00 0x400>,
		      <0x00 0x0d000000 0x00 0x00800000>,
		      <0x00 0x10000000 0x00 0x08000000>;
		reg-names = "intd_cfg", "user_cfg", "reg", "mem";
		interrupt-names = "link_state";
		interrupts = <GIC_SPI 318 IRQ_TYPE_EDGE_RISING>;
		ti,syscon-pcie-ctrl = <&scm_conf 0x4070>;
		max-link-speed = <3>;
		num-lanes = <2>;
		power-domains = <&k3_pds 239 TI_SCI_PD_EXCLUSIVE>;
		clocks = <&k3_clks 239 1>;
		clock-names = "fck";
		max-functions = /bits/ 8 <6>;
		max-virtual-functions = /bits/ 16 <4 4 4 4 0 0>;
		dma-coherent;
	};

	pcie1_rc: pcie@2910000 {
		compatible = "ti,j721e-pcie-host";
		reg = <0x00 0x02910000 0x00 0x1000>,
		      <0x00 0x02917000 0x00 0x400>,
		      <0x00 0x0d800000 0x00 0x00800000>,
		      <0x00 0x18000000 0x00 0x00001000>;
		reg-names = "intd_cfg", "user_cfg", "reg", "cfg";
		interrupt-names = "link_state";
		interrupts = <GIC_SPI 330 IRQ_TYPE_EDGE_RISING>;
		device_type = "pci";
		ti,syscon-pcie-ctrl = <&scm_conf 0x4074>;
		max-link-speed = <3>;
		num-lanes = <2>;
		power-domains = <&k3_pds 240 TI_SCI_PD_EXCLUSIVE>;
		clocks = <&k3_clks 240 1>;
		clock-names = "fck";
		#address-cells = <3>;
		#size-cells = <2>;
		bus-range = <0x0 0xf>;
		vendor-id = <0x104c>;
		device-id = <0xb00d>;
		msi-map = <0x0 &gic_its 0x10000 0x10000>;
		dma-coherent;
		ranges = <0x01000000 0x0 0x18001000 0x0 0x18001000 0x0 0x0010000>,
			 <0x02000000 0x0 0x18011000 0x0 0x18011000 0x0 0x7fef000>;
		dma-ranges = <0x02000000 0x0 0x0 0x0 0x0 0x10000 0x0>;
	};

	pcie1_ep: pcie-ep@2910000 {
		compatible = "ti,j721e-pcie-ep";
		reg = <0x00 0x02910000 0x00 0x1000>,
		      <0x00 0x02917000 0x00 0x400>,
		      <0x00 0x0d800000 0x00 0x00800000>,
		      <0x00 0x18000000 0x00 0x08000000>;
		reg-names = "intd_cfg", "user_cfg", "reg", "mem";
		interrupt-names = "link_state";
		interrupts = <GIC_SPI 330 IRQ_TYPE_EDGE_RISING>;
		ti,syscon-pcie-ctrl = <&scm_conf 0x4074>;
		max-link-speed = <3>;
		num-lanes = <2>;
		power-domains = <&k3_pds 240 TI_SCI_PD_EXCLUSIVE>;
		clocks = <&k3_clks 240 1>;
		clock-names = "fck";
		max-functions = /bits/ 8 <6>;
		max-virtual-functions = /bits/ 16 <4 4 4 4 0 0>;
		dma-coherent;
	};

	pcie2_rc: pcie@2920000 {
		compatible = "ti,j721e-pcie-host";
		reg = <0x00 0x02920000 0x00 0x1000>,
		      <0x00 0x02927000 0x00 0x400>,
		      <0x00 0x0e000000 0x00 0x00800000>,
		      <0x44 0x00000000 0x00 0x00001000>;
		reg-names = "intd_cfg", "user_cfg", "reg", "cfg";
		interrupt-names = "link_state";
		interrupts = <GIC_SPI 342 IRQ_TYPE_EDGE_RISING>;
		device_type = "pci";
		ti,syscon-pcie-ctrl = <&scm_conf 0x4078>;
		max-link-speed = <3>;
		num-lanes = <2>;
		power-domains = <&k3_pds 241 TI_SCI_PD_EXCLUSIVE>;
		clocks = <&k3_clks 241 1>;
		clock-names = "fck";
		#address-cells = <3>;
		#size-cells = <2>;
		bus-range = <0x0 0xf>;
		vendor-id = <0x104c>;
		device-id = <0xb00d>;
		msi-map = <0x0 &gic_its 0x20000 0x10000>;
		dma-coherent;
		ranges = <0x01000000 0x0 0x00001000 0x44 0x00001000 0x0 0x0010000>,
			 <0x02000000 0x0 0x00011000 0x44 0x00011000 0x0 0x7fef000>;
		dma-ranges = <0x02000000 0x0 0x0 0x0 0x0 0x10000 0x0>;
	};

	pcie2_ep: pcie-ep@2920000 {
		compatible = "ti,j721e-pcie-ep";
		reg = <0x00 0x02920000 0x00 0x1000>,
		      <0x00 0x02927000 0x00 0x400>,
		      <0x00 0x0e000000 0x00 0x00800000>,
		      <0x44 0x00000000 0x00 0x08000000>;
		reg-names = "intd_cfg", "user_cfg", "reg", "mem";
		interrupt-names = "link_state";
		interrupts = <GIC_SPI 342 IRQ_TYPE_EDGE_RISING>;
		ti,syscon-pcie-ctrl = <&scm_conf 0x4078>;
		max-link-speed = <3>;
		num-lanes = <2>;
		power-domains = <&k3_pds 241 TI_SCI_PD_EXCLUSIVE>;
		clocks = <&k3_clks 241 1>;
		clock-names = "fck";
		max-functions = /bits/ 8 <6>;
		max-virtual-functions = /bits/ 16 <4 4 4 4 0 0>;
		dma-coherent;
	};

	pcie3_rc: pcie@2930000 {
		compatible = "ti,j721e-pcie-host";
		reg = <0x00 0x02930000 0x00 0x1000>,
		      <0x00 0x02937000 0x00 0x400>,
		      <0x00 0x0e800000 0x00 0x00800000>,
		      <0x44 0x10000000 0x00 0x00001000>;
		reg-names = "intd_cfg", "user_cfg", "reg", "cfg";
		interrupt-names = "link_state";
		interrupts = <GIC_SPI 354 IRQ_TYPE_EDGE_RISING>;
		device_type = "pci";
		ti,syscon-pcie-ctrl = <&scm_conf 0x407c>;
		max-link-speed = <3>;
		num-lanes = <2>;
		power-domains = <&k3_pds 242 TI_SCI_PD_EXCLUSIVE>;
		clocks = <&k3_clks 242 1>;
		clock-names = "fck";
		#address-cells = <3>;
		#size-cells = <2>;
		bus-range = <0x0 0xf>;
		vendor-id = <0x104c>;
		device-id = <0xb00d>;
		msi-map = <0x0 &gic_its 0x30000 0x10000>;
		dma-coherent;
		ranges = <0x01000000 0x0 0x00001000 0x44 0x10001000 0x0 0x0010000>,
			 <0x02000000 0x0 0x00011000 0x44 0x10011000 0x0 0x7fef000>;
		dma-ranges = <0x02000000 0x0 0x0 0x0 0x0 0x10000 0x0>;
	};

	pcie3_ep: pcie-ep@2930000 {
		compatible = "ti,j721e-pcie-ep";
		reg = <0x00 0x02930000 0x00 0x1000>,
		      <0x00 0x02937000 0x00 0x400>,
		      <0x00 0x0e800000 0x00 0x00800000>,
		      <0x44 0x10000000 0x00 0x08000000>;
		reg-names = "intd_cfg", "user_cfg", "reg", "mem";
		interrupt-names = "link_state";
		interrupts = <GIC_SPI 354 IRQ_TYPE_EDGE_RISING>;
		ti,syscon-pcie-ctrl = <&scm_conf 0x407c>;
		max-link-speed = <3>;
		num-lanes = <2>;
		power-domains = <&k3_pds 242 TI_SCI_PD_EXCLUSIVE>;
		clocks = <&k3_clks 242 1>;
		clock-names = "fck";
		max-functions = /bits/ 8 <6>;
		max-virtual-functions = /bits/ 16 <4 4 4 4 0 0>;
		dma-coherent;
		#address-cells = <2>;
		#size-cells = <2>;
	};

	main_uart0: serial@2800000 {
		compatible = "ti,j721e-uart", "ti,am654-uart";
		reg = <0x00 0x02800000 0x00 0x100>;
		reg-shift = <2>;
		reg-io-width = <4>;
		interrupts = <GIC_SPI 192 IRQ_TYPE_LEVEL_HIGH>;
		clock-frequency = <48000000>;
		current-speed = <115200>;
		power-domains = <&k3_pds 146 TI_SCI_PD_EXCLUSIVE>;
		clocks = <&k3_clks 146 0>;
		clock-names = "fclk";
	};

	main_uart1: serial@2810000 {
		compatible = "ti,j721e-uart", "ti,am654-uart";
		reg = <0x00 0x02810000 0x00 0x100>;
		reg-shift = <2>;
		reg-io-width = <4>;
		interrupts = <GIC_SPI 193 IRQ_TYPE_LEVEL_HIGH>;
		clock-frequency = <48000000>;
		current-speed = <115200>;
		power-domains = <&k3_pds 278 TI_SCI_PD_EXCLUSIVE>;
		clocks = <&k3_clks 278 0>;
		clock-names = "fclk";
	};

	main_uart2: serial@2820000 {
		compatible = "ti,j721e-uart", "ti,am654-uart";
		reg = <0x00 0x02820000 0x00 0x100>;
		reg-shift = <2>;
		reg-io-width = <4>;
		interrupts = <GIC_SPI 194 IRQ_TYPE_LEVEL_HIGH>;
		clock-frequency = <48000000>;
		current-speed = <115200>;
		power-domains = <&k3_pds 279 TI_SCI_PD_EXCLUSIVE>;
		clocks = <&k3_clks 279 0>;
		clock-names = "fclk";
	};

	main_uart3: serial@2830000 {
		compatible = "ti,j721e-uart", "ti,am654-uart";
		reg = <0x00 0x02830000 0x00 0x100>;
		reg-shift = <2>;
		reg-io-width = <4>;
		interrupts = <GIC_SPI 195 IRQ_TYPE_LEVEL_HIGH>;
		clock-frequency = <48000000>;
		current-speed = <115200>;
		power-domains = <&k3_pds 280 TI_SCI_PD_EXCLUSIVE>;
		clocks = <&k3_clks 280 0>;
		clock-names = "fclk";
	};

	main_uart4: serial@2840000 {
		compatible = "ti,j721e-uart", "ti,am654-uart";
		reg = <0x00 0x02840000 0x00 0x100>;
		reg-shift = <2>;
		reg-io-width = <4>;
		interrupts = <GIC_SPI 196 IRQ_TYPE_LEVEL_HIGH>;
		clock-frequency = <48000000>;
		current-speed = <115200>;
		power-domains = <&k3_pds 281 TI_SCI_PD_EXCLUSIVE>;
		clocks = <&k3_clks 281 0>;
		clock-names = "fclk";
	};

	main_uart5: serial@2850000 {
		compatible = "ti,j721e-uart", "ti,am654-uart";
		reg = <0x00 0x02850000 0x00 0x100>;
		reg-shift = <2>;
		reg-io-width = <4>;
		interrupts = <GIC_SPI 197 IRQ_TYPE_LEVEL_HIGH>;
		clock-frequency = <48000000>;
		current-speed = <115200>;
		power-domains = <&k3_pds 282 TI_SCI_PD_EXCLUSIVE>;
		clocks = <&k3_clks 282 0>;
		clock-names = "fclk";
	};

	main_uart6: serial@2860000 {
		compatible = "ti,j721e-uart", "ti,am654-uart";
		reg = <0x00 0x02860000 0x00 0x100>;
		reg-shift = <2>;
		reg-io-width = <4>;
		interrupts = <GIC_SPI 198 IRQ_TYPE_LEVEL_HIGH>;
		clock-frequency = <48000000>;
		current-speed = <115200>;
		power-domains = <&k3_pds 283 TI_SCI_PD_EXCLUSIVE>;
		clocks = <&k3_clks 283 0>;
		clock-names = "fclk";
	};

	main_uart7: serial@2870000 {
		compatible = "ti,j721e-uart", "ti,am654-uart";
		reg = <0x00 0x02870000 0x00 0x100>;
		reg-shift = <2>;
		reg-io-width = <4>;
		interrupts = <GIC_SPI 199 IRQ_TYPE_LEVEL_HIGH>;
		clock-frequency = <48000000>;
		current-speed = <115200>;
		power-domains = <&k3_pds 284 TI_SCI_PD_EXCLUSIVE>;
		clocks = <&k3_clks 284 0>;
		clock-names = "fclk";
	};

	main_uart8: serial@2880000 {
		compatible = "ti,j721e-uart", "ti,am654-uart";
		reg = <0x00 0x02880000 0x00 0x100>;
		reg-shift = <2>;
		reg-io-width = <4>;
		interrupts = <GIC_SPI 248 IRQ_TYPE_LEVEL_HIGH>;
		clock-frequency = <48000000>;
		current-speed = <115200>;
		power-domains = <&k3_pds 285 TI_SCI_PD_EXCLUSIVE>;
		clocks = <&k3_clks 285 0>;
		clock-names = "fclk";
	};

	main_uart9: serial@2890000 {
		compatible = "ti,j721e-uart", "ti,am654-uart";
		reg = <0x00 0x02890000 0x00 0x100>;
		reg-shift = <2>;
		reg-io-width = <4>;
		interrupts = <GIC_SPI 249 IRQ_TYPE_LEVEL_HIGH>;
		clock-frequency = <48000000>;
		current-speed = <115200>;
		power-domains = <&k3_pds 286 TI_SCI_PD_EXCLUSIVE>;
		clocks = <&k3_clks 286 0>;
		clock-names = "fclk";
	};

	main_gpio0: gpio@600000 {
		compatible = "ti,j721e-gpio", "ti,keystone-gpio";
		reg = <0x0 0x00600000 0x0 0x100>;
		gpio-controller;
		#gpio-cells = <2>;
		interrupt-parent = <&main_gpio_intr>;
		interrupts = <256>, <257>, <258>, <259>,
			     <260>, <261>, <262>, <263>;
		interrupt-controller;
		#interrupt-cells = <2>;
		ti,ngpio = <128>;
		ti,davinci-gpio-unbanked = <0>;
		power-domains = <&k3_pds 105 TI_SCI_PD_EXCLUSIVE>;
		clocks = <&k3_clks 105 0>;
		clock-names = "gpio";
	};

	main_gpio1: gpio@601000 {
		compatible = "ti,j721e-gpio", "ti,keystone-gpio";
		reg = <0x0 0x00601000 0x0 0x100>;
		gpio-controller;
		#gpio-cells = <2>;
		interrupt-parent = <&main_gpio_intr>;
		interrupts = <288>, <289>, <290>;
		interrupt-controller;
		#interrupt-cells = <2>;
		ti,ngpio = <36>;
		ti,davinci-gpio-unbanked = <0>;
		power-domains = <&k3_pds 106 TI_SCI_PD_EXCLUSIVE>;
		clocks = <&k3_clks 106 0>;
		clock-names = "gpio";
	};

	main_gpio2: gpio@610000 {
		compatible = "ti,j721e-gpio", "ti,keystone-gpio";
		reg = <0x0 0x00610000 0x0 0x100>;
		gpio-controller;
		#gpio-cells = <2>;
		interrupt-parent = <&main_gpio_intr>;
		interrupts = <264>, <265>, <266>, <267>,
			     <268>, <269>, <270>, <271>;
		interrupt-controller;
		#interrupt-cells = <2>;
		ti,ngpio = <128>;
		ti,davinci-gpio-unbanked = <0>;
		power-domains = <&k3_pds 107 TI_SCI_PD_EXCLUSIVE>;
		clocks = <&k3_clks 107 0>;
		clock-names = "gpio";
	};

	main_gpio3: gpio@611000 {
		compatible = "ti,j721e-gpio", "ti,keystone-gpio";
		reg = <0x0 0x00611000 0x0 0x100>;
		gpio-controller;
		#gpio-cells = <2>;
		interrupt-parent = <&main_gpio_intr>;
		interrupts = <292>, <293>, <294>;
		interrupt-controller;
		#interrupt-cells = <2>;
		ti,ngpio = <36>;
		ti,davinci-gpio-unbanked = <0>;
		power-domains = <&k3_pds 108 TI_SCI_PD_EXCLUSIVE>;
		clocks = <&k3_clks 108 0>;
		clock-names = "gpio";
	};

	main_gpio4: gpio@620000 {
		compatible = "ti,j721e-gpio", "ti,keystone-gpio";
		reg = <0x0 0x00620000 0x0 0x100>;
		gpio-controller;
		#gpio-cells = <2>;
		interrupt-parent = <&main_gpio_intr>;
		interrupts = <272>, <273>, <274>, <275>,
			     <276>, <277>, <278>, <279>;
		interrupt-controller;
		#interrupt-cells = <2>;
		ti,ngpio = <128>;
		ti,davinci-gpio-unbanked = <0>;
		power-domains = <&k3_pds 109 TI_SCI_PD_EXCLUSIVE>;
		clocks = <&k3_clks 109 0>;
		clock-names = "gpio";
	};

	main_gpio5: gpio@621000 {
		compatible = "ti,j721e-gpio", "ti,keystone-gpio";
		reg = <0x0 0x00621000 0x0 0x100>;
		gpio-controller;
		#gpio-cells = <2>;
		interrupt-parent = <&main_gpio_intr>;
		interrupts = <296>, <297>, <298>;
		interrupt-controller;
		#interrupt-cells = <2>;
		ti,ngpio = <36>;
		ti,davinci-gpio-unbanked = <0>;
		power-domains = <&k3_pds 110 TI_SCI_PD_EXCLUSIVE>;
		clocks = <&k3_clks 110 0>;
		clock-names = "gpio";
	};

	main_gpio6: gpio@630000 {
		compatible = "ti,j721e-gpio", "ti,keystone-gpio";
		reg = <0x0 0x00630000 0x0 0x100>;
		gpio-controller;
		#gpio-cells = <2>;
		interrupt-parent = <&main_gpio_intr>;
		interrupts = <280>, <281>, <282>, <283>,
			     <284>, <285>, <286>, <287>;
		interrupt-controller;
		#interrupt-cells = <2>;
		ti,ngpio = <128>;
		ti,davinci-gpio-unbanked = <0>;
		power-domains = <&k3_pds 111 TI_SCI_PD_EXCLUSIVE>;
		clocks = <&k3_clks 111 0>;
		clock-names = "gpio";
	};

	main_gpio7: gpio@631000 {
		compatible = "ti,j721e-gpio", "ti,keystone-gpio";
		reg = <0x0 0x00631000 0x0 0x100>;
		gpio-controller;
		#gpio-cells = <2>;
		interrupt-parent = <&main_gpio_intr>;
		interrupts = <300>, <301>, <302>;
		interrupt-controller;
		#interrupt-cells = <2>;
		ti,ngpio = <36>;
		ti,davinci-gpio-unbanked = <0>;
		power-domains = <&k3_pds 112 TI_SCI_PD_EXCLUSIVE>;
		clocks = <&k3_clks 112 0>;
		clock-names = "gpio";
	};

	main_sdhci0: mmc@4f80000 {
		compatible = "ti,j721e-sdhci-8bit";
		reg = <0x0 0x4f80000 0x0 0x1000>, <0x0 0x4f88000 0x0 0x400>;
		interrupts = <GIC_SPI 3 IRQ_TYPE_LEVEL_HIGH>;
		power-domains = <&k3_pds 91 TI_SCI_PD_EXCLUSIVE>;
		clock-names = "clk_ahb", "clk_xin";
		clocks = <&k3_clks 91 0>, <&k3_clks 91 1>;
		assigned-clocks = <&k3_clks 91 1>;
		assigned-clock-parents = <&k3_clks 91 2>;
		bus-width = <8>;
		mmc-hs400-1_8v;
		mmc-ddr-1_8v;
		ti,otap-del-sel-legacy = <0xf>;
		ti,otap-del-sel-mmc-hs = <0xf>;
		ti,otap-del-sel-ddr52 = <0x5>;
		ti,otap-del-sel-hs200 = <0x6>;
		ti,otap-del-sel-hs400 = <0x0>;
		ti,trm-icp = <0x8>;
		ti,strobe-sel = <0x77>;
		dma-coherent;
	};

	main_sdhci1: mmc@4fb0000 {
		compatible = "ti,j721e-sdhci-4bit";
		reg = <0x0 0x04fb0000 0x0 0x1000>, <0x0 0x4fb8000 0x0 0x400>;
		interrupts = <GIC_SPI 4 IRQ_TYPE_LEVEL_HIGH>;
		power-domains = <&k3_pds 92 TI_SCI_PD_EXCLUSIVE>;
		clock-names = "clk_ahb", "clk_xin";
		clocks = <&k3_clks 92 5>, <&k3_clks 92 0>;
		assigned-clocks = <&k3_clks 92 0>;
		assigned-clock-parents = <&k3_clks 92 1>;
		ti,otap-del-sel-legacy = <0x0>;
		ti,otap-del-sel-sd-hs = <0xf>;
		ti,otap-del-sel-sdr12 = <0xf>;
		ti,otap-del-sel-sdr25 = <0xf>;
		ti,otap-del-sel-sdr50 = <0xc>;
		ti,otap-del-sel-ddr50 = <0xc>;
		ti,trm-icp = <0x8>;
		ti,clkbuf-sel = <0x7>;
		dma-coherent;
	};

	main_sdhci2: mmc@4f98000 {
		compatible = "ti,j721e-sdhci-4bit";
		reg = <0x0 0x4f98000 0x0 0x1000>, <0x0 0x4f90000 0x0 0x400>;
		interrupts = <GIC_SPI 5 IRQ_TYPE_LEVEL_HIGH>;
		power-domains = <&k3_pds 93 TI_SCI_PD_EXCLUSIVE>;
		clock-names = "clk_ahb", "clk_xin";
		clocks = <&k3_clks 93 5>, <&k3_clks 93 0>;
		assigned-clocks = <&k3_clks 93 0>;
		assigned-clock-parents = <&k3_clks 93 1>;
		ti,otap-del-sel-legacy = <0x0>;
		ti,otap-del-sel-sd-hs = <0xf>;
		ti,otap-del-sel-sdr12 = <0xf>;
		ti,otap-del-sel-sdr25 = <0xf>;
		ti,otap-del-sel-sdr50 = <0xc>;
		ti,otap-del-sel-ddr50 = <0xc>;
		ti,trm-icp = <0x8>;
		ti,clkbuf-sel = <0x7>;
		dma-coherent;
	};

	usbss0: cdns-usb@4104000 {
		compatible = "ti,j721e-usb";
		reg = <0x00 0x4104000 0x00 0x100>;
		dma-coherent;
		power-domains = <&k3_pds 288 TI_SCI_PD_EXCLUSIVE>;
		clocks = <&k3_clks 288 15>, <&k3_clks 288 3>;
		clock-names = "ref", "lpm";
		assigned-clocks = <&k3_clks 288 15>;	/* USB2_REFCLK */
		assigned-clock-parents = <&k3_clks 288 16>; /* HFOSC0 */
		#address-cells = <2>;
		#size-cells = <2>;
		ranges;

		usb0: usb@6000000 {
			compatible = "cdns,usb3";
			reg = <0x00 0x6000000 0x00 0x10000>,
			      <0x00 0x6010000 0x00 0x10000>,
			      <0x00 0x6020000 0x00 0x10000>;
			reg-names = "otg", "xhci", "dev";
			interrupts = <GIC_SPI 96 IRQ_TYPE_LEVEL_HIGH>,	/* irq.0 */
				     <GIC_SPI 102 IRQ_TYPE_LEVEL_HIGH>,	/* irq.6 */
				     <GIC_SPI 120 IRQ_TYPE_LEVEL_HIGH>;	/* otgirq.0 */
			interrupt-names = "host",
					  "peripheral",
					  "otg";
			maximum-speed = "super-speed";
			dr_mode = "otg";
		};
	};

	usbss1: cdns-usb@4114000 {
		compatible = "ti,j721e-usb";
		reg = <0x00 0x4114000 0x00 0x100>;
		dma-coherent;
		power-domains = <&k3_pds 289 TI_SCI_PD_EXCLUSIVE>;
		clocks = <&k3_clks 289 15>, <&k3_clks 289 3>;
		clock-names = "ref", "lpm";
		assigned-clocks = <&k3_clks 289 15>;	/* USB2_REFCLK */
		assigned-clock-parents = <&k3_clks 289 16>; /* HFOSC0 */
		#address-cells = <2>;
		#size-cells = <2>;
		ranges;

		usb1: usb@6400000 {
			compatible = "cdns,usb3";
			reg = <0x00 0x6400000 0x00 0x10000>,
			      <0x00 0x6410000 0x00 0x10000>,
			      <0x00 0x6420000 0x00 0x10000>;
			reg-names = "otg", "xhci", "dev";
			interrupts = <GIC_SPI 104 IRQ_TYPE_LEVEL_HIGH>,	/* irq.0 */
				     <GIC_SPI 110 IRQ_TYPE_LEVEL_HIGH>,	/* irq.6 */
				     <GIC_SPI 121 IRQ_TYPE_LEVEL_HIGH>;	/* otgirq.0 */
			interrupt-names = "host",
					  "peripheral",
					  "otg";
			maximum-speed = "super-speed";
			dr_mode = "otg";
		};
	};

	main_i2c0: i2c@2000000 {
		compatible = "ti,j721e-i2c", "ti,omap4-i2c";
		reg = <0x0 0x2000000 0x0 0x100>;
		interrupts = <GIC_SPI 200 IRQ_TYPE_LEVEL_HIGH>;
		#address-cells = <1>;
		#size-cells = <0>;
		clock-names = "fck";
		clocks = <&k3_clks 187 0>;
		power-domains = <&k3_pds 187 TI_SCI_PD_SHARED>;
	};

	main_i2c1: i2c@2010000 {
		compatible = "ti,j721e-i2c", "ti,omap4-i2c";
		reg = <0x0 0x2010000 0x0 0x100>;
		interrupts = <GIC_SPI 201 IRQ_TYPE_LEVEL_HIGH>;
		#address-cells = <1>;
		#size-cells = <0>;
		clock-names = "fck";
		clocks = <&k3_clks 188 0>;
		power-domains = <&k3_pds 188 TI_SCI_PD_EXCLUSIVE>;
	};

	main_i2c2: i2c@2020000 {
		compatible = "ti,j721e-i2c", "ti,omap4-i2c";
		reg = <0x0 0x2020000 0x0 0x100>;
		interrupts = <GIC_SPI 202 IRQ_TYPE_LEVEL_HIGH>;
		#address-cells = <1>;
		#size-cells = <0>;
		clock-names = "fck";
		clocks = <&k3_clks 189 0>;
		power-domains = <&k3_pds 189 TI_SCI_PD_EXCLUSIVE>;
	};

	main_i2c3: i2c@2030000 {
		compatible = "ti,j721e-i2c", "ti,omap4-i2c";
		reg = <0x0 0x2030000 0x0 0x100>;
		interrupts = <GIC_SPI 203 IRQ_TYPE_LEVEL_HIGH>;
		#address-cells = <1>;
		#size-cells = <0>;
		clock-names = "fck";
		clocks = <&k3_clks 190 0>;
		power-domains = <&k3_pds 190 TI_SCI_PD_EXCLUSIVE>;
	};

	main_i2c4: i2c@2040000 {
		compatible = "ti,j721e-i2c", "ti,omap4-i2c";
		reg = <0x0 0x2040000 0x0 0x100>;
		interrupts = <GIC_SPI 204 IRQ_TYPE_LEVEL_HIGH>;
		#address-cells = <1>;
		#size-cells = <0>;
		clock-names = "fck";
		clocks = <&k3_clks 191 0>;
		power-domains = <&k3_pds 191 TI_SCI_PD_EXCLUSIVE>;
	};

	main_i2c5: i2c@2050000 {
		compatible = "ti,j721e-i2c", "ti,omap4-i2c";
		reg = <0x0 0x2050000 0x0 0x100>;
		interrupts = <GIC_SPI 205 IRQ_TYPE_LEVEL_HIGH>;
		#address-cells = <1>;
		#size-cells = <0>;
		clock-names = "fck";
		clocks = <&k3_clks 192 0>;
		power-domains = <&k3_pds 192 TI_SCI_PD_EXCLUSIVE>;
	};

	main_i2c6: i2c@2060000 {
		compatible = "ti,j721e-i2c", "ti,omap4-i2c";
		reg = <0x0 0x2060000 0x0 0x100>;
		interrupts = <GIC_SPI 206 IRQ_TYPE_LEVEL_HIGH>;
		#address-cells = <1>;
		#size-cells = <0>;
		clock-names = "fck";
		clocks = <&k3_clks 193 0>;
		power-domains = <&k3_pds 193 TI_SCI_PD_EXCLUSIVE>;
	};

	ufs_wrapper: ufs-wrapper@4e80000 {
		compatible = "ti,j721e-ufs";
		reg = <0x0 0x4e80000 0x0 0x100>;
		power-domains = <&k3_pds 277 TI_SCI_PD_EXCLUSIVE>;
		clocks = <&k3_clks 277 1>;
		assigned-clocks = <&k3_clks 277 1>;
		assigned-clock-parents = <&k3_clks 277 4>;
		ranges;
		#address-cells = <2>;
		#size-cells = <2>;

		ufs@4e84000 {
			compatible = "cdns,ufshc-m31-16nm", "jedec,ufs-2.0";
			reg = <0x0 0x4e84000 0x0 0x10000>;
			interrupts = <GIC_SPI 17 IRQ_TYPE_LEVEL_HIGH>;
			freq-table-hz = <250000000 250000000>, <19200000 19200000>, <19200000 19200000>;
			clocks = <&k3_clks 277 0>, <&k3_clks 277 1>, <&k3_clks 277 1>;
			clock-names = "core_clk", "phy_clk", "ref_clk";
			dma-coherent;
		};
	};

	dss: dss@4a00000 {
		compatible = "ti,j721e-dss";
		reg =
			<0x00 0x04a00000 0x00 0x10000>, /* common_m */
			<0x00 0x04a10000 0x00 0x10000>, /* common_s0*/
			<0x00 0x04b00000 0x00 0x10000>, /* common_s1*/
			<0x00 0x04b10000 0x00 0x10000>, /* common_s2*/

			<0x00 0x04a20000 0x00 0x10000>, /* vidl1 */
			<0x00 0x04a30000 0x00 0x10000>, /* vidl2 */
			<0x00 0x04a50000 0x00 0x10000>, /* vid1 */
			<0x00 0x04a60000 0x00 0x10000>, /* vid2 */

			<0x00 0x04a70000 0x00 0x10000>, /* ovr1 */
			<0x00 0x04a90000 0x00 0x10000>, /* ovr2 */
			<0x00 0x04ab0000 0x00 0x10000>, /* ovr3 */
			<0x00 0x04ad0000 0x00 0x10000>, /* ovr4 */

			<0x00 0x04a80000 0x00 0x10000>, /* vp1 */
			<0x00 0x04aa0000 0x00 0x10000>, /* vp2 */
			<0x00 0x04ac0000 0x00 0x10000>, /* vp3 */
			<0x00 0x04ae0000 0x00 0x10000>, /* vp4 */
			<0x00 0x04af0000 0x00 0x10000>; /* wb */

		reg-names = "common_m", "common_s0",
			"common_s1", "common_s2",
			"vidl1", "vidl2","vid1","vid2",
			"ovr1", "ovr2", "ovr3", "ovr4",
			"vp1", "vp2", "vp3", "vp4",
			"wb";

		clocks =	<&k3_clks 152 0>,
				<&k3_clks 152 1>,
				<&k3_clks 152 4>,
				<&k3_clks 152 9>,
				<&k3_clks 152 13>;
		clock-names = "fck", "vp1", "vp2", "vp3", "vp4";

		power-domains = <&k3_pds 152 TI_SCI_PD_EXCLUSIVE>;

		interrupts = <GIC_SPI 602 IRQ_TYPE_LEVEL_HIGH>,
			     <GIC_SPI 603 IRQ_TYPE_LEVEL_HIGH>,
			     <GIC_SPI 604 IRQ_TYPE_LEVEL_HIGH>,
			     <GIC_SPI 605 IRQ_TYPE_LEVEL_HIGH>;
		interrupt-names = "common_m",
				  "common_s0",
				  "common_s1",
				  "common_s2";

		dss_ports: ports {
			#address-cells = <1>;
			#size-cells = <0>;
		};
	};

	mcasp0: mcasp@2b00000 {
		compatible = "ti,am33xx-mcasp-audio";
		reg = <0x0 0x02b00000 0x0 0x2000>,
			<0x0 0x02b08000 0x0 0x1000>;
		reg-names = "mpu","dat";
		interrupts = <GIC_SPI 544 IRQ_TYPE_LEVEL_HIGH>,
				<GIC_SPI 545 IRQ_TYPE_LEVEL_HIGH>;
		interrupt-names = "tx", "rx";

		dmas = <&main_udmap 0xc400>, <&main_udmap 0x4400>;
		dma-names = "tx", "rx";

		clocks = <&k3_clks 174 1>;
		clock-names = "fck";
		power-domains = <&k3_pds 174 TI_SCI_PD_EXCLUSIVE>;
	};

	mcasp1: mcasp@2b10000 {
		compatible = "ti,am33xx-mcasp-audio";
		reg = <0x0 0x02b10000 0x0 0x2000>,
			<0x0 0x02b18000 0x0 0x1000>;
		reg-names = "mpu","dat";
		interrupts = <GIC_SPI 546 IRQ_TYPE_LEVEL_HIGH>,
				<GIC_SPI 547 IRQ_TYPE_LEVEL_HIGH>;
		interrupt-names = "tx", "rx";

		dmas = <&main_udmap 0xc401>, <&main_udmap 0x4401>;
		dma-names = "tx", "rx";

		clocks = <&k3_clks 175 1>;
		clock-names = "fck";
		power-domains = <&k3_pds 175 TI_SCI_PD_EXCLUSIVE>;
	};

	mcasp2: mcasp@2b20000 {
		compatible = "ti,am33xx-mcasp-audio";
		reg = <0x0 0x02b20000 0x0 0x2000>,
			<0x0 0x02b28000 0x0 0x1000>;
		reg-names = "mpu","dat";
		interrupts = <GIC_SPI 548 IRQ_TYPE_LEVEL_HIGH>,
				<GIC_SPI 549 IRQ_TYPE_LEVEL_HIGH>;
		interrupt-names = "tx", "rx";

		dmas = <&main_udmap 0xc402>, <&main_udmap 0x4402>;
		dma-names = "tx", "rx";

		clocks = <&k3_clks 176 1>;
		clock-names = "fck";
		power-domains = <&k3_pds 176 TI_SCI_PD_EXCLUSIVE>;
	};

	mcasp3: mcasp@2b30000 {
		compatible = "ti,am33xx-mcasp-audio";
		reg = <0x0 0x02b30000 0x0 0x2000>,
			<0x0 0x02b38000 0x0 0x1000>;
		reg-names = "mpu","dat";
		interrupts = <GIC_SPI 550 IRQ_TYPE_LEVEL_HIGH>,
				<GIC_SPI 551 IRQ_TYPE_LEVEL_HIGH>;
		interrupt-names = "tx", "rx";

		dmas = <&main_udmap 0xc500>, <&main_udmap 0x4500>;
		dma-names = "tx", "rx";

		clocks = <&k3_clks 177 1>;
		clock-names = "fck";
		power-domains = <&k3_pds 177 TI_SCI_PD_EXCLUSIVE>;
	};

	mcasp4: mcasp@2b40000 {
		compatible = "ti,am33xx-mcasp-audio";
		reg = <0x0 0x02b40000 0x0 0x2000>,
			<0x0 0x02b48000 0x0 0x1000>;
		reg-names = "mpu","dat";
		interrupts = <GIC_SPI 552 IRQ_TYPE_LEVEL_HIGH>,
				<GIC_SPI 553 IRQ_TYPE_LEVEL_HIGH>;
		interrupt-names = "tx", "rx";

		dmas = <&main_udmap 0xc501>, <&main_udmap 0x4501>;
		dma-names = "tx", "rx";

		clocks = <&k3_clks 178 1>;
		clock-names = "fck";
		power-domains = <&k3_pds 178 TI_SCI_PD_EXCLUSIVE>;
	};

	mcasp5: mcasp@2b50000 {
		compatible = "ti,am33xx-mcasp-audio";
		reg = <0x0 0x02b50000 0x0 0x2000>,
			<0x0 0x02b58000 0x0 0x1000>;
		reg-names = "mpu","dat";
		interrupts = <GIC_SPI 554 IRQ_TYPE_LEVEL_HIGH>,
				<GIC_SPI 555 IRQ_TYPE_LEVEL_HIGH>;
		interrupt-names = "tx", "rx";

		dmas = <&main_udmap 0xc502>, <&main_udmap 0x4502>;
		dma-names = "tx", "rx";

		clocks = <&k3_clks 179 1>;
		clock-names = "fck";
		power-domains = <&k3_pds 179 TI_SCI_PD_EXCLUSIVE>;
	};

	mcasp6: mcasp@2b60000 {
		compatible = "ti,am33xx-mcasp-audio";
		reg = <0x0 0x02b60000 0x0 0x2000>,
			<0x0 0x02b68000 0x0 0x1000>;
		reg-names = "mpu","dat";
		interrupts = <GIC_SPI 556 IRQ_TYPE_LEVEL_HIGH>,
				<GIC_SPI 557 IRQ_TYPE_LEVEL_HIGH>;
		interrupt-names = "tx", "rx";

		dmas = <&main_udmap 0xc503>, <&main_udmap 0x4503>;
		dma-names = "tx", "rx";

		clocks = <&k3_clks 180 1>;
		clock-names = "fck";
		power-domains = <&k3_pds 180 TI_SCI_PD_EXCLUSIVE>;
	};

	mcasp7: mcasp@2b70000 {
		compatible = "ti,am33xx-mcasp-audio";
		reg = <0x0 0x02b70000 0x0 0x2000>,
			<0x0 0x02b78000 0x0 0x1000>;
		reg-names = "mpu","dat";
		interrupts = <GIC_SPI 558 IRQ_TYPE_LEVEL_HIGH>,
				<GIC_SPI 559 IRQ_TYPE_LEVEL_HIGH>;
		interrupt-names = "tx", "rx";

		dmas = <&main_udmap 0xc504>, <&main_udmap 0x4504>;
		dma-names = "tx", "rx";

		clocks = <&k3_clks 181 1>;
		clock-names = "fck";
		power-domains = <&k3_pds 181 TI_SCI_PD_EXCLUSIVE>;
	};

	mcasp8: mcasp@2b80000 {
		compatible = "ti,am33xx-mcasp-audio";
		reg = <0x0 0x02b80000 0x0 0x2000>,
			<0x0 0x02b88000 0x0 0x1000>;
		reg-names = "mpu","dat";
		interrupts = <GIC_SPI 560 IRQ_TYPE_LEVEL_HIGH>,
				<GIC_SPI 561 IRQ_TYPE_LEVEL_HIGH>;
		interrupt-names = "tx", "rx";

		dmas = <&main_udmap 0xc505>, <&main_udmap 0x4505>;
		dma-names = "tx", "rx";

		clocks = <&k3_clks 182 1>;
		clock-names = "fck";
		power-domains = <&k3_pds 182 TI_SCI_PD_EXCLUSIVE>;
	};

	mcasp9: mcasp@2b90000 {
		compatible = "ti,am33xx-mcasp-audio";
		reg = <0x0 0x02b90000 0x0 0x2000>,
			<0x0 0x02b98000 0x0 0x1000>;
		reg-names = "mpu","dat";
		interrupts = <GIC_SPI 562 IRQ_TYPE_LEVEL_HIGH>,
				<GIC_SPI 563 IRQ_TYPE_LEVEL_HIGH>;
		interrupt-names = "tx", "rx";

		dmas = <&main_udmap 0xc506>, <&main_udmap 0x4506>;
		dma-names = "tx", "rx";

		clocks = <&k3_clks 183 1>;
		clock-names = "fck";
		power-domains = <&k3_pds 183 TI_SCI_PD_EXCLUSIVE>;
	};

	mcasp10: mcasp@2ba0000 {
		compatible = "ti,am33xx-mcasp-audio";
		reg = <0x0 0x02ba0000 0x0 0x2000>,
			<0x0 0x02ba8000 0x0 0x1000>;
		reg-names = "mpu","dat";
		interrupts = <GIC_SPI 564 IRQ_TYPE_LEVEL_HIGH>,
				<GIC_SPI 565 IRQ_TYPE_LEVEL_HIGH>;
		interrupt-names = "tx", "rx";

		dmas = <&main_udmap 0xc507>, <&main_udmap 0x4507>;
		dma-names = "tx", "rx";

		clocks = <&k3_clks 184 1>;
		clock-names = "fck";
		power-domains = <&k3_pds 184 TI_SCI_PD_EXCLUSIVE>;
	};

	mcasp11: mcasp@2bb0000 {
		compatible = "ti,am33xx-mcasp-audio";
		reg = <0x0 0x02bb0000 0x0 0x2000>,
			<0x0 0x02bb8000 0x0 0x1000>;
		reg-names = "mpu","dat";
		interrupts = <GIC_SPI 566 IRQ_TYPE_LEVEL_HIGH>,
				<GIC_SPI 567 IRQ_TYPE_LEVEL_HIGH>;
		interrupt-names = "tx", "rx";

		dmas = <&main_udmap 0xc508>, <&main_udmap 0x4508>;
		dma-names = "tx", "rx";

		clocks = <&k3_clks 185 1>;
		clock-names = "fck";
		power-domains = <&k3_pds 185 TI_SCI_PD_EXCLUSIVE>;
	};

	watchdog0: watchdog@2200000 {
		compatible = "ti,j7-rti-wdt";
		reg = <0x0 0x2200000 0x0 0x100>;
		clocks = <&k3_clks 252 1>;
		power-domains = <&k3_pds 252 TI_SCI_PD_EXCLUSIVE>;
		assigned-clocks = <&k3_clks 252 1>;
		assigned-clock-parents = <&k3_clks 252 5>;
	};

	watchdog1: watchdog@2210000 {
		compatible = "ti,j7-rti-wdt";
		reg = <0x0 0x2210000 0x0 0x100>;
		clocks = <&k3_clks 253 1>;
		power-domains = <&k3_pds 253 TI_SCI_PD_EXCLUSIVE>;
		assigned-clocks = <&k3_clks 253 1>;
		assigned-clock-parents = <&k3_clks 253 5>;
	};

	main_r5fss0: r5fss@5c00000 {
		compatible = "ti,j721e-r5fss";
		ti,cluster-mode = <0>;
		#address-cells = <1>;
		#size-cells = <1>;
		ranges = <0x5c00000 0x00 0x5c00000 0x20000>,
			 <0x5d00000 0x00 0x5d00000 0x20000>;
		power-domains = <&k3_pds 243 TI_SCI_PD_EXCLUSIVE>;

		main_r5fss0_core0: r5f@5c00000 {
			compatible = "ti,j721e-r5f";
			reg = <0x5c00000 0x00008000>,
			      <0x5c10000 0x00008000>;
			reg-names = "atcm", "btcm";
			ti,sci = <&dmsc>;
			ti,sci-dev-id = <245>;
			ti,sci-proc-ids = <0x06 0xff>;
			resets = <&k3_reset 245 1>;
			firmware-name = "j7-main-r5f0_0-fw";
			ti,atcm-enable = <1>;
			ti,btcm-enable = <1>;
			ti,loczrama = <1>;
		};

		main_r5fss0_core1: r5f@5d00000 {
			compatible = "ti,j721e-r5f";
			reg = <0x5d00000 0x00008000>,
			      <0x5d10000 0x00008000>;
			reg-names = "atcm", "btcm";
			ti,sci = <&dmsc>;
			ti,sci-dev-id = <246>;
			ti,sci-proc-ids = <0x07 0xff>;
			resets = <&k3_reset 246 1>;
			firmware-name = "j7-main-r5f0_1-fw";
			ti,atcm-enable = <1>;
			ti,btcm-enable = <1>;
			ti,loczrama = <1>;
		};
	};

	main_r5fss1: r5fss@5e00000 {
		compatible = "ti,j721e-r5fss";
		ti,cluster-mode = <0>;
		#address-cells = <1>;
		#size-cells = <1>;
		ranges = <0x5e00000 0x00 0x5e00000 0x20000>,
			 <0x5f00000 0x00 0x5f00000 0x20000>;
		power-domains = <&k3_pds 244 TI_SCI_PD_EXCLUSIVE>;

		main_r5fss1_core0: r5f@5e00000 {
			compatible = "ti,j721e-r5f";
			reg = <0x5e00000 0x00008000>,
			      <0x5e10000 0x00008000>;
			reg-names = "atcm", "btcm";
			ti,sci = <&dmsc>;
			ti,sci-dev-id = <247>;
			ti,sci-proc-ids = <0x08 0xff>;
			resets = <&k3_reset 247 1>;
			firmware-name = "j7-main-r5f1_0-fw";
			ti,atcm-enable = <1>;
			ti,btcm-enable = <1>;
			ti,loczrama = <1>;
		};

		main_r5fss1_core1: r5f@5f00000 {
			compatible = "ti,j721e-r5f";
			reg = <0x5f00000 0x00008000>,
			      <0x5f10000 0x00008000>;
			reg-names = "atcm", "btcm";
			ti,sci = <&dmsc>;
			ti,sci-dev-id = <248>;
			ti,sci-proc-ids = <0x09 0xff>;
			resets = <&k3_reset 248 1>;
			firmware-name = "j7-main-r5f1_1-fw";
			ti,atcm-enable = <1>;
			ti,btcm-enable = <1>;
			ti,loczrama = <1>;
		};
	};

	c66_0: dsp@4d80800000 {
		compatible = "ti,j721e-c66-dsp";
		reg = <0x4d 0x80800000 0x00 0x00048000>,
		      <0x4d 0x80e00000 0x00 0x00008000>,
		      <0x4d 0x80f00000 0x00 0x00008000>;
		reg-names = "l2sram", "l1pram", "l1dram";
		ti,sci = <&dmsc>;
		ti,sci-dev-id = <142>;
		ti,sci-proc-ids = <0x03 0xff>;
		resets = <&k3_reset 142 1>;
		firmware-name = "j7-c66_0-fw";
	};

	c66_1: dsp@4d81800000 {
		compatible = "ti,j721e-c66-dsp";
		reg = <0x4d 0x81800000 0x00 0x00048000>,
		      <0x4d 0x81e00000 0x00 0x00008000>,
		      <0x4d 0x81f00000 0x00 0x00008000>;
		reg-names = "l2sram", "l1pram", "l1dram";
		ti,sci = <&dmsc>;
		ti,sci-dev-id = <143>;
		ti,sci-proc-ids = <0x04 0xff>;
		resets = <&k3_reset 143 1>;
		firmware-name = "j7-c66_1-fw";
	};

	c71_0: dsp@64800000 {
		compatible = "ti,j721e-c71-dsp";
		reg = <0x00 0x64800000 0x00 0x00080000>,
		      <0x00 0x64e00000 0x00 0x0000c000>;
		reg-names = "l2sram", "l1dram";
		ti,sci = <&dmsc>;
		ti,sci-dev-id = <15>;
		ti,sci-proc-ids = <0x30 0xff>;
		resets = <&k3_reset 15 1>;
		firmware-name = "j7-c71_0-fw";
	};

<<<<<<< HEAD
	timesync_router: timesync_router@A40000 {
		compatible = "pinctrl-single";
		reg = <0x0 0xa40000 0x0 0x800>;
		#address-cells = <1>;
		#size-cells = <0>;
		#pinctrl-cells = <1>;
		pinctrl-single,register-width = <32>;
		pinctrl-single,function-mask = <0x000107ff>;
		status = "disabled";
=======
	icssg0: icssg@b000000 {
		compatible = "ti,j721e-icssg";
		reg = <0x00 0xb000000 0x00 0x80000>;
		power-domains = <&k3_pds 119 TI_SCI_PD_EXCLUSIVE>;
		#address-cells = <1>;
		#size-cells = <1>;
		ranges = <0x0 0x00 0x0b000000 0x100000>;

		icssg0_mem: memories@0 {
			reg = <0x0 0x2000>,
			      <0x2000 0x2000>,
			      <0x10000 0x10000>;
			reg-names = "dram0", "dram1",
				    "shrdram2";
		};

		icssg0_cfg: cfg@26000 {
			compatible = "ti,pruss-cfg", "syscon";
			reg = <0x26000 0x200>;
			#address-cells = <1>;
			#size-cells = <1>;
			ranges = <0x0 0x26000 0x2000>;

			clocks {
				#address-cells = <1>;
				#size-cells = <0>;

				icssg0_coreclk_mux: coreclk-mux@3c {
					reg = <0x3c>;
					#clock-cells = <0>;
					clocks = <&k3_clks 119 24>, /* icssg0_core_clk */
						 <&k3_clks 119 1>;  /* icssg0_iclk */
					assigned-clocks = <&icssg0_coreclk_mux>;
					assigned-clock-parents = <&k3_clks 119 1>;
				};

				icssg0_iepclk_mux: iepclk-mux@30 {
					reg = <0x30>;
					#clock-cells = <0>;
					clocks = <&k3_clks 119 3>,	/* icssg0_iep_clk */
						 <&icssg0_coreclk_mux>;	/* core_clk */
					assigned-clocks = <&icssg0_iepclk_mux>;
					assigned-clock-parents = <&icssg0_coreclk_mux>;
				};
			};
		};

		icssg0_iep0: iep@2e000 {
			compatible = "ti,am654-icss-iep";
			reg = <0x2e000 0x1000>;
			clocks = <&icssg0_iepclk_mux>;
		};

		icssg0_iep1: iep@2f000 {
			compatible = "ti,am654-icss-iep";
			reg = <0x2f000 0x1000>;
			clocks = <&icssg0_iepclk_mux>;
		};

		icssg0_mii_rt: mii-rt@32000 {
			compatible = "ti,pruss-mii", "syscon";
			reg = <0x32000 0x100>;
		};

		icssg0_mii_g_rt: mii-g-rt@33000 {
			compatible = "ti,pruss-mii-g", "syscon";
			reg = <0x33000 0x1000>;
		};

		icssg0_intc: interrupt-controller@20000 {
			compatible = "ti,icssg-intc";
			reg = <0x20000 0x2000>;
			interrupt-controller;
			#interrupt-cells = <3>;
			interrupts = <GIC_SPI 254 IRQ_TYPE_LEVEL_HIGH>,
				     <GIC_SPI 255 IRQ_TYPE_LEVEL_HIGH>,
				     <GIC_SPI 256 IRQ_TYPE_LEVEL_HIGH>,
				     <GIC_SPI 257 IRQ_TYPE_LEVEL_HIGH>,
				     <GIC_SPI 258 IRQ_TYPE_LEVEL_HIGH>,
				     <GIC_SPI 259 IRQ_TYPE_LEVEL_HIGH>,
				     <GIC_SPI 260 IRQ_TYPE_LEVEL_HIGH>,
				     <GIC_SPI 261 IRQ_TYPE_LEVEL_HIGH>;
			interrupt-names = "host_intr0", "host_intr1",
					  "host_intr2", "host_intr3",
					  "host_intr4", "host_intr5",
					  "host_intr6", "host_intr7";
		};

		pru0_0: pru@34000 {
			compatible = "ti,j721e-pru";
			reg = <0x34000 0x3000>,
			      <0x22000 0x100>,
			      <0x22400 0x100>;
			reg-names = "iram", "control", "debug";
			firmware-name = "j7-pru0_0-fw";
		};

		rtu0_0: rtu@4000 {
			compatible = "ti,j721e-rtu";
			reg = <0x4000 0x2000>,
			      <0x23000 0x100>,
			      <0x23400 0x100>;
			reg-names = "iram", "control", "debug";
			firmware-name = "j7-rtu0_0-fw";
		};

		tx_pru0_0: txpru@a000 {
			compatible = "ti,j721e-tx-pru";
			reg = <0xa000 0x1800>,
			      <0x25000 0x100>,
			      <0x25400 0x100>;
			reg-names = "iram", "control", "debug";
			firmware-name = "j7-txpru0_0-fw";
		};

		pru0_1: pru@38000 {
			compatible = "ti,j721e-pru";
			reg = <0x38000 0x3000>,
			      <0x24000 0x100>,
			      <0x24400 0x100>;
			reg-names = "iram", "control", "debug";
			firmware-name = "j7-pru0_1-fw";
		};

		rtu0_1: rtu@6000 {
			compatible = "ti,j721e-rtu";
			reg = <0x6000 0x2000>,
			      <0x23800 0x100>,
			      <0x23c00 0x100>;
			reg-names = "iram", "control", "debug";
			firmware-name = "j7-rtu0_1-fw";
		};

		tx_pru0_1: txpru@c000 {
			compatible = "ti,j721e-tx-pru";
			reg = <0xc000 0x1800>,
			      <0x25800 0x100>,
			      <0x25c00 0x100>;
			reg-names = "iram", "control", "debug";
			firmware-name = "j7-txpru0_1-fw";
		};

		icssg0_mdio: mdio@32400 {
			compatible = "ti,davinci_mdio";
			reg = <0x32400 0x100>;
			clocks = <&k3_clks 119 1>;
			clock-names = "fck";
			#address-cells = <1>;
			#size-cells = <0>;
			bus_freq = <1000000>;
			status = "disabled";
		};
	};

	icssg1: icssg@b100000 {
		compatible = "ti,j721e-icssg";
		reg = <0x00 0xb100000 0x00 0x80000>;
		power-domains = <&k3_pds 120 TI_SCI_PD_EXCLUSIVE>;
		#address-cells = <1>;
		#size-cells = <1>;
		ranges = <0x0 0x00 0x0b100000 0x100000>;

		icssg1_mem: memories@b100000 {
			reg = <0x0 0x2000>,
			      <0x2000 0x2000>,
			      <0x10000 0x10000>;
			reg-names = "dram0", "dram1",
				    "shrdram2";
		};

		icssg1_cfg: cfg@26000 {
			compatible = "ti,pruss-cfg", "syscon";
			reg = <0x26000 0x200>;
			#address-cells = <1>;
			#size-cells = <1>;
			ranges = <0x0 0x26000 0x2000>;

			clocks {
				#address-cells = <1>;
				#size-cells = <0>;

				icssg1_coreclk_mux: coreclk-mux@3c {
					reg = <0x3c>;
					#clock-cells = <0>;
					clocks = <&k3_clks 120 54>, /* icssg1_core_clk */
						 <&k3_clks 120 4>;  /* icssg1_iclk */
					assigned-clocks = <&icssg1_coreclk_mux>;
					assigned-clock-parents = <&k3_clks 120 4>;
				};

				icssg1_iepclk_mux: iepclk-mux@30 {
					reg = <0x30>;
					#clock-cells = <0>;
					clocks = <&k3_clks 120 9>,	/* icssg1_iep_clk */
						 <&icssg1_coreclk_mux>;	/* core_clk */
					assigned-clocks = <&icssg1_iepclk_mux>;
					assigned-clock-parents = <&icssg1_coreclk_mux>;
				};
			};
		};

		icssg1_iep0: iep@2e000 {
			compatible = "ti,am654-icss-iep";
			reg = <0x2e000 0x1000>;
			clocks = <&icssg1_iepclk_mux>;
		};

		icssg1_iep1: iep@2f000 {
			compatible = "ti,am654-icss-iep";
			reg = <0x2f000 0x1000>;
			clocks = <&icssg1_iepclk_mux>;
		};

		icssg1_mii_rt: mii-rt@32000 {
			compatible = "ti,pruss-mii", "syscon";
			reg = <0x32000 0x100>;
		};

		icssg1_mii_g_rt: mii-g-rt@33000 {
			compatible = "ti,pruss-mii-g", "syscon";
			reg = <0x33000 0x1000>;
		};

		icssg1_intc: interrupt-controller@20000 {
			compatible = "ti,icssg-intc";
			reg = <0x20000 0x2000>;
			interrupt-controller;
			#interrupt-cells = <3>;
			interrupts = <GIC_SPI 262 IRQ_TYPE_LEVEL_HIGH>,
				     <GIC_SPI 263 IRQ_TYPE_LEVEL_HIGH>,
				     <GIC_SPI 264 IRQ_TYPE_LEVEL_HIGH>,
				     <GIC_SPI 265 IRQ_TYPE_LEVEL_HIGH>,
				     <GIC_SPI 266 IRQ_TYPE_LEVEL_HIGH>,
				     <GIC_SPI 267 IRQ_TYPE_LEVEL_HIGH>,
				     <GIC_SPI 268 IRQ_TYPE_LEVEL_HIGH>,
				     <GIC_SPI 269 IRQ_TYPE_LEVEL_HIGH>;
			interrupt-names = "host_intr0", "host_intr1",
					  "host_intr2", "host_intr3",
					  "host_intr4", "host_intr5",
					  "host_intr6", "host_intr7";
		};

		pru1_0: pru@34000 {
			compatible = "ti,j721e-pru";
			reg = <0x34000 0x4000>,
			      <0x22000 0x100>,
			      <0x22400 0x100>;
			reg-names = "iram", "control", "debug";
			firmware-name = "j7-pru1_0-fw";
		};

		rtu1_0: rtu@4000 {
			compatible = "ti,j721e-rtu";
			reg = <0x4000 0x2000>,
			      <0x23000 0x100>,
			      <0x23400 0x100>;
			reg-names = "iram", "control", "debug";
			firmware-name = "j7-rtu1_0-fw";
		};

		tx_pru1_0: txpru@a000 {
			compatible = "ti,j721e-tx-pru";
			reg = <0xa000 0x1800>,
			      <0x25000 0x100>,
			      <0x25400 0x100>;
			reg-names = "iram", "control", "debug";
			firmware-name = "j7-txpru1_0-fw";
		};

		pru1_1: pru@38000 {
			compatible = "ti,j721e-pru";
			reg = <0x38000 0x4000>,
			      <0x24000 0x100>,
			      <0x24400 0x100>;
			reg-names = "iram", "control", "debug";
			firmware-name = "j7-pru1_1-fw";
		};

		rtu1_1: rtu@6000 {
			compatible = "ti,j721e-rtu";
			reg = <0x6000 0x2000>,
			      <0x23800 0x100>,
			      <0x23c00 0x100>;
			reg-names = "iram", "control", "debug";
			firmware-name = "j7-rtu1_1-fw";
		};

		tx_pru1_1: txpru@c000 {
			compatible = "ti,j721e-tx-pru";
			reg = <0xc000 0x1800>,
			      <0x25800 0x100>,
			      <0x25c00 0x100>;
			reg-names = "iram", "control", "debug";
			firmware-name = "j7-txpru1_1-fw";
		};

		icssg1_mdio: mdio@32400 {
			compatible = "ti,davinci_mdio";
			reg = <0x32400 0x100>;
			clocks = <&k3_clks 120 4>;
			clock-names = "fck";
			#address-cells = <1>;
			#size-cells = <0>;
			bus_freq = <1000000>;
			status = "disabled";
		};
>>>>>>> 65e9496a
	};
};<|MERGE_RESOLUTION|>--- conflicted
+++ resolved
@@ -1648,17 +1648,6 @@
 		firmware-name = "j7-c71_0-fw";
 	};
 
-<<<<<<< HEAD
-	timesync_router: timesync_router@A40000 {
-		compatible = "pinctrl-single";
-		reg = <0x0 0xa40000 0x0 0x800>;
-		#address-cells = <1>;
-		#size-cells = <0>;
-		#pinctrl-cells = <1>;
-		pinctrl-single,register-width = <32>;
-		pinctrl-single,function-mask = <0x000107ff>;
-		status = "disabled";
-=======
 	icssg0: icssg@b000000 {
 		compatible = "ti,j721e-icssg";
 		reg = <0x00 0xb000000 0x00 0x80000>;
@@ -1965,6 +1954,16 @@
 			bus_freq = <1000000>;
 			status = "disabled";
 		};
->>>>>>> 65e9496a
+	};
+
+	timesync_router: timesync_router@A40000 {
+		compatible = "pinctrl-single";
+		reg = <0x0 0xa40000 0x0 0x800>;
+		#address-cells = <1>;
+		#size-cells = <0>;
+		#pinctrl-cells = <1>;
+		pinctrl-single,register-width = <32>;
+		pinctrl-single,function-mask = <0x000107ff>;
+		status = "disabled";
 	};
 };