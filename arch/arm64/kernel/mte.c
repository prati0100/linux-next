// SPDX-License-Identifier: GPL-2.0-only
/*
 * Copyright (C) 2020 ARM Ltd.
 */

#include <linux/bitops.h>
#include <linux/kernel.h>
#include <linux/mm.h>
#include <linux/prctl.h>
#include <linux/sched.h>
#include <linux/sched/mm.h>
#include <linux/string.h>
#include <linux/swap.h>
#include <linux/swapops.h>
#include <linux/thread_info.h>
#include <linux/types.h>
#include <linux/uio.h>

#include <asm/barrier.h>
#include <asm/cpufeature.h>
#include <asm/mte.h>
#include <asm/ptrace.h>
#include <asm/sysreg.h>

u64 gcr_kernel_excl __ro_after_init;

static bool report_fault_once = true;

<<<<<<< HEAD
=======
#ifdef CONFIG_KASAN_HW_TAGS
/* Whether the MTE asynchronous mode is enabled. */
DEFINE_STATIC_KEY_FALSE(mte_async_mode);
EXPORT_SYMBOL_GPL(mte_async_mode);
#endif

>>>>>>> 6be388f4
static void mte_sync_page_tags(struct page *page, pte_t *ptep, bool check_swap)
{
	pte_t old_pte = READ_ONCE(*ptep);

	if (check_swap && is_swap_pte(old_pte)) {
		swp_entry_t entry = pte_to_swp_entry(old_pte);

		if (!non_swap_entry(entry) && mte_restore_tags(entry, page))
			return;
	}

	page_kasan_tag_reset(page);
	/*
	 * We need smp_wmb() in between setting the flags and clearing the
	 * tags because if another thread reads page->flags and builds a
	 * tagged address out of it, there is an actual dependency to the
	 * memory access, but on the current thread we do not guarantee that
	 * the new page->flags are visible before the tags were updated.
	 */
	smp_wmb();
	mte_clear_page_tags(page_address(page));
}

void mte_sync_tags(pte_t *ptep, pte_t pte)
{
	struct page *page = pte_page(pte);
	long i, nr_pages = compound_nr(page);
	bool check_swap = nr_pages == 1;

	/* if PG_mte_tagged is set, tags have already been initialised */
	for (i = 0; i < nr_pages; i++, page++) {
		if (!test_and_set_bit(PG_mte_tagged, &page->flags))
			mte_sync_page_tags(page, ptep, check_swap);
	}
}

int memcmp_pages(struct page *page1, struct page *page2)
{
	char *addr1, *addr2;
	int ret;

	addr1 = page_address(page1);
	addr2 = page_address(page2);
	ret = memcmp(addr1, addr2, PAGE_SIZE);

	if (!system_supports_mte() || ret)
		return ret;

	/*
	 * If the page content is identical but at least one of the pages is
	 * tagged, return non-zero to avoid KSM merging. If only one of the
	 * pages is tagged, set_pte_at() may zero or change the tags of the
	 * other page via mte_sync_tags().
	 */
	if (test_bit(PG_mte_tagged, &page1->flags) ||
	    test_bit(PG_mte_tagged, &page2->flags))
		return addr1 != addr2;

	return ret;
}

void mte_init_tags(u64 max_tag)
{
	static bool gcr_kernel_excl_initialized;

	if (!gcr_kernel_excl_initialized) {
		/*
		 * The format of the tags in KASAN is 0xFF and in MTE is 0xF.
		 * This conversion extracts an MTE tag from a KASAN tag.
		 */
		u64 incl = GENMASK(FIELD_GET(MTE_TAG_MASK >> MTE_TAG_SHIFT,
					     max_tag), 0);

		gcr_kernel_excl = ~incl & SYS_GCR_EL1_EXCL_MASK;
		gcr_kernel_excl_initialized = true;
	}

	/* Enable the kernel exclude mask for random tags generation. */
	write_sysreg_s(SYS_GCR_EL1_RRND | gcr_kernel_excl, SYS_GCR_EL1);
}

static inline void __mte_enable_kernel(const char *mode, unsigned long tcf)
{
	/* Enable MTE Sync Mode for EL1. */
	sysreg_clear_set(sctlr_el1, SCTLR_ELx_TCF_MASK, tcf);
	isb();

	pr_info_once("MTE: enabled in %s mode at EL1\n", mode);
}

<<<<<<< HEAD
void mte_set_report_once(bool state)
{
	WRITE_ONCE(report_fault_once, state);
}

bool mte_report_once(void)
{
	return READ_ONCE(report_fault_once);
}

static void update_sctlr_el1_tcf0(u64 tcf0)
=======
#ifdef CONFIG_KASAN_HW_TAGS
void mte_enable_kernel_sync(void)
>>>>>>> 6be388f4
{
	/*
	 * Make sure we enter this function when no PE has set
	 * async mode previously.
	 */
	WARN_ONCE(system_uses_mte_async_mode(),
			"MTE async mode enabled system wide!");

	__mte_enable_kernel("synchronous", SCTLR_ELx_TCF_SYNC);
}

void mte_enable_kernel_async(void)
{
	__mte_enable_kernel("asynchronous", SCTLR_ELx_TCF_ASYNC);

	/*
	 * MTE async mode is set system wide by the first PE that
	 * executes this function.
	 *
	 * Note: If in future KASAN acquires a runtime switching
	 * mode in between sync and async, this strategy needs
	 * to be reviewed.
	 */
	if (!system_uses_mte_async_mode())
		static_branch_enable(&mte_async_mode);
}
#endif

void mte_set_report_once(bool state)
{
	WRITE_ONCE(report_fault_once, state);
}

bool mte_report_once(void)
{
	return READ_ONCE(report_fault_once);
}

#ifdef CONFIG_KASAN_HW_TAGS
void mte_check_tfsr_el1(void)
{
	u64 tfsr_el1;

	if (!system_supports_mte())
		return;

	tfsr_el1 = read_sysreg_s(SYS_TFSR_EL1);

	if (unlikely(tfsr_el1 & SYS_TFSR_EL1_TF1)) {
		/*
		 * Note: isb() is not required after this direct write
		 * because there is no indirect read subsequent to it
		 * (per ARM DDI 0487F.c table D13-1).
		 */
		write_sysreg_s(0, SYS_TFSR_EL1);

		kasan_report_async();
	}
}
#endif

static void update_gcr_el1_excl(u64 excl)
{

	/*
	 * Note that the mask controlled by the user via prctl() is an
	 * include while GCR_EL1 accepts an exclude mask.
	 * No need for ISB since this only affects EL0 currently, implicit
	 * with ERET.
	 */
	sysreg_clear_set_s(SYS_GCR_EL1, SYS_GCR_EL1_EXCL_MASK, excl);
}

static void set_gcr_el1_excl(u64 excl)
{
	current->thread.gcr_user_excl = excl;

	/*
	 * SYS_GCR_EL1 will be set to current->thread.gcr_user_excl value
	 * by mte_set_user_gcr() in kernel_exit,
	 */
}

void mte_thread_init_user(void)
{
	if (!system_supports_mte())
		return;

	/* clear any pending asynchronous tag fault */
	dsb(ish);
	write_sysreg_s(0, SYS_TFSRE0_EL1);
	clear_thread_flag(TIF_MTE_ASYNC_FAULT);
	/* disable tag checking */
	set_task_sctlr_el1((current->thread.sctlr_user & ~SCTLR_EL1_TCF0_MASK) |
			   SCTLR_EL1_TCF0_NONE);
	/* reset tag generation mask */
	set_gcr_el1_excl(SYS_GCR_EL1_EXCL_MASK);
}

void mte_thread_switch(struct task_struct *next)
{
	/*
	 * Check if an async tag exception occurred at EL1.
	 *
	 * Note: On the context switch path we rely on the dsb() present
	 * in __switch_to() to guarantee that the indirect writes to TFSR_EL1
	 * are synchronized before this point.
	 */
	isb();
	mte_check_tfsr_el1();
}

void mte_suspend_enter(void)
{
	if (!system_supports_mte())
		return;

	/*
	 * The barriers are required to guarantee that the indirect writes
	 * to TFSR_EL1 are synchronized before we report the state.
	 */
	dsb(nsh);
	isb();

	/* Report SYS_TFSR_EL1 before suspend entry */
	mte_check_tfsr_el1();
}

void mte_suspend_exit(void)
{
	if (!system_supports_mte())
		return;

	update_gcr_el1_excl(gcr_kernel_excl);
}

long set_mte_ctrl(struct task_struct *task, unsigned long arg)
{
	u64 sctlr = task->thread.sctlr_user & ~SCTLR_EL1_TCF0_MASK;
	u64 gcr_excl = ~((arg & PR_MTE_TAG_MASK) >> PR_MTE_TAG_SHIFT) &
		       SYS_GCR_EL1_EXCL_MASK;

	if (!system_supports_mte())
		return 0;

	switch (arg & PR_MTE_TCF_MASK) {
	case PR_MTE_TCF_NONE:
		sctlr |= SCTLR_EL1_TCF0_NONE;
		break;
	case PR_MTE_TCF_SYNC:
		sctlr |= SCTLR_EL1_TCF0_SYNC;
		break;
	case PR_MTE_TCF_ASYNC:
		sctlr |= SCTLR_EL1_TCF0_ASYNC;
		break;
	default:
		return -EINVAL;
	}

	if (task != current) {
		task->thread.sctlr_user = sctlr;
		task->thread.gcr_user_excl = gcr_excl;
	} else {
		set_task_sctlr_el1(sctlr);
		set_gcr_el1_excl(gcr_excl);
	}

	return 0;
}

long get_mte_ctrl(struct task_struct *task)
{
	unsigned long ret;
	u64 incl = ~task->thread.gcr_user_excl & SYS_GCR_EL1_EXCL_MASK;

	if (!system_supports_mte())
		return 0;

	ret = incl << PR_MTE_TAG_SHIFT;

	switch (task->thread.sctlr_user & SCTLR_EL1_TCF0_MASK) {
	case SCTLR_EL1_TCF0_NONE:
		ret |= PR_MTE_TCF_NONE;
		break;
	case SCTLR_EL1_TCF0_SYNC:
		ret |= PR_MTE_TCF_SYNC;
		break;
	case SCTLR_EL1_TCF0_ASYNC:
		ret |= PR_MTE_TCF_ASYNC;
		break;
	}

	return ret;
}

/*
 * Access MTE tags in another process' address space as given in mm. Update
 * the number of tags copied. Return 0 if any tags copied, error otherwise.
 * Inspired by __access_remote_vm().
 */
static int __access_remote_tags(struct mm_struct *mm, unsigned long addr,
				struct iovec *kiov, unsigned int gup_flags)
{
	struct vm_area_struct *vma;
	void __user *buf = kiov->iov_base;
	size_t len = kiov->iov_len;
	int ret;
	int write = gup_flags & FOLL_WRITE;

	if (!access_ok(buf, len))
		return -EFAULT;

	if (mmap_read_lock_killable(mm))
		return -EIO;

	while (len) {
		unsigned long tags, offset;
		void *maddr;
		struct page *page = NULL;

		ret = get_user_pages_remote(mm, addr, 1, gup_flags, &page,
					    &vma, NULL);
		if (ret <= 0)
			break;

		/*
		 * Only copy tags if the page has been mapped as PROT_MTE
		 * (PG_mte_tagged set). Otherwise the tags are not valid and
		 * not accessible to user. Moreover, an mprotect(PROT_MTE)
		 * would cause the existing tags to be cleared if the page
		 * was never mapped with PROT_MTE.
		 */
		if (!(vma->vm_flags & VM_MTE)) {
			ret = -EOPNOTSUPP;
			put_page(page);
			break;
		}
		WARN_ON_ONCE(!test_bit(PG_mte_tagged, &page->flags));

		/* limit access to the end of the page */
		offset = offset_in_page(addr);
		tags = min(len, (PAGE_SIZE - offset) / MTE_GRANULE_SIZE);

		maddr = page_address(page);
		if (write) {
			tags = mte_copy_tags_from_user(maddr + offset, buf, tags);
			set_page_dirty_lock(page);
		} else {
			tags = mte_copy_tags_to_user(buf, maddr + offset, tags);
		}
		put_page(page);

		/* error accessing the tracer's buffer */
		if (!tags)
			break;

		len -= tags;
		buf += tags;
		addr += tags * MTE_GRANULE_SIZE;
	}
	mmap_read_unlock(mm);

	/* return an error if no tags copied */
	kiov->iov_len = buf - kiov->iov_base;
	if (!kiov->iov_len) {
		/* check for error accessing the tracee's address space */
		if (ret <= 0)
			return -EIO;
		else
			return -EFAULT;
	}

	return 0;
}

/*
 * Copy MTE tags in another process' address space at 'addr' to/from tracer's
 * iovec buffer. Return 0 on success. Inspired by ptrace_access_vm().
 */
static int access_remote_tags(struct task_struct *tsk, unsigned long addr,
			      struct iovec *kiov, unsigned int gup_flags)
{
	struct mm_struct *mm;
	int ret;

	mm = get_task_mm(tsk);
	if (!mm)
		return -EPERM;

	if (!tsk->ptrace || (current != tsk->parent) ||
	    ((get_dumpable(mm) != SUID_DUMP_USER) &&
	     !ptracer_capable(tsk, mm->user_ns))) {
		mmput(mm);
		return -EPERM;
	}

	ret = __access_remote_tags(mm, addr, kiov, gup_flags);
	mmput(mm);

	return ret;
}

int mte_ptrace_copy_tags(struct task_struct *child, long request,
			 unsigned long addr, unsigned long data)
{
	int ret;
	struct iovec kiov;
	struct iovec __user *uiov = (void __user *)data;
	unsigned int gup_flags = FOLL_FORCE;

	if (!system_supports_mte())
		return -EIO;

	if (get_user(kiov.iov_base, &uiov->iov_base) ||
	    get_user(kiov.iov_len, &uiov->iov_len))
		return -EFAULT;

	if (request == PTRACE_POKEMTETAGS)
		gup_flags |= FOLL_WRITE;

	/* align addr to the MTE tag granule */
	addr &= MTE_GRANULE_MASK;

	ret = access_remote_tags(child, addr, &kiov, gup_flags);
	if (!ret)
		ret = put_user(kiov.iov_len, &uiov->iov_len);

	return ret;
}<|MERGE_RESOLUTION|>--- conflicted
+++ resolved
@@ -26,15 +26,12 @@
 
 static bool report_fault_once = true;
 
-<<<<<<< HEAD
-=======
 #ifdef CONFIG_KASAN_HW_TAGS
 /* Whether the MTE asynchronous mode is enabled. */
 DEFINE_STATIC_KEY_FALSE(mte_async_mode);
 EXPORT_SYMBOL_GPL(mte_async_mode);
 #endif
 
->>>>>>> 6be388f4
 static void mte_sync_page_tags(struct page *page, pte_t *ptep, bool check_swap)
 {
 	pte_t old_pte = READ_ONCE(*ptep);
@@ -125,22 +122,8 @@
 	pr_info_once("MTE: enabled in %s mode at EL1\n", mode);
 }
 
-<<<<<<< HEAD
-void mte_set_report_once(bool state)
-{
-	WRITE_ONCE(report_fault_once, state);
-}
-
-bool mte_report_once(void)
-{
-	return READ_ONCE(report_fault_once);
-}
-
-static void update_sctlr_el1_tcf0(u64 tcf0)
-=======
 #ifdef CONFIG_KASAN_HW_TAGS
 void mte_enable_kernel_sync(void)
->>>>>>> 6be388f4
 {
 	/*
 	 * Make sure we enter this function when no PE has set
