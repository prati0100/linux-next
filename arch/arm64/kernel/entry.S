--- conflicted
+++ resolved
@@ -170,11 +170,7 @@
 #ifdef CONFIG_KASAN_HW_TAGS
 alternative_cb	kasan_hw_tags_enable
 	b	1f
-<<<<<<< HEAD
-alternative_else_nop_endif
-=======
 alternative_cb_end
->>>>>>> e6359798
 	mov	\tmp, KERNEL_GCR_EL1
 	msr_s	SYS_GCR_EL1, \tmp
 1:
@@ -185,11 +181,7 @@
 #ifdef CONFIG_KASAN_HW_TAGS
 alternative_cb	kasan_hw_tags_enable
 	b	1f
-<<<<<<< HEAD
-alternative_else_nop_endif
-=======
 alternative_cb_end
->>>>>>> e6359798
 	ldr	\tmp, [\tsk, #THREAD_MTE_CTRL]
 
 	mte_set_gcr \tmp, \tmp2
